---
title: Smart Contracts with Move
---

Welcome to the Sui tutorial for building smart contracts with
the [Move](https://github.com/MystenLabs/awesome-move) language.
This tutorial provides a brief explanation of the Move language and
includes concrete examples to demonstrate how Move can be used in Sui.


## Move

Move is an open source language for writing safe smart contracts. It
was originally developed at Facebook to power the [Diem](https://github.com/diem/diem)
blockchain. However, Move was designed as a platform-agnostic language
to enable common libraries, tooling, and developer communities across
blockchains with vastly different data and execution models. [Sui](../../../README.md),
[0L](https://github.com/OLSF/libra), and
[Starcoin](https://github.com/starcoinorg/starcoin) are using Move,
and there are also plans to integrate the language in several upcoming
and existing platforms (e.g.,
[Celo](https://www.businesswire.com/news/home/20210921006104/en/Celo-Sets-Sights-On-Becoming-Fastest-EVM-Chain-Through-Collaboration-With-Mysten-Labs)).


The Move language documentation is available in the
[Move Github](https://github.com/diem/move) repository and includes a
[tutorial](https://github.com/diem/move/blob/main/language/documentation/tutorial/README.md)
and a
[book](https://github.com/diem/move/blob/main/language/documentation/book/src/SUMMARY.md)
describing language features in detail. These are invaluable resources
to deepen your understanding of the Move language but not strict prerequisites
to following the Sui tutorial, which we strived to make self-contained.
Further, Sui does differ in some ways from Move, which we explore here.

In Sui, Move is used to define, create and manage programmable Sui
[objects](objects.md) representing user-level assets.  Sui
imposes additional restrictions on the code that can be written in
Move, effectively using a subset of Move (a.k.a. *Sui Move*), which
makes certain parts of the original Move documentation not applicable
to smart contract development in Sui (e.g., there is no concept of a
[script](https://github.com/diem/move/blob/main/language/documentation/book/src/modules-and-scripts.md#scripts)
in Sui Move). Consequently, it's best to simply follow this tutorial
and relevant Move documentation links provided in the tutorial.

Before we look at the Move code included with Sui, let's talk briefly
about Move code organization, which applies both to code included with
Sui and the custom code written by the developers.


## Move code organization

The main unit of Move code organization (and distribution) is a
_package_. A package consists of a set of _modules_ defined in separate
files with the `.move` extension. These files include Move functions and
type definitions. A package must include the `Move.toml` manifest file
describing package configuration, for example package metadata or
package dependencies. See
[Move.toml](https://github.com/diem/move/blob/main/language/documentation/book/src/packages.md#movetoml)
for more information about package manifest files.

The minimal package source directory structure looks as follows and
contains the manifest file and the `sources` subdirectory where one or
more module files are located:

```
my_move_package
├── Move.toml
├── sources
    ├── M1.move
```

See
[Package Layout and Manifest Syntax](https://github.com/diem/move/blob/main/language/documentation/book/src/packages.md#package-layout-and-manifest-syntax)
for more information on package layout.

We are now ready to look at some Move code!

## First look at Move source code

The Sui platform includes _framework_ Move code that is needed to
bootstrap Sui operations. In particular, Sui supports multiple
user-defined coin types, which are custom assets define in the Move
language. Sui framework code contains the `Coin` module supporting
creation and management of custom coins. The `Coin` module is
located in the
[sui_programmability/framework/sources/Coin.move](https://github.com/MystenLabs/sui/tree/main/sui_programmability/framework/sources/Coin.move)
file. As you would expect, the manifest file describing how to build the
package containing the `Coin` module is located in the corresponding
[sui_programmability/framework/Move.toml](https://github.com/MystenLabs/sui/tree/main/sui_programmability/framework/Move.toml)
file.

Let's see how module definition appears in the `Coin` module file:

```rust
module Sui::Coin {
...
}
```

(Let's not worry about the rest of the module contents for now; you can
read more about
[modules](https://github.com/diem/move/blob/main/language/documentation/book/src/modules-and-scripts.md#modules)
in the Move book later.)

As we can see, when defining a module we specify the module name
(`Coin`), preceded by the name of the package where this module resides
(`Sui`). The combination of the package name and the module name
is used to uniquely identify a module in Move source code (e.g., to be
able to use if from other modules). The package name is globally
unique, but different packages can contain modules with the same name.
Module names are not unique, but combined with unique package name renders
a unique combination.

For example, if you have package "P" that has been published, you cannot
publish another package named "P". At the same time you can have module
"P1::M1", "P2::M1", and "P1::M2" but not another, say, "P1::M1" in the system
at the same time.

In addition to having a presence at the source code level, as we
discussed in [Move code organization](#move-code-organization), a
package in Sui is also a Sui object and must have a unique numeric
ID in addition to a unique name, which is assigned in the manifest
file:

```
[addresses]
Sui = "0x2"

[dev-addresses]
Sui = "0x2"
```

### Move structs

The `Coin` module defines the `Coin` struct type that can be used to
represent different types of user-defined coins as Sui objects:

``` rust
struct Coin<phantom T> has key, store {
    id: VersionedID,
    value: u64
}
```

Move's struct type is similar to struct types defined in other
programming languages, such as C or C++, and contains a name and a set
of typed fields. In particular, struct fields can be of a primitive
type, such as an integer type, or of a struct type.

You can read more about
Move [primitive types](https://github.com/diem/move/blob/main/language/documentation/book/src/SUMMARY.md#primitive-types)
and [structs](https://github.com/diem/move/blob/main/language/documentation/book/src/structs-and-resources.md))
in the Move book.

In order for a Move struct type to define a Sui object type such as
`Coin`, its first field must be `id: VersionedID`, which is a
struct type defined in the
[ID module](https://github.com/MystenLabs/sui/tree/main/sui_programmability/framework/sources/ID.move). The
Move struct type must
also have the `key` ability, which allows the object to be persisted
in Sui's global storage. Abilities of a Move struct are listed after
the `has` keyword in the struct definition, and their existence (or
lack thereof) helps enforcing various properties on a definition or on
instances of a given struct.

You can read more about struct
[abilities](https://github.com/diem/move/blob/main/language/documentation/book/src/abilities.md)
in the Move book.

The reason that the `Coin` struct can represent different types of
coin is that the struct definition is parameterized with a type
parameter. When an instance of the `Coin` struct is created, it can
be passed an arbitrary concrete Move type (e.g. another struct type)
to distinguish different types of coins from one another.

Learn about Move type parameters known as
[generics](https://github.com/diem/move/blob/main/language/documentation/book/src/generics.md)
and also about the optional
[phantom keyword](https://github.com/diem/move/blob/main/language/documentation/book/src/generics.md#phantom-type-parameters))
at your leisure.

In particular, one type of custom coin already defined in Sui is
`Coin<GAS>`, which represents a token used to pay for gas used in Sui
computations - in this case, the concrete type used to parameterize the
`Coin` struct is the `GAS` struct in the
[Coin module](https://github.com/MystenLabs/sui/tree/main/sui_programmability/framework/sources/Coin.move):

``` rust
struct GAS has drop {}
```

We will show how to define and instantiate custom structs in the
section describing how to
[write a simple Move package](#writing-a-package).

### Move functions

Similarly to other popular programming languages, the main unit of
computation in Move is a function. Let us look at one of the simplest
functions defined in the
[Coin module](https://github.com/MystenLabs/sui/tree/main/sui_programmability/framework/sources/Coin.move), that is
the `value` function.

``` rust
public fun value<T>(self: &Coin<T>): u64 {
    self.value
}
```

This _public_ function can be called by functions in other modules to
return the unsigned integer value currently stored in a given
instance of the `Coin` struct. Direct access to fields of a struct is
allowed only within the module defining a given struct as described in
[Privileged Struct Operations](https://github.com/diem/move/blob/main/language/documentation/book/src/structs-and-resources.md#privileged-struct-operations).
The body of the function simply retrieves the `value` field from the
`Coin` struct instance parameter and returns it. Please note that the
coin parameter is a read-only reference to the `Coin` struct instance,
indicated by the `&` preceding the parameter type. Move's type system
enforces an invariant that struct instance arguments passed by
read-only references (as opposed to mutable references) cannot be
modified in the body of a function.

Read more about Move
[references](https://github.com/diem/move/blob/main/language/documentation/book/src/references.md#references)).

We will show how to call Move functions from other functions and how
to define the new ones in the section describing how to
[write a simple Move package](#writing-a-package).


In addition to functions callable from other functions, however, the
Sui flavor of the Move language also defines so called _entry
functions_ that can be called directly from Sui (e.g., from a Sui
wallet application that can be written in a different language) and
must satisfy a certain set of properties.

#### Entry functions

One of the basic operations in Sui is transfer of gas objects between
[addresses](https://github.com/diem/move/blob/main/language/documentation/book/src/address.md)
representing individual users. And one of the
simplest entry functions is defined in the GAS
[module](https://github.com/MystenLabs/sui/tree/main/sui_programmability/framework/sources/GAS.move) to
implement gas object transfer:

```rust
public fun transfer(c: Coin::Coin<GAS>, recipient: address, _ctx: &mut TxContext) {
    ...
}
```

(Let's not worry about the function body
for now - since the function is part of Sui framework, you can trust
that it will do what it is intended to do.)

In general, an entry function, must satisfy the following properties:

- be public
- have no return value
- have parameters ordered as follows:
  - one or more Sui objects (or vectors of objects)
  - one or more primitive types (or vectors of such types)
  - a mutable reference to an instance of the `TxContext` struct
  defined in the
  [TxContext module](https://github.com/MystenLabs/sui/tree/main/sui_programmability/framework/sources/TxContext.move)

More, concretely, the `transfer` function is public, has no return
value, and has three parameters:

- `c` - represents a gas object whose ownership is to be
  transferred
- `recipient` - the [address](https://github.com/diem/move/blob/main/language/documentation/book/src/address.md)
   of the intended recipient
- `_ctx` - a mutable reference to an instance of the `TxContext`
  struct (in this particular case, this parameter is not actually used
  in the function's body as indicated by its name starting with `_`)

You can see how the `transfer` function is called from a sample Sui
wallet in [Calling Move code](wallet.md#calling-move-code).


## Writing a package

In order to build a Move package and run code defined in
this package, first [install Sui binaries](install.md).
Please clone the repository as
described in the installation instructions as this tutorial assumes that you have a clone of Sui's repository in your current directory, and the code example
developed in this tutorial can also be found in the
[M1.move](https://github.com/MystenLabs/sui/tree/main/sui_programmability/tutorial/sources/M1.move) file.

The directory structure used in this tutorial should at the moment
look as follows (assuming Sui has been cloned to a directory called
"sui"):

```
current_directory
├── sui
```

For convenience, make sure the path to Sui binaries
(`sui/target/release`), including the sui-move command used throughout
this tutorial, is part of your system path.

Now proceed to creating a package directory structure (in the current directory) with an
empty manifest file and an empty module source file following the
[Move code organization](#move-code-organization)
described earlier:

``` shell
mkdir -p my_move_package/sources
mkdir -p my_move_package/sources/M1.move
touch my_move_package/Move.toml
```

The directory structure should now be (please note that directories at the same indentation level in the figure below should also be at the same level in the file system):

```
current_directory
├── sui
├── my_move_package
    ├── Move.toml
    ├── sources
        ├── M1.move
```


Let us assume that our module is part of an implementation of a
fantasy game set in medieval times, where heroes roam the land slaying
beasts with their trusted swords to gain prizes. All of these entities
will be represented by Sui objects; in particular, we want a sword to
be an upgradable asset that can be shared between different players. A
sword asset can be defined similarly to another asset we are already
familiar with from our
[First look at Move source code](#first-look-at-move-source-code). That
is a `Coin` struct type. Let us put the following module and struct
definitions in the `M1.move` file:

``` rust
module MyFirstPackage::M1 {
    use Sui::ID::VersionedID;

    struct Sword has key, store {
        id: VersionedID,
        magic: u64,
        strength: u64,
    }
}
```

Since we are developing a fantasy game, in addition to the mandatory
`id` field as well as `key` and `store` abilities (same as in the
`Coin` struct), our asset has both `magic` and `strength` fields
describing its respective attribute values. Please note that we need
to import the
[ID package](https://github.com/MystenLabs/sui/tree/main/sui_programmability/framework/sources/ID.move) from
Sui framework to gain access to the `VersionedID` struct type defined
in this package.

If we want to access sword attributes from a different package, we
need to add accessor functions to our module similar to the `value`
function in the Coin package described in [Move
functions](#move-functions) (please make sure you add these functions,
and all the following code in this tutorial, in the scope of our
package - between curly braces starting and ending the package
definition):

``` rust
    public fun magic(self: &Sword): u64 {
        self.magic
    }

    public fun strength(self: &Sword): u64 {
        self.strength
    }
```

In order to build a package containing this simple module, we need to
put some required metadata into the `Move.toml` file, including package
name, package version, local dependency path to locate Sui framework
code, and package numeric ID, which must be 0x0 for user-defined modules
to facilitate [package publishing](wallet.md#publish-packages).

```
[package]
name = "MyFirstPackage"
version = "0.0.1"

[dependencies]
Sui = { local = "https://github.com/MystenLabs/sui/tree/main/sui_programmability/framework/" }

[addresses]
MyFirstPackage = "0x0"

[dev-addresses]
MyFirstPackage = "0x0"
```

We can now go to the directory containing our package and build it:

``` shell
cd my_move_package
sui-move build
```

No output is expected on a successful build.

Now that we have designed our asset and its accessor functions, let us
test the code we have written.

## Testing a package

Sui includes support for the
[Move testing framework](https://github.com/diem/move/blob/main/language/documentation/book/src/unit-testing.md)
that allows you to write unit tests to test Move code much like test
frameworks for other languages (e.g., the built-in
[Rust testing framework](https://doc.rust-lang.org/rust-by-example/testing/unit_testing.html)
or the [JUnit framework](https://junit.org/) for Java).

An individual Move unit test is encapsulated in a public function that
has no parameters, no return values, and has the `#[test]`
annotation. Such functions are executed by the testing framework
upon executing the following command (in the `my_move_package`
directory as per our running example):

``` shell
sui-move test
```

If you execute this command for the package created in the
[writing a simple package](#writing-a-package) section, you
will see the following output indicating, unsurprisingly,
that no tests have ran because we have not written any yet!

``` shell
BUILDING MoveStdlib
BUILDING Sui
BUILDING MyFirstPackage
Running Move unit tests
Test result: OK. Total tests: 0; passed: 0; failed: 0
```

Let us write a simple test function and insert it into the `M1.move`
file:

``` rust
    #[test]
    public fun test_sword_create() {
        use Sui::TxContext;

        // create a dummy TxContext for testing
        let ctx = TxContext::dummy();

        // create a sword
        let sword = Sword {
            id: TxContext::new_id(&mut ctx),
            magic: 42,
            strength: 7,
        };

        // check if accessor functions return correct values
        assert!(magic(&sword) == 42 && strength(&sword) == 7, 1);
    }
```

The code of the unit test function is largely self-explanatory - we
create a dummy instance of the `TxContext` struct needed to create
a unique identifier of our sword object, then create the sword itself,
and finally call its accessor functions to verify that they return
correct values. Note the dummy context is passed to the
`TxContext::new_id` function as a mutable reference argument (`&mut`),
and the sword itself is passed to its accessor functions as a
read-only reference argument.

Now that we have written a test, let's try to run the tests again:

``` shell
sui-move test
```

After running the test command, however, instead of a test result we
get a compilation error:

``` shell
error[E06001]: unused value without 'drop'
   ┌─ ./sources/M1.move:34:65
   │
 4 │       struct Sword has key, store {
   │              ----- To satisfy the constraint, the 'drop' ability would need to be added here
   ·
27 │           let sword = Sword {
   │               ----- The local variable 'sword' still contains a value. The value does not have the 'drop' ability and must be consumed before the function returns
   │ ╭─────────────────────'
28 │ │             id: TxContext::new_id(&mut ctx),
29 │ │             magic: 42,
30 │ │             strength: 7,
31 │ │         };
   │ ╰─────────' The type 'MyFirstPackage::M1::Sword' does not have the ability 'drop'
   · │
34 │           assert!(magic(&sword) == 42 && strength(&sword) == 7, 1);
   │                                                                   ^ Invalid return
```

This error message looks quite complicated, but it contains all the
information needed to understand what went wrong. What happened here
is that while writing the test, we accidentally stumbled upon one of
the Move language's safety features.

Remember the `Sword` struct represents a game asset
digitally mimicking a real-world item. At the same time, while a sword
in a real world cannot simply disappear (though it can be explicitly
destroyed), there is no such restriction on a digital one. In fact,
this is exactly what's happening in our test function - we create an
instance of a `Sword` struct that simply disappears at the end of the
function call. And this is the gist of the error message we are
seeing.

One of the solutions (as suggested in the message itself),
is to add the `drop` ability to the definition of the `Sword` struct,
which would allow instances of this struct to disappear (be
*dropped*). Arguably, being able to *drop* a valuable asset is not an
asset property we would like to have, so another solution to our
problem is to transfer ownership of the sword.

In order to get our test to work, we then add the following line to
the beginning of our testing function to import the
[Transfer module](https://github.com/MystenLabs/sui/tree/main/sui_programmability/framework/sources/Transfer.move):

``` rust
        use Sui::Transfer;

```

We then use the `Transfer` module to transfer ownership of the sword
to a freshly created dummy address by adding the following lines to
the end of our test function:

``` rust
        // create a dummy address and transfer the sword
        let dummy_address = @0xCAFE;
        Transfer::transfer(sword, dummy_address);
```

We can now run the test command again and see that indeed a single
successful test has been run:

``` shell
BUILDING MoveStdlib
BUILDING Sui
BUILDING MyFirstPackage
Running Move unit tests
[ PASS    ] 0x0::M1::test_sword_create
Test result: OK. Total tests: 1; passed: 1; failed: 0
```

---
**TIPS**
If you only want to run a subset of the unittests, you can filter by test name using the `--filter` option. Example:
```
sui-move test --filter hero
```
The above command will run all tests whose name contains "hero".
You can discover more testing options through:
```
sui-move test -h
```

---

### Sui-specific testing

The testing example we have seen so far is largely *pure Move* and has
little to do with Sui beyond using some Sui packages, such as
`Sui::TxContext` and `Sui::Transfer`. While this style of testing is
already very useful for developers writing Move code for Sui, they may
also want to test additional Sui-specific features. In particular, a
Move call in Sui is encapsulated in a Sui
[transaction](transactions.md),
and a developer may wish to test interactions between different
transactions within a single test (e.g. one transaction creating an
object and the other one transferring it).

Sui-specific testing is supported via the
[TestScenario module](https://github.com/MystenLabs/sui/tree/main/sui_programmability/framework/sources/TestScenario.move)
that provides Sui-related testing functionality otherwise unavailable
in *pure Move* and its
[testing framework](https://github.com/diem/move/blob/main/language/documentation/book/src/unit-testing.md).

The main concept in the `TestScenario` is a scenario that emulates a
series of Sui transactions, each executed by a (potentially) different
user. At a high level, a developer writing a test starts the first
transaction using the `TestScenario::begin` function that takes an
address of the user executing this transaction as the first and only
argument and returns an instance of the `Scenario` struct representing
a scenario.

An instance of the `Scenario` struct contains a
per-address object pool emulating Sui's object storage, with helper
functions provided to manipulate objects in the pool. Once the first
transaction is finished, subsequent transactions can be started using
the `TestScenario::next_tx` function that takes an instance of the
`Scenario` struct representing the current scenario and an address of
a (new) user as arguments.

Let us extend our running example with a multi-transaction test that
uses the `TestScenario` to test sword creation and transfer from the
point of view of a Sui developer. First, let us create
[entry functions](#entry-functions) callable from Sui that implement
sword creation and transfer and put them into the `M1.move` file:

``` rust
    public fun sword_create(magic: u64, strength: u64, recipient: address, ctx: &mut TxContext) {
        use Sui::Transfer;
        use Sui::TxContext;
        // create a sword
        let sword = Sword {
            id: TxContext::new_id(ctx),
            magic: magic,
            strength: strength,
        };
        // transfer the sword
        Transfer::transfer(sword, recipient);
    }

    public fun sword_transfer(sword: Sword, recipient: address, _ctx: &mut TxContext) {
        use Sui::Transfer;
        // transfer the sword
        Transfer::transfer(sword, recipient);
    }
```

The code of the new functions is self-explanatory and uses struct
creation and Sui-internal modules (`TxContext` and `Transfer`) in a
way similar to what we have seen in the previous sections. The
important part is for the entry functions to have correct signatures
as described [earlier](#entry-functions). In order for this code to
build, we need to add an additional import line at the module level
(as the first line in the module's main code block right before the
existing module-wide `ID` module import) to make the `TxContext`
struct available for function definitions:

``` rust
    use Sui::TxContext::TxContext;
```

We can now build the module extended with the new functions but still
have only one test defined. Let us change that by adding another test
function:

``` rust
    #[test]
    public fun test_sword_transactions() {
        use Sui::TestScenario;

        let admin = @0xABBA;
        let initial_owner = @0xCAFE;
        let final_owner = @0xFACE;

        // first transaction executed by admin
        let scenario = &mut TestScenario::begin(&admin);
        {
            // create the sword and transfer it to the initial owner
            sword_create(42, 7, initial_owner, TestScenario::ctx(scenario));
        };
        // second transaction executed by the initial sword owner
        TestScenario::next_tx(scenario, &initial_owner);
        {
            // extract the sword owned by the initial owner
            let sword = TestScenario::remove_object<Sword>(scenario);
            // transfer the sword to the final owner
            sword_transfer(sword, final_owner, TestScenario::ctx(scenario));
        };
        // third transaction executed by the final sword owner
        TestScenario::next_tx(scenario, &final_owner);
        {
            // extract the sword owned by the final owner
            let sword = TestScenario::remove_object<Sword>(scenario);
            // verify that the sword has expected properties
            assert!(magic(&sword) == 42 && strength(&sword) == 7, 1);
            // return the sword to the object pool (it cannot be simply "dropped")
            TestScenario::return_object(scenario, sword)
        }
    }
```

Let us now dive into some details of the new testing function. The
first thing we do is to create some addresses that represent users
participating in the testing scenario. (We assume that we have one game
admin user and two regular users representing players.) We then create
a scenario by starting the first transaction on behalf of the admin
address that creates a sword and transfers its ownership to the
initial owner.

The second transaction is executed by the initial owner (passed as an
argument to the `TestScenario::next_tx` function) who then transfers
the sword it now owns to its final owner. Please note that in *pure
Move* we do not have the notion of Sui storage and, consequently, no
easy way for the emulated Sui transaction to retrieve it from
storage. This is where the `TestScenario` module comes to help - its
`remove_object` function makes an object of a given type (in this case
of type `Sword`) owned by an address executing the current transaction
available for manipulation by the Move code. (For now, we assume that
there is only one such object.) In this case, the object retrieved
from storage is transferred to another address.

The final transaction is executed by the final owner - it retrieves
the sword object from storage and checks if it has the expected
properties. Remember, as described in
[testing a package](#testing-a-package), in the *pure Move* testing
scenario, once an object is available in Move code (e.g., after its
created or, in this case, retrieved from emulated storage), it cannot simply
disappear.

In the *pure Move* testing function, we handled this problem
by transferring the sword object to the fake address. But the
`TestScenario` package gives us a more elegant solution, which is
closer to what happens when Move code is actually executed in the
context of Sui - we can simply return the sword to the object pool
using the `TestScenario::return_object` function.

We can now run the test command again and see that we now have two
successful tests for our module:

``` shell
BUILDING MoveStdlib
BUILDING Sui
BUILDING MyFirstPackage
Running Move unit tests
[ PASS    ] 0x0::M1::test_sword_create
[ PASS    ] 0x0::M1::test_sword_transactions
Test result: OK. Total tests: 2; passed: 2; failed: 0
```

## Debugging a package
At the moment there isn't a yet debugger for Move. To help with debugging, however, you could use `Std::Debug` module to print out arbitrary value. To do so, first import the `Debug` module:
```
use Std::Debug;
```
Then in places where you want to print out a value `v`, regardless of its type, simply do:
```
Debug::print(&v);
```
or the following if v is already a reference:
```
Debug::print(v);
```
`Debug` module also provides a function to print out the current stacktrace:
```
Debug::print_stack_trace();
```
Alternatively, any call to `abort` or assertion failure will also print the stacktrace at the point of failure.

## Publishing a package

For functions in a Move package to actually be callable from Sui
(rather than for Sui execution scenario to be emulated), the package
has to be _published_ to Sui's [distributed ledger](../learn/how-sui-works.md)
where it is represented as a Sui object.

At this point, however, the
`sui-move` command does not support package publishing. In fact, it is
not clear if it even makes sense to accommodate package publishing,
which happens once per package creation, in the context of a unit
testing framework. Instead, one can use a sample Sui wallet to
[publish](wallet.md#publish-packages) Move code and to
[call](wallet.md#calling-move-code) it. See the
[wallet documentation](wallet.md) for a description of how
to publish the package we have [written](#writing-a-package) as as
part of this tutorial.

### Module initializers

There is, however, an important aspect of publishing packages that
affects Move code development in Sui - each module in a package can
include a special _initializer function_ that will be run at the
publication time. The goal of an initializer function is to
pre-initialize module-specific data (e.g., to create singleton
objects). The initializer function must have the following properties
in order to be executed at publication:

- name `init`
- single parameter of `&mut TxContext` type
- no return values
- private visibility

While the `sui-move` command does not support publishing explicitly,
we can still test module initializers using our testing framework -
one can simply dedicate the first transaction to executing the
initializer function. Let us use a concrete example to illustrate
this.

Continuing our fantasy game example, let's introduce a
concept of a forge that will be involved in the process of creating
swords - for starters let it keep track of how many swords have been
created. Let us define the `Forge` struct and a function returning the
number of created swords as follows and put into the `M1.move` file:

``` rust
    struct Forge has key, store {
        id: VersionedID,
        swords_created: u64,
    }

    public fun swords_created(self: &Forge): u64 {
        self.swords_created
    }
```

In order to keep track of the number of created swords we must
initialize the forge object and set its `sword_create` counts to 0.
And module initializer is the perfect place to do it:

``` rust
    // module initializer to be executed when this module is published
    fun init(ctx: &mut TxContext) {
        use Sui::Transfer;
        use Sui::TxContext;
        let admin = Forge {
            id: TxContext::new_id(ctx),
            swords_created: 0,
        };
        // transfer the forge object to the module/package publisher
        // (presumably the game admin)
        Transfer::transfer(admin, TxContext::sender(ctx));
    }
```

In order to use the forge, we need to modify the `sword_create`
function to take the forge as a parameter and to update the number of
created swords at the end of the function:

``` rust
    public fun sword_create(forge: &mut Forge, magic: u64, strength: u64, recipient: address, ctx: &mut TxContext) {
        ...
        forge.swords_created = forge.swords_created + 1;
    }
```

We can now create a function to test the module initialization:

``` rust
    #[test]
    public fun test_module_init() {
        use Sui::TestScenario;

        // create test address representing game admin
        let admin = @0xABBA;

        // first transaction to emulate module initialization
        let scenario = &mut TestScenario::begin(&admin);
        {
            init(TestScenario::ctx(scenario));
        };
        // second transaction to check if the forge has been created
        // and has initial value of zero swords created
        TestScenario::next_tx(scenario, &admin);
        {
            // extract the Forge object
            let forge = TestScenario::remove_object<Forge>(scenario);
            // verify number of created swords
            assert!(swords_created(&forge) == 0, 1);
            // return the Forge object to the object pool
            TestScenario::return_object(scenario, forge)
        }
    }

```

As we can see in the test function defined above, in the first
transaction we (explicitly) call the initializer, and in the next
transaction we check if the forge object has been created and properly
initialized.

If we try to run tests on the whole package at this point, we will
encounter compilation errors in the existing tests due to the
`sword_create` function signature change. We will leave the changes
required for the tests to run again as an exercise for the reader. The
entire source code for the package we have developed (with all the
tests properly adjusted) can be found in
[M1.move](https://github.com/MystenLabs/sui/tree/main/sui_programmability/tutorial/sources/M1.move).

## Sui Move Library
Sui provides a list of Move library functions that allows us to manipulate objects in Sui.

### Object Ownership
Objects in Sui can have different ownership types. Specifically, they are:
- Exclusively owned by an account address.
- Exclusively owned by another object.
- Shared and immutable.
- Shared and mutable (work-in-progress).

**Transfer to Address**
The [`Transfer`](https://github.com/MystenLabs/sui/tree/main/sui_programmability/framework/sources/Transfer.move) module provides all the APIs needed to manipuate the ownership of objects.

The most common case is to transfer an object to an account address. For example, when a new object is created, it is typically transferred to an account address so that the address owns the object. To transfer an object `obj` to an account address `recipient`:
```
use Sui::Transfer;

Transfer::transfer(obj, recipient);
```
This call will fully consume the object, making it no longer accessible in the current transaction.
Once an account address owns an object, for any future use (either read or write) of this object, the signer of the transaction must be the owner of the object.

**Transfer to Object**
We can also transfer an object to be owned by another object. Note that the ownership is only tracked in Sui. From Move's perspective, these two objects are still more or less independent, in that the child object isn't part of the parent object in terms of data store.
Once an object is owned by another object, it is required that for any such object referenced in the entry function, its owner must also be one of the argument objects. For instance, if we have a chain of ownership: account address `Addr` owns object `a`, object `a` owns object `b`, and `b` owns object `c`, in order to use object `c` in a Move call, the entry function must also include both `b` and `a`, and the signer of the transaction must be `Addr1`, like this:
```
// signer of ctx is Addr1.
public fun entry_function(a: &A, b: &B, c: &mut C, ctx: &mut TxContext);
```

A common pattern of object owning another object is to have a field in the parent object to track the ID of the child object. It is important to ensure that we keep such a field's value consistent with the actual ownership relationship. For example, we do not end up in a situation where the parent's child field contains an ID pointing to object A, while in fact the parent owns object B. To ensure the consistency, we defined a custom type called `ChildRef` to represent object ownership. Whenever an object is transferred to another object, a `ChildRef` instance is created to uniquely identify the ownership. The library implementation ensures that the `ChildRef` goes side-by-side with the child object so that we never lose track or mix up objects.
To transfer an object `obj` (whose owner is an account address) to another object `owner`:
```
Transfer::transfer_to_object(obj, &mut owner);
```
This function returns a `ChildRef` instance that cannot be dropped arbitrarily. It can be stored in the parent as a field.
Sometimes we need to set the child field of a parent while constructing it. In this case, we don't yet have a parent object to transfer into. In this case, we can call the `transfer_to_object_id` API. Example:
```
let parent_id = TxContext::new_id(ctx);
let child = Child { id: TxContext::new_id(ctx) };
let (parent_id, child_ref) = Transfer::transfer_to_object_id(child, parent_id);
let parent = Parent {
    id: parent_id,
    child: child_ref,
};
Transfer::transfer(parent, TxContext::sender(ctx));
```
To transfer an object `child` from one parent object to a new parent object `new_parent`, we can use the following API:
```
Transfer::transfer_child_to_object(child, child_ref, &mut new_parent);
```
Note that in this call, we must also have the `child_ref` to prove the original ownership. The call will return a new instance of `ChildRef` that the new parent can maintain.
To transfer an object `child` from an object to an account address `recipient`, we can use the following API:
```
Transfer::transfer_child_to_address(child, child_ref, recipient);
```
This call also requires to have the `child_ref` as proof of original ownership.
After this transfer, the object will be owned by `recipient`.

More examples of how objects can be transferred and owned can be found in
[ObjectOwner.move](../../../sui_core/src/unit_tests/data/object_owner/sources/ObjectOwner.move).

**Freeze an object**
To make an object `obj` shared and immutable, one can call:
```
Transfer::freeze_object(obj);
```
After this call, `obj` becomes immutable which means it can never be mutated or deleted. This process is also irreversible: once an object is frozen, it will stay frozen forever. An shared immutable object can be used as reference by anyone in their Move call.

**Share an object (experimental)**
This feature is still in development. It only works in Move for demo purpose, and doesn't yet work in Sui.

To make an object `obj` shared and mutable, one can call:
```
Transfer::share_object(obj);
```
After this call, `obj` stays mutable, but becomes shared by everyone, i.e. anyone can send a transaction to mutate this object. However, such an object cannot be deleted, transferred or embedded in another object as a field.
<<<<<<< HEAD
Shared mutable object can be powerful in that it will make programming a lot simpler in many cases. However shared object is also more expensive to use: it requires a full sequencer (a.k.a. a consensus engine) to order the transactions that touch the shared object, which means longer latency/lower throughput and higher gas cost. One can see the difference of the two programming schemes between not using shared object vs using shared object by looking at the two different implementations of TicTacToe: [No Shared Object](https://github.com/MystenLabs/sui/tree/main/sui_programmability/examples/games/sources/TicTacToe.move) vs. [Shared Object](https://github.com/MystenLabs/sui/tree/main/sui_programmability/examples/games/sources/TicTacToeV2.move).
=======
Shared mutable object can be powerful in that it will make programming a lot simpler in many cases. However shared object is also more expensive to use: it requires a full sequencer (a.k.a. a consensus engine) to order the transactions that touch the shared object, which means longer latency/lower throughput and higher gas cost. One can see the difference of the two programming schemes between not using shared object vs using shared object by looking at the two different implementations of TicTacToe: [No Shared Object](https://github.com/MystenLabs/sui/tree/main/sui_programmability/examples/games/sources/TicTacToe.move) vs [Shared Object](https://github.com/MystenLabs/sui/tree/main/sui_programmability/examples/games/sources/TicTacToeV2.move).
>>>>>>> a524cac2

### Transaction Context
`TxContext` module provides a few important APIs that operate based on the current transaction context.

To create a new ID for a new object:
```
use Sui::TxContext;

// assmue `ctx` has type `&mut TxContext`.
let id = TxContext::new_id(ctx);
```

To obtain the current transaction sender's account address:
```
TxContext::sender(ctx)
```

### Collection

### NFT

## Next steps

Now that you are familiar with the Move language, as well as with how
to develop and test Move code, you are ready to start looking at and
playing with some larger
[examples](../explore/examples.md) of Move
programs, such as implementation of the tic-tac-toe game or a more
fleshed out variant of a fantasy game similar to the one we have been
developing during this tutorial.<|MERGE_RESOLUTION|>--- conflicted
+++ resolved
@@ -955,11 +955,8 @@
 Transfer::share_object(obj);
 ```
 After this call, `obj` stays mutable, but becomes shared by everyone, i.e. anyone can send a transaction to mutate this object. However, such an object cannot be deleted, transferred or embedded in another object as a field.
-<<<<<<< HEAD
+
 Shared mutable object can be powerful in that it will make programming a lot simpler in many cases. However shared object is also more expensive to use: it requires a full sequencer (a.k.a. a consensus engine) to order the transactions that touch the shared object, which means longer latency/lower throughput and higher gas cost. One can see the difference of the two programming schemes between not using shared object vs using shared object by looking at the two different implementations of TicTacToe: [No Shared Object](https://github.com/MystenLabs/sui/tree/main/sui_programmability/examples/games/sources/TicTacToe.move) vs. [Shared Object](https://github.com/MystenLabs/sui/tree/main/sui_programmability/examples/games/sources/TicTacToeV2.move).
-=======
-Shared mutable object can be powerful in that it will make programming a lot simpler in many cases. However shared object is also more expensive to use: it requires a full sequencer (a.k.a. a consensus engine) to order the transactions that touch the shared object, which means longer latency/lower throughput and higher gas cost. One can see the difference of the two programming schemes between not using shared object vs using shared object by looking at the two different implementations of TicTacToe: [No Shared Object](https://github.com/MystenLabs/sui/tree/main/sui_programmability/examples/games/sources/TicTacToe.move) vs [Shared Object](https://github.com/MystenLabs/sui/tree/main/sui_programmability/examples/games/sources/TicTacToeV2.move).
->>>>>>> a524cac2
 
 ### Transaction Context
 `TxContext` module provides a few important APIs that operate based on the current transaction context.
