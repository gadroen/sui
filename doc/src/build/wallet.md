--- conflicted
+++ resolved
@@ -225,30 +225,17 @@
 ```
 
 The Sui interactive wallet supports the following shell functionality:
-<<<<<<< HEAD
-* Command History
+
+* *Command history* -
   The `history` command can be used to print the interactive shell's command history;
   you can also use Up, Down or Ctrl-P, Ctrl-N to navigate previous or next matches from history.
-=======
-
-* *Command history* -
-  The `history` command can be used to print the interactive shell's command history; 
-  you can also use Up, Down or Ctrl-P, Ctrl-N to navigate previous or next matches from history. 
->>>>>>> 2e10bbc2
   History search is also supported using Ctrl-R.
 * *Tab completion* -
   Tab completion is supported for all commands using Tab and Ctrl-I keys.
-<<<<<<< HEAD
-* Environment variable substitution
+* *Environment variable substitution* -
   The wallet shell will substitute inputs prefixed with `$` with environment variables,
   you can use the `env` command to print out the entire list of variables and
   use `echo` to preview the substitution without invoking any commands.
-=======
-* *Environment variable substitution* -
-  The wallet shell will substitute inputs prefixed with `$` with environment variables, 
-  you can use the `env` command to print out the entire list of variables and 
-  use `echo` to preview the substitution without invoking any commands.  
->>>>>>> 2e10bbc2
 
 ### Command line mode
 
@@ -349,26 +336,26 @@
 
 ```
 wallet --no-shell gas
-                Object ID                 |  Version   |  Gas Value 
+                Object ID                 |  Version   |  Gas Value
 ----------------------------------------------------------------------
- 0B8A4620426E526FA42995CF26EB610BFE6BF063 |     0      |   100000   
- 3C0763CCDEA4FF5A4557505A62AB5E1DAF91F4A2 |     0      |   100000   
- 45A589A9E760D7F75D399327AC0FCBA21495C22E |     0      |   100000   
- 4C377A3A9D4B1B9C92189DD12BB1DCD0302A954B |     0      |   100000   
- F2961464AC6860A05D21B48C020B7E121399965C |     0      |   100000   
+ 0B8A4620426E526FA42995CF26EB610BFE6BF063 |     0      |   100000
+ 3C0763CCDEA4FF5A4557505A62AB5E1DAF91F4A2 |     0      |   100000
+ 45A589A9E760D7F75D399327AC0FCBA21495C22E |     0      |   100000
+ 4C377A3A9D4B1B9C92189DD12BB1DCD0302A954B |     0      |   100000
+ F2961464AC6860A05D21B48C020B7E121399965C |     0      |   100000
 ```
 
 If one does not want to use the active address, the addresses can be specified:
 
 ```
 /wallet --no-shell gas --address 562F07CF6369E8D22DBF226A5BFEDC6300014837
-                Object ID                 |  Version   |  Gas Value 
+                Object ID                 |  Version   |  Gas Value
 ----------------------------------------------------------------------
- A8DDC2661A19010E5F85CBF6D905DDFBE4DD0320 |     0      |   100000   
- B2683D0B592E5B002D110989A52943BC9DA19158 |     0      |   100000   
- B41BF45B01C9BEFCE3A0A371E2B98E062691438D |     0      |   100000   
- BA9E10F319182F3BD584EDB92C7899CC6D018723 |     0      |   100000   
- F8BFE77A5B21E7ABFA3BC285991F9DA4E5CC2D7B |     0      |   100000  
+ A8DDC2661A19010E5F85CBF6D905DDFBE4DD0320 |     0      |   100000
+ B2683D0B592E5B002D110989A52943BC9DA19158 |     0      |   100000
+ B41BF45B01C9BEFCE3A0A371E2B98E062691438D |     0      |   100000
+ BA9E10F319182F3BD584EDB92C7899CC6D018723 |     0      |   100000
+ F8BFE77A5B21E7ABFA3BC285991F9DA4E5CC2D7B |     0      |   100000
 
 ```
 
@@ -497,11 +484,7 @@
 
 ```shell
 USAGE:
-<<<<<<< HEAD
-    transfer [FLAGS] --gas <gas> --gas-budget <gas-budget> --object-id <object-id> --to <to>
-=======
     transfer [FLAGS] [OPTIONS] --gas-budget <gas-budget> --object-id <object-id> --to <to>
->>>>>>> 2e10bbc2
 
 FLAGS:
     -h, --help       Prints help information
@@ -509,45 +492,29 @@
     -V, --version    Prints version information
 
 OPTIONS:
-<<<<<<< HEAD
-        --gas <gas>                ID of the gas object for gas payment, in 20 bytes Hex string
-        --gas-budget <gas-budget>    Gas budget for this transfer
-        --object-id <object-id>    Object to transfer, in 20 bytes Hex string
-        --to <to>                  Recipient address
-=======
         --gas <gas>                  ID of the gas object for gas payment, in 20 bytes Hex string If not provided, a gas
                                      object with at least gas_budget value will be selected
         --gas-budget <gas-budget>    Gas budget for this transfer
         --object-id <object-id>      Object to transfer, in 20 bytes Hex string
         --to <to>                    Recipient address
->>>>>>> 2e10bbc2
 ```
 
 To transfer an object to a recipient, you will need the recipient's address,
 the object ID of the object that you want to transfer,
-<<<<<<< HEAD
-and the gas object ID for the transaction fee payment. Gas budget sets a cap for how much gas you want to spend.
-We are still finalizing our gas metering mechanisms. For now, just set something large enough.
-=======
 and optionally the gas object ID for the transaction fee payment. If a gas
 object is not specified, one that meets the budget is picked. Gas budget sets a
 cap for how much gas you want to spend. We are still finalizing our gas metering
 mechanisms. For now, just set something large enough.
 
 Here is an example transfer of an object to account `F456EBEF195E4A231488DF56B762AC90695BE2DD`:
->>>>>>> 2e10bbc2
-
-```shell
-<<<<<<< HEAD
-$ wallet --no-shell transfer --to C72CF3ADCC4D11C03079CEF2C8992AEA5268677A --object-id DA2237A9890BCCEBEEEAE0D23EC739F00D2CE2B1 --gas 00A0A5211F6EDCF4BA09D23B8A7250072BE1EDB6 --gas-budget 100
-=======
+
+```shell
 $ wallet --no-shell transfer --to C72CF3ADCC4D11C03079CEF2C8992AEA5268677A --object-id DA2237A9890BCCEBEEEAE0D23EC739F00D2CE2B1 --gas-budget 100
 ```
 
 With output like:
 
 ```
->>>>>>> 2e10bbc2
 Transfer confirmed after 4412 us
 ----- Certificate ----
 Signed Authorities : [k#21d89c3a12409b7aeadf36a9753417ead5fa9ea607ccb666e83b739b8a73c5e8, k#8d86bef2f8ae835d4763c9a697ad5c458130907996d59adc4ea5be37f2e0fab2, k#f9664056f3cc46b03e86beeb3febf99af1c9ec3f6aa709a1dbd101c9e9a79c3a]
