--- conflicted
+++ resolved
@@ -72,43 +72,7 @@
 1. Sender address (still) owns a `Parent` object.
 2. The `Parent` object owns a `Child` object.
 
-<<<<<<< HEAD
-=======
-#### transfer_to_object_id
-In the above example, `Parent` has an optional child field. What if the field is not optional? We must construct `Parent` with a `ID`. However, in order to have a valid `ID`, we have to transfer the child object to the parent object first. This creates a somewhat paradoxical situation. We cannot create the parent unless we have a valid `ID`, and we cannot have a valid `ID` unless we already have the parent object. To solve this problem, we can use a different API that allows you to transfer an object to an object ID, instead of to the object itself:
-```rust
-public fun transfer_to_object_id<T: key>(
-    obj: T,
-    owner_id: &mut UID,
-);
-```
-To use this API, we don't need to create a parent object yet; we need only the `UID` of the parent object, which can be created in advance through `object::new(ctx)`. The function requires a mutable reference to the parent `UID` for two reasons. (1) it prevents children from being added to immutable objects (more on that later). (2) it gives the module that defines the parent object more control. Namely, it can expose a function to get an immutable reference to the `&UID` without worrying about external caller adding child objects.
-
-Let's see how this is used in action. First we define another object type that has a non-optional child field:
-```rust
-struct AnotherParent has key {
-    id: UID,
-    child: ID,
-}
-```
-And let's see how we define the API to create `AnotherParent` instance:
-```rust
-public entry fun create_another_parent(child: Child, ctx: &mut TxContext) {
-    let id = object::new(ctx);
-    let child_id = object::id(&child);
-    transfer::transfer_to_object_id(child, &mut id);
-    let parent = AnotherParent {
-        id,
-        child: child_id,
-    };
-    transfer::transfer(parent, tx_context::sender(ctx));
-}
-```
-In the above function, we need to first create the ID of the new parent object. With the ID, we can then transfer the child object to it by calling `transfer_to_object_id`, thereby obtaining a reference `child_ref`. With both `id` and `child_ref`, we can create an object of `AnotherParent`, which we would eventually transfer to the sender's address.
-
-> :bulb: If we wanted to ensure that the `ID` in the `child` field of `Parent` or `AnotherParent` actually referred to an object of type `Child`, we could use `TypedID` which is defined in the [typed_id module](https://github.com/MystenLabs/sui/blob/main/crates/sui-framework/sources/typed_id.move)
-
->>>>>>> f1f72fab
+
 ### Use Child Objects
 We have explained in the first chapter that, in order to use an owned object, the object owner must be the transaction sender. What about objects owned by objects? We require that the object's owner object must also be passed as an argument in the Move call. For example, if object A owns object B, and object B owns object C, to be able to use C when calling a Move entry function, one must also pass B as an argument; and since B is an argument, A must also be an argument. This essentially means that to use an object, its entire ownership ancestor chain must be included, and the  owner address of the root ancestor must match the sender of the transaction.
 
