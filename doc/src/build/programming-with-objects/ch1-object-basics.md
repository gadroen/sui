--- conflicted
+++ resolved
@@ -117,17 +117,10 @@
     assert!(!TestScenario::can_take_object<ColorObject>(scenario), 0);
 };
 ```
-<<<<<<< HEAD
-`TestScenario::next_tx` switches the transaction sender to `@0x2`, which is a different address from the previous one.
-
-`TestScenario::can_take_object` checks whether an object with the given type actually exists in the global storage owned by the current sender of the transaction. In this code, we assert that we should not be able to remove such an object, because `@0x2` does not own any object.
-
-> :bulb: The second parameter of `assert!` is the error code. In non-test code, we usually define a list of dedicated error code constants for each type of error that could happen in production. For unit tests though, it's usually unnecessary because there will be way too many assertions, and the stacktrace upon error is sufficient to tell where the error happened. Hence, we recommend just putting `0` there in unit tests for assertions.
-=======
+
 `TestScenario::next_tx` switches the transaction sender to `@0x2`, which is a new address than the previous one.
 `TestScenario::can_take_object` checks whether an object with the given type actually exists in the global storage owned by the current sender of the transaction. In this code, we assert that we should not be able to remove such an object, because `@0x2` does not own any object.
 > :bulb: The second parameter of `assert!` is the error code. In non-test code, we usually define a list of dedicated error code constants for each type of error that could happen in production. For unit tests though, it's usually unnecessary because there will be way too many assetions and the stacktrace upon error is sufficient to tell where the error happened. Hence we recommend just putting `0` there in unit tests for assertions.
->>>>>>> 26d2ac62
 
 Finally we check that `@0x1` owns the object and the object value is consistent:
 ```rust
@@ -139,15 +132,10 @@
     TestScenario::return_object(scenario, object);
 };
 ```
-<<<<<<< HEAD
-`TestScenario::take_object` removes the object of given type from global storage that's owned by the current transaction sender. (It also implicitly checks `can_take_object`.) If this line of code succeeds, it means that `owner` indeed owns an object of type `ColorObject`.
-
-We also check that the field values of the object match with what we set in creation. At the end, we must return the object back to the global storage by calling `TestScenario::return_object` so that it's back to the global storage. This also ensures that if any mutations happened to the object during the test, the global storage is aware of the changes.
-=======
+
 `TestScenario::take_object` removes the object of given type from global storage that's owned by the current transaction sender (it also implicitly checks `can_take_object`). If this line of code succeeds, it means that `owner` indeed owns an object of type `ColorObject`.
 We also check that the field values of the object match with what we set in creation. At the end, we must return the object back to the global storage by calling `TestScenario::return_object` so that it's back to the global storage. This also ensures that if any mutations happened to the object during the test, the global storage is aware of the changes.
 You may have noticed that `take_object` picks the object only based on the type parameter. What if there are multiple objects of the same type owned by the account? How do we retrieve each of them? In fact, if you call `take_object` when there are more than one object of the same type in the same account, an assertion failure will be triggered. We are working on adding an API just for this. Update coming soon.
->>>>>>> 26d2ac62
 
 You may have noticed that `take_object` picks the object based solely on the type parameter. What if there are multiple objects of the same type owned by the account? How do we retrieve each of them? In fact, if you call `take_object` when there are more than one object of the same type in the same account, an assertion failure will be triggered. We are working on adding an API just for this. Update coming soon.
 
