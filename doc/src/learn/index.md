---
title: Learning Sui
---

*Sui: pronounced "sweet" without the "T" - with Transactions (loads of them), things are SWEET indeed. :-)*

Welcome to the documentation for the Sui platform. Sui is built on the core [Move](https://github.com/MystenLabs/awesome-move) programming language. This documentation assumes that you have a basic working knowledge of Move. To learn more about the differences between core Move and Sui Move, see [How Sui Move differs from core Move](../learn/sui-move-diffs.md).

For a deep dive into Sui technology, see the [Sui Smart Contracts Platform](https://github.com/MystenLabs/sui/blob/main/doc/paper/sui.pdf) white paper. Find answers to common questions about our [roadmap](https://github.com/MystenLabs/sui/blob/main/ROADMAP.md) and more in our [FAQ](../contribute/faq.md).

> **Important:** This site is available in two versions in the menu at top left: the default and stable [Devnet](https://docs.sui.io/devnet/learn) branch and the [Latest build](https://docs.sui.io/learn) upstream `main` branch. Use the `devnet` version for app development on top of Sui. Use the Latest build `main` branch for [contributing to the Sui blockchain](../contribute/index.md) itself. Always check and submit fixes to the `main` branch.

## See what's new

### Doc updates

The following list includes the recent updates to Sui and the documentation:

<<<<<<< HEAD
* You must now specify the key scheme type as an argument (`secp256k1` or `ed25519`)  when running either the `sui keytool generate` or `sui client new-address` commands, as shown in [adding accounts to the client](../build/cli-client.md#adding-accounts-to-the-client).
=======
* [Sui version 0.8.0](https://github.com/MystenLabs/sui/releases/tag/devnet-0.8.0) is now live in Devnet with numerous fixes and enhancements, including new designs for [Sui Explorer](https://explorer.devnet.sui.io/) and [event query support](https://github.com/MystenLabs/sui/blob/main/crates/sui-json-rpc/src/event_api.rs#L122-L210) in fullnode.
>>>>>>> e59ec64a
* Follow the [Cryptography (math)](https://github.com/MystenLabs/sui/tree/main/sui_programmability/examples/math) example for a simple contract that hashes a piece of data using keccak256, recovers a [Secp256k1](https://crates.io/crates/secp256k1/) signature to its public key, and verifies a Secp256k1 signature, producing an event with the results.
* [Bullshark](https://arxiv.org/abs/2201.05677) has replaced Tusk as the consensus component of the [Narwhal](https://github.com/MystenLabs/narwhal)-based [Sui consensus engine](../learn/architecture/consensus.md) for reduced latency and support for fairness with slower validators.
* Sui now supports [shared objects](../build/objects.md#shared) that anyone can read or write to. For an example of creating and accessing a shared object, see [Shared Object](https://examples.sui.io/basics/shared-object.html#shared-object) on https://examples.sui.io/.
* Interact with the Sui network using our new [Rust SDK](../build/rust-sdk.md), a collection of Rust language [JSON-RPC wrapper and crypto utilities](https://github.com/MystenLabs/sui/tree/main/crates/sui-sdk).
* Sui now supports development using [Microsoft Windows 11, macOS, and Linux](../build/install.md#supported-oses). See [install Sui](../build/install.md#prerequisites) for the prerequisites of each operating system.

See the Sui `doc/src` [history](https://github.com/MystenLabs/sui/commits/main/doc/src) for a complete changelog of updates to this site. 

### Code changes

Learn about the latest releases in the [#release-notes](https://discord.com/channels/916379725201563759/974444055259910174) channel on Discord.

For a complete view of all changes in the Sui `devnet` branch, see:
https://github.com/MystenLabs/sui/commits/devnet

For upstream updates in the `main` branch, see:
https://github.com/MystenLabs/sui/commits/main

## Kickstart development
The links in the section point to information to help you start working with Sui. 

### Write Smart Contracts with Move
Go to the [Move Quick Start](../build/move/index.md) for information about installation, defining custom objects, object operations (create/destroy/update/transfer/freeze), publishing, and invoking your published code.

### Start the Sui network with Sui CLI client
See the [Sui CLI client Quick Start](../build/cli-client.md) for information about installation, querying the chain, client setup, sending transfer transactions, and viewing the effects.

### Take the end-to-end tutorial
Proceed to the [Sui Tutorial](../explore/tutorials.md) for a summary view of setting up your environment, starting a Sui network, gathering accounts and gas, and publishing and playing a game in Sui.

### Program with Objects
Finish with the detailed [Programming with objects](../build/programming-with-objects/index.md) tutorial series offering detailed guidance on manipulating Sui objects, from creation and storage through wrapping and using child objects.

## Navigate this site
Navigate and search this site however you see fit. If you're new to Sui, we recommend that you review the following content in this order:

**Learn** - includes information to help you learn:
* [About Sui](../learn/about-sui.md)
* [How Sui works](../learn/how-sui-works.md)
* [Sui compared to other blockchains](../learn/sui-compared.md)

**Build** - includes information about how to:
* [Install Sui](../build/install.md)
* [Create smart contracts with Move](../build/move/index.md)
* [Set up and configure a local Sui network](../build/cli-client.md)
* [Start a local JSON-RPC Gateway server](../build/json-rpc.md#start-local-rpc-server)

**Explore** - includes more in-depth information about:
* [Sui Wallet](../explore/wallet-browser.md)
* [Devnet](../build/devnet.md)
* [Sui tutorials](../explore/tutorials.md)
* [Sui prototypes](../explore/prototypes.md)
* [Sui examples](../explore/examples.md)  

**Contribute** - includes the following:
* [Frequently Asked Questions](../contribute/faq.md)
* [Logging, Tracing, Metrics, and Observability](../contribute/observability.md)
* [Research Papers](../contribute/research-papers.md)
* [Sui Code of Conduct](../contribute/code-of-conduct.md)
   
**Additional resources** - lets you:
* Employ the [Sui API Reference](https://docs.sui.io/sui-jsonrpc) files for the [Sui JSON-RPC API](../build/json-rpc.md).
* View the [Mysten Labs](https://www.youtube.com/channel/UCI7pCUVxSLcndVhPpZOwZgg) YouTube channel for introductory videos on technology and partners.<|MERGE_RESOLUTION|>--- conflicted
+++ resolved
@@ -16,11 +16,8 @@
 
 The following list includes the recent updates to Sui and the documentation:
 
-<<<<<<< HEAD
 * You must now specify the key scheme type as an argument (`secp256k1` or `ed25519`)  when running either the `sui keytool generate` or `sui client new-address` commands, as shown in [adding accounts to the client](../build/cli-client.md#adding-accounts-to-the-client).
-=======
 * [Sui version 0.8.0](https://github.com/MystenLabs/sui/releases/tag/devnet-0.8.0) is now live in Devnet with numerous fixes and enhancements, including new designs for [Sui Explorer](https://explorer.devnet.sui.io/) and [event query support](https://github.com/MystenLabs/sui/blob/main/crates/sui-json-rpc/src/event_api.rs#L122-L210) in fullnode.
->>>>>>> e59ec64a
 * Follow the [Cryptography (math)](https://github.com/MystenLabs/sui/tree/main/sui_programmability/examples/math) example for a simple contract that hashes a piece of data using keccak256, recovers a [Secp256k1](https://crates.io/crates/secp256k1/) signature to its public key, and verifies a Secp256k1 signature, producing an event with the results.
 * [Bullshark](https://arxiv.org/abs/2201.05677) has replaced Tusk as the consensus component of the [Narwhal](https://github.com/MystenLabs/narwhal)-based [Sui consensus engine](../learn/architecture/consensus.md) for reduced latency and support for fairness with slower validators.
 * Sui now supports [shared objects](../build/objects.md#shared) that anyone can read or write to. For an example of creating and accessing a shared object, see [Shared Object](https://examples.sui.io/basics/shared-object.html#shared-object) on https://examples.sui.io/.
