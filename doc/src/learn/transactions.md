---
title: Sui Transactions
---

All updates to the Sui ledger happen via a transaction. This topic describes the transaction types supported by Sui and explains how their execution changes the ledger.

## Transaction metadata

All Sui transactions have the following common metadata:
<<<<<<< HEAD
* Sender address: The address of the user sending this transaction.
* Gas input: An object reference pointing to the object that will be used to pay for this transaction's execution and storage. This object must be owned by the user and must be of type `sui::coin::Coin<SUI>` (i.e., the Sui native currency).
* Gas price: An unsigned integer specifying the number of native tokens per gas unit this transaction will pay. The gas price must always be nonzero.
* Maximum gas budget: The maximum number of gas units that can be expended by executing this transaction. If this budget is exceeded, transaction execution will abort and have no effects other than debiting the gas input. The gas input object must have a value higher than the gas price multiplied by the max gas, and this product is the maximum amount that the gas input object will be debited for the transaction.
* Epoch: The Sui epoch this transaction is intended for.
* Type: A call, publish, or native transaction and its type-specific-data (see below).
* Authenticator: A cryptographic signature on the [Binary Canonical Serialization (BCS)](https://docs.rs/bcs/latest/bcs/)-encoded bytes of the data above, and a public key that both verifies against the signature and is cryptographically committed to by the sender address.
* Expiration: An epoch reference that sets a deadline after which validators will no longer consider the transaction valid. The optional expiration epoch reference enables users to define transactions that either execute and commit by a set time (current epoch less than or equal to expiration epoch), or never execute after the deadline passes. By default, there is no deadline for when a transaction must execute. 
=======
 * Sender address: The address of the user sending this transaction.
 * Gas Input: An object reference pointing to the object that will be used to pay for this transaction's execution and storage. This object must be owned by the user and must be of type `sui::coin::Coin<SUI>` (i.e., the Sui native currency).
 * Gas Price: An unsigned integer specifying the number of native tokens per gas unit this transaction will pay. The gas price must always be nonzero.
 * Maximum Gas Budget: The maximum number of gas units that can be expended by executing this transaction. If this budget is exceeded, transaction execution will abort and have no effects other than debiting the gas input. The gas input object must have a value higher than the gas price multiplied by the max gas, and this product is the maximum amount that the gas input object will be debited for the transaction.
 * Epoch: The Sui epoch this transaction is intended for.
 * Type: A call, publish, or native transaction and its type-specific-data (see below).
 * Authenticator: A cryptographic signature on the [Binary Canonical Serialization (BCS)](https://docs.rs/bcs/latest/bcs/)-encoded bytes of the data above, and a public key that both verifies against the signature and is cryptographically committed to by the sender address.
>>>>>>> 35010571

## Move call transaction

This transaction type is a *smart contract call* that invokes a function in a published Move package with objects owned by the sender and pure values (e.g., integers) as inputs. Executing a function may read, write, mutate, and transfer these input objects, as well as other objects created during execution.

In addition to the common metadata above, a call transaction includes the following fields:
 * Package: An object reference pointing to a previously published Move package object.
 * Module: A UTF-8 string specifying the name of a Move module in the package.
 * Function: A UTF-8 string specifying the name of a function inside the module. The function must be a valid entry point.
 * Type Inputs: A list of Move types that will be bound to the type parameters of the function.
 * Object Inputs: A list of unique object references pointing to objects that will be passed to this function. Each object must either be owned by the sender, immutable or shared. *The gas input object from above cannot also appear as an object input.*
 * Pure Inputs: A list of BCS-encoded values that will be bound to the parameters of the function. Pure inputs must be primitive types (i.e. addresses, object IDs, strings, bytes, integers, or booleans)--they cannot be objects.

## Move publish transaction

This transaction type publishes a new Sui Move package as an immutable object. Once the package has been published, its public functions and types can be used by future packages, and its entry point functions can be called by future transactions.

In addition to the common metadata above, a publish transaction includes Package Bytes: A list of Sui Move bytecode modules topologically sorted by their dependency relationship (i.e., leaves in the dependency graph must appear earlier in the list). These modules will be deserialized, verified, and linked against their dependencies. In addition, each module's initializer function will be invoked in the order specified by the list.

## Native transaction

Native transactions are optimized versions of common Sui operations. Each native transaction is semantically equivalent to a specific Move call but has a lower gas cost.

### Transfer object

This transaction type transfers objects from the sender to the specified recipients.

In addition to the common metadata above, a transfer object transaction includes the following fields:
 * Input: An object reference pointing to a mutable object owned by the sender. The object must be of type that allows for public transfers--that is, any type with the `store` ability. The gas input object from above cannot also appear as the object input.
 * Recipient: The address that will receive the object from this transfer.

### Transfer SUI

This transaction type is similar to the Transfer Object transaction type, but the input object type must be a SUI coin--that is, an object of type `sui::coin::Coin<sui::sui::SUI>`. The benefit of this transaction type is that a separate coin object is not needed for gas. The gas payment is taken from the SUI coin being transferred.
Optionally, an amount can be specified for partial transfers.

In addition to the common metadata above, a transfer SUI transaction includes the following fields:
 * Input: An object reference pointing to a `sui::coin::Coin<sui::sui::SUI>` object owned by the sender.
 * (Optional) Amount: An unsigned integer encoding the amount that the recipient will receive. The amount will be debited from the input object, wrapped in a freshly created coin object, and sent to the corresponding recipient address. The value of the input object must be greater than or equal to the amount specified.
 * Recipient: The address that will receive the coin from this transfer.

### Join

This transaction type combines several coin objects into one. It includes the following field:

Inputs: A list of unique object references pointing to mutable objects owned by the sender. The objects must all have the same type: `sui::coin::Coin<T>` with arbitrary `T`--that is, any fungible token. The list must contain at least two objects. All objects except the first one will be destroyed, and the new value of the first object will be its old value plus the sum of the value of all destroyed objects. The gas input object from above cannot also appear as an object input.

## Transactions flow - example

Here's an example showing how objects and transactions are connected to each other in Sui.

In the following example we have two objects:
 * Object A with 5 SUI coins that belongs to Tom
 * Object B with 2 SUI coins that belongs to John

Tom decides to send 1 SUI coin to Alice. In this case, Object A is the input to this transaction and 1 SUI coin is debited from this object. The output of the transaction is two objects: 
 * Object A with 4 SUI coins that still belongs to Tom
 * new created Object C with 1 SUI coin that belongs now to Alice

At the same time, John decides to send 2 SUI coins to Anna. Because [the relationship between objects and transactions is written in a directed acyclic graph (DAG)](objects.md#the-transaction-object-dag-relating-objects-and-transactions), and both transactions interact with different objects, this transaction executes in parallel with the transaction that sends coins from Tom to Alice. This transaction changes only the owner of Object B from John to Anna.

After receiving 2 SUI coins, Anna sent them immediately to Tom. Now Tom has 6 SUI coins (4 from Object A and 2 from Object B).

Finally, Tom sends all of his SUI coins to John. For this transaction, the input is actually two objects (Object A and Object B). Object B is destroyed, and its value is added to Object A. As a result, the transaction's output is only Object A with a value of 6 SUI.

```mermaid
flowchart LR
    id1(Object A\nfa:fa-coins 5 SUI\n fa:fa-person Tom):::object-a
    id2(Object C\nfa:fa-coins 1 SUI\n fa:fa-person Alice)
    id3(Object A\nfa:fa-coins 4 SUI\n fa:fa-person Tom):::object-a
    id4(Object B\nfa:fa-coins 2 SUI\n fa:fa-person John):::object-b
    id5(Object B\nfa:fa-coins 2 SUI\n fa:fa-person Anna):::object-b
    id6(Object B\nfa:fa-coins 2 SUI\n fa:fa-person Tom):::object-b
    id7(Object A\nfa:fa-coins 6 SUI\n fa:fa-person John):::object-a
    id1-->|tx-1|id2
    id1-->|tx-1|id3
    id4-->|tx-2|id5
    id5-->|tx-3|id6
    id3-->|tx-4|id7
    id6-->|tx-4|id7
    classDef object-a fill:#f225
    classDef object-b fill:#ff43
```

## Further reading

 * See the [Move tutorial](move/index.md) to develop Sui smart contracts.
 * Transactions take objects as input and produce objects as output--learn about the [objects](objects.md), their structure and attributes.
 * Transactions are executed by Sui [validators](../learn/architecture/validators.md).<|MERGE_RESOLUTION|>--- conflicted
+++ resolved
@@ -7,24 +7,14 @@
 ## Transaction metadata
 
 All Sui transactions have the following common metadata:
-<<<<<<< HEAD
-* Sender address: The address of the user sending this transaction.
-* Gas input: An object reference pointing to the object that will be used to pay for this transaction's execution and storage. This object must be owned by the user and must be of type `sui::coin::Coin<SUI>` (i.e., the Sui native currency).
-* Gas price: An unsigned integer specifying the number of native tokens per gas unit this transaction will pay. The gas price must always be nonzero.
-* Maximum gas budget: The maximum number of gas units that can be expended by executing this transaction. If this budget is exceeded, transaction execution will abort and have no effects other than debiting the gas input. The gas input object must have a value higher than the gas price multiplied by the max gas, and this product is the maximum amount that the gas input object will be debited for the transaction.
-* Epoch: The Sui epoch this transaction is intended for.
-* Type: A call, publish, or native transaction and its type-specific-data (see below).
-* Authenticator: A cryptographic signature on the [Binary Canonical Serialization (BCS)](https://docs.rs/bcs/latest/bcs/)-encoded bytes of the data above, and a public key that both verifies against the signature and is cryptographically committed to by the sender address.
-* Expiration: An epoch reference that sets a deadline after which validators will no longer consider the transaction valid. The optional expiration epoch reference enables users to define transactions that either execute and commit by a set time (current epoch less than or equal to expiration epoch), or never execute after the deadline passes. By default, there is no deadline for when a transaction must execute. 
-=======
  * Sender address: The address of the user sending this transaction.
- * Gas Input: An object reference pointing to the object that will be used to pay for this transaction's execution and storage. This object must be owned by the user and must be of type `sui::coin::Coin<SUI>` (i.e., the Sui native currency).
- * Gas Price: An unsigned integer specifying the number of native tokens per gas unit this transaction will pay. The gas price must always be nonzero.
- * Maximum Gas Budget: The maximum number of gas units that can be expended by executing this transaction. If this budget is exceeded, transaction execution will abort and have no effects other than debiting the gas input. The gas input object must have a value higher than the gas price multiplied by the max gas, and this product is the maximum amount that the gas input object will be debited for the transaction.
+ * Gas input: An object reference pointing to the object that will be used to pay for this transaction's execution and storage. This object must be owned by the user and must be of type `sui::coin::Coin<SUI>` (i.e., the Sui native currency).
+ * Gas price: An unsigned integer specifying the number of native tokens per gas unit this transaction will pay. The gas price must always be nonzero.
+ * Maximum gas budget: The maximum number of gas units that can be expended by executing this transaction. If this budget is exceeded, transaction execution will abort and have no effects other than debiting the gas input. The gas input object must have a value higher than the gas price multiplied by the max gas, and this product is the maximum amount that the gas input object will be debited for the transaction.
  * Epoch: The Sui epoch this transaction is intended for.
  * Type: A call, publish, or native transaction and its type-specific-data (see below).
  * Authenticator: A cryptographic signature on the [Binary Canonical Serialization (BCS)](https://docs.rs/bcs/latest/bcs/)-encoded bytes of the data above, and a public key that both verifies against the signature and is cryptographically committed to by the sender address.
->>>>>>> 35010571
+ * Expiration: An epoch reference that sets a deadline after which validators will no longer consider the transaction valid. The optional expiration epoch reference enables users to define transactions that either execute and commit by a set time (current epoch less than or equal to expiration epoch), or never execute after the deadline passes. By default, there is no deadline for when a transaction must execute. 
 
 ## Move call transaction
 
