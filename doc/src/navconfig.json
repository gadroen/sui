--- conflicted
+++ resolved
@@ -1,5 +1,4 @@
 {
-<<<<<<< HEAD
 	"sideMenu": {
 		"title": "QUICK LINKS",
 		"items": [{
@@ -278,296 +277,4 @@
 			}
 		]
 	}
-=======
-  "sideMenu": {
-    "title": "QUICK LINKS",
-    "items": [
-      {
-        "label": "Sui Doc Updates",
-        "link": "doc-updates"
-      },
-      {
-        "label": "Sui Releases",
-        "link": "https://github.com/MystenLabs/sui/releases",
-        "external": true
-      },
-      {
-        "label": "Sui Developer Forums",
-        "link": "https://forums.sui.io/",
-        "external": true
-      }
-    ]
-  },
-  "docs": {
-    "learn": [
-      {
-        "label": "About Sui",
-        "fileName": "learn/about-sui",
-        "title": "About Sui",
-        "items": [
-          {
-            "label": "Sui Glossary",
-            "fileName": "learn/sui-glossary"
-          },
-          {
-            "label": "Why Move?",
-            "fileName": "learn/why-move"
-          },
-          {
-            "label": "How Sui Move differs from Core Move",
-            "fileName": "learn/sui-move-diffs"
-          },
-          {
-            "label": "Sui Security",
-            "fileName": "learn/sui-security"
-          }
-        ]
-      },
-      {
-        "label": "How Sui Works",
-        "fileName": "learn/how-sui-works",
-        "title": "How Sui Works",
-        "items": [
-          {
-            "label": "Sui Compared to Other Blockchains",
-            "fileName": "learn/sui-compared"
-          },
-          {
-            "label": "Objects",
-            "fileName": "learn/objects"
-          },
-          {
-            "label": "Transactions",
-            "fileName": "learn/transactions"
-          },
-          {
-            "label": "Sponsored Transactions",
-            "fileName": "learn/sponsored-transactions"
-          },          
-          {
-            "label": "Single-Writer Apps",
-            "fileName": "learn/single-writer-apps"
-          },
-          {
-            "label": "Validators",
-            "fileName": "learn/architecture/validators"
-          },
-          {
-            "label": "Consensus Engine",
-            "fileName": "learn/architecture/consensus"
-          }
-        ]
-      },
-      {
-        "label": "Sui Tokenomics",
-        "fileName": "learn/tokenomics/index",
-        "title": "Sui Tokenomics",
-        "items": [
-          {
-            "label": "Sui Token",
-            "fileName": "learn/tokenomics/sui-token"
-          },
-          {
-            "label": "Sui Gas Pricing",
-            "fileName": "learn/tokenomics/gas-pricing"
-          },
-          {
-            "label": "Sui Storage Fund",
-            "fileName": "learn/tokenomics/storage-fund"
-          },
-          {
-            "label": "Proof-of-Stake",
-            "fileName": "learn/tokenomics/proof-of-stake"
-          },
-          {
-            "label": "Tokenomics White Paper",
-            "link": "https://github.com/MystenLabs/sui/blob/main/doc/paper/tokenomics.pdf",
-            "external": true
-          }
-        ]
-      },
-      {
-        "label": "Sui Exchange Integration FAQ",
-        "fileName": "learn/exchange-integration-faq"
-      }      
-    ],
-    "build": [
-      {
-        "label": "Install Sui",
-        "fileName": "build/install"
-      },
-      {
-        "label": "Connect to Sui Devnet",
-        "fileName": "build/devnet"
-      },
-      {
-        "label": "Sui Client CLI",
-        "fileName": "build/cli-client"
-      },
-      {
-        "label": "Sui Faucet",
-        "fileName": "build/faucet"
-      },
-      {
-        "label": "Sui Local Network",
-        "fileName": "build/sui-local-network"
-      },      
-      {
-        "label": "Create Smart Contracts with Move",
-        "fileName": "build/move/index",
-        "title": "Smart Contracts with Move",
-        "items": [
-          {
-            "label": "Write Move Packages",
-            "fileName": "build/move/write-package"
-          },
-          {
-            "label": "Build and Test Move Packages",
-            "fileName": "build/move/build-test"
-          },
-          {
-            "label": "Debug and Publish Move Packages",
-            "fileName": "build/move/debug-publish"
-          },
-          {
-            "label": "Sui Move Library",
-            "fileName": "build/move/sui-move-library"
-          }
-        ]
-      },
-      {
-        "label": "Program with Objects",
-        "fileName": "build/programming-with-objects/index",
-        "title": "Program with Objects",
-        "items": [
-          {
-            "label": "Object Basics",
-            "fileName": "build/programming-with-objects/ch1-object-basics"
-          },
-          {
-            "label": "Using Objects",
-            "fileName": "build/programming-with-objects/ch2-using-objects"
-          },
-          {
-            "label": "Immutable Objects",
-            "fileName": "build/programming-with-objects/ch3-immutable-objects"
-          },
-          {
-            "label": "Object Wrapping",
-            "fileName": "build/programming-with-objects/ch4-object-wrapping"
-          },
-          {
-            "label": "Dynamic Fields",
-            "fileName": "build/programming-with-objects/ch5-dynamic-fields"
-          },
-          {
-            "label": "Collections",
-            "fileName": "build/programming-with-objects/ch6-collections"
-          }
-        ]
-      },
-      {
-        "label": "Connect to Sui",
-        "fileName": "build/comms",
-        "title": "Connect to Sui",
-        "items": [
-          {
-            "label": "JSON-RPC API",
-            "fileName": "build/json-rpc"
-          },
-          {
-            "label": "Rust SDK",
-            "fileName": "build/rust-sdk"
-          },
-          {
-            "label": "TypeScript/JavaScript SDK",
-            "link": "https://github.com/MystenLabs/sui/tree/main/sdk/typescript",
-            "external": true
-          },
-          {
-            "label": "Sui Full node",
-            "fileName": "build/fullnode"
-          },
-          {
-            "label": "Event Query and Subscription",
-            "fileName": "build/event_api"
-          }
-        ]
-      }
-    ],
-    "reference": [
-      {
-          "label": "TypeScript/JavaScript SDK",
-          "link": "https://github.com/MystenLabs/sui/tree/main/sdk/typescript",
-          "external": true
-        },
-      {
-          "label": "SuiJSON Format",
-          "fileName": "reference/sui-json"
-        },
-      {
-          "label": "Sui Framework Reference",
-          "fileName": "reference/framework/index"
-        }
-    ],
-    "explore": [
-      {
-        "label": "Sui Explorer",
-        "fileName": "explore/sui-explorer"
-      },
-      {
-        "label": "Sui Move by Example",
-        "fileName": "explore/move-examples/index",
-        "title": "Sui Move by Example",
-        "items": [
-          {
-            "label": "Basics",
-            "fileName": "explore/move-examples/basics"
-          },
-          {
-            "label": "Patterns",
-            "fileName": "explore/move-examples/patterns"
-          },
-          {
-            "label": "Samples",
-            "fileName": "explore/move-examples/samples"
-          },
-          {
-            "label": "Additional Resources",
-            "fileName": "explore/move-examples/additional-resources"
-          }
-        ]
-      },
-      {
-        "label": "Sui Wallet",
-        "fileName": "explore/wallet-browser"
-      },
-      {
-        "label": "Tutorials",
-        "fileName": "explore/tutorials"
-      },
-      {
-        "label": "Examples",
-        "fileName": "explore/examples"
-      },
-    "contribute": [
-      {
-        "label": "Frequently Asked Questions",
-        "fileName": "contribute/faq"
-      },
-      {
-        "label": "Logging",
-        "fileName": "contribute/observability"
-      },
-      {
-        "label": "Research Papers",
-        "fileName": "contribute/research-papers"
-      },
-      {
-        "label": "Code of Conduct",
-        "fileName": "contribute/code-of-conduct"
-      }
-    ]
-  }
->>>>>>> f88a9a6c
 }