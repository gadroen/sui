--- conflicted
+++ resolved
@@ -476,15 +476,11 @@
                 .iter()
                 .map(|created_coin_owner_ref| created_coin_owner_ref.reference.object_id)
                 .collect();
-<<<<<<< HEAD
             Ok((
-                res.effects.transaction_digest,
+                *res.effects.transaction_digest(),
                 coin_ids,
                 amounts.clone().into_iter().map(|x| x.into()).collect(),
             ))
-=======
-            Ok((*res.effects.transaction_digest(), coin_ids, amounts.clone()))
->>>>>>> 425aefe6
         } else {
             panic!("Expect SuiTransactionKind::PaySui(SuiPaySui) to send coins to address {} but got txn {:?}", recipient, txn);
         }
