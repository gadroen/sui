processed 5 tasks

init:
A: object(100)

task 1 'publish'. lines 10-39:
created: object(105)
written: object(104)

task 2 'run'. lines 41-41:
created: object(107), object(108), object(109)
written: object(106)

task 3 'run'. lines 43-43:
<<<<<<< HEAD
Error: Transaction Effects Status: Move Runtime Abort. Location: sui::dynamic_field::borrow_child_object (function index 11) at offset 0, Abort Code: 2
Execution Error: ExecutionError: ExecutionError { inner: ExecutionErrorInner { kind: MoveAbort(MoveLocation { module: ModuleId { address: sui, name: Identifier("dynamic_field") }, function: 11, instruction: 0, function_name: Some("borrow_child_object") }, 2), source: Some(VMError { major_status: ABORTED, sub_status: Some(2), message: None, exec_state: None, location: Module(ModuleId { address: sui, name: Identifier("dynamic_field") }), indices: [], offsets: [(FunctionDefinitionIndex(11), 0)] }), command: Some(0) } }

task 4 'run'. lines 45-45:
Error: Transaction Effects Status: Move Runtime Abort. Location: sui::dynamic_field::borrow_child_object_mut (function index 12) at offset 0, Abort Code: 2
Execution Error: ExecutionError: ExecutionError { inner: ExecutionErrorInner { kind: MoveAbort(MoveLocation { module: ModuleId { address: sui, name: Identifier("dynamic_field") }, function: 12, instruction: 0, function_name: Some("borrow_child_object_mut") }, 2), source: Some(VMError { major_status: ABORTED, sub_status: Some(2), message: None, exec_state: None, location: Module(ModuleId { address: sui, name: Identifier("dynamic_field") }), indices: [], offsets: [(FunctionDefinitionIndex(12), 0)] }), command: Some(0) } }
=======
Error: Object 0x10657ef7b778bf4c19b3a32a445a7634f0388b82b53799c7deabda07d101d337 is owned by object 0xf2c06d97f4ad9da4a8a6cfb80dd73173302be0c6c245c62279a4bc86a366f33c. Objects owned by other objects cannot be used as input arguments.

task 4 'run'. lines 45-45:
Error: Object 0x10657ef7b778bf4c19b3a32a445a7634f0388b82b53799c7deabda07d101d337 is owned by object 0xf2c06d97f4ad9da4a8a6cfb80dd73173302be0c6c245c62279a4bc86a366f33c. Objects owned by other objects cannot be used as input arguments.
>>>>>>> f4d097dd
<|MERGE_RESOLUTION|>--- conflicted
+++ resolved
@@ -12,16 +12,7 @@
 written: object(106)
 
 task 3 'run'. lines 43-43:
-<<<<<<< HEAD
-Error: Transaction Effects Status: Move Runtime Abort. Location: sui::dynamic_field::borrow_child_object (function index 11) at offset 0, Abort Code: 2
-Execution Error: ExecutionError: ExecutionError { inner: ExecutionErrorInner { kind: MoveAbort(MoveLocation { module: ModuleId { address: sui, name: Identifier("dynamic_field") }, function: 11, instruction: 0, function_name: Some("borrow_child_object") }, 2), source: Some(VMError { major_status: ABORTED, sub_status: Some(2), message: None, exec_state: None, location: Module(ModuleId { address: sui, name: Identifier("dynamic_field") }), indices: [], offsets: [(FunctionDefinitionIndex(11), 0)] }), command: Some(0) } }
-
-task 4 'run'. lines 45-45:
-Error: Transaction Effects Status: Move Runtime Abort. Location: sui::dynamic_field::borrow_child_object_mut (function index 12) at offset 0, Abort Code: 2
-Execution Error: ExecutionError: ExecutionError { inner: ExecutionErrorInner { kind: MoveAbort(MoveLocation { module: ModuleId { address: sui, name: Identifier("dynamic_field") }, function: 12, instruction: 0, function_name: Some("borrow_child_object_mut") }, 2), source: Some(VMError { major_status: ABORTED, sub_status: Some(2), message: None, exec_state: None, location: Module(ModuleId { address: sui, name: Identifier("dynamic_field") }), indices: [], offsets: [(FunctionDefinitionIndex(12), 0)] }), command: Some(0) } }
-=======
 Error: Object 0x10657ef7b778bf4c19b3a32a445a7634f0388b82b53799c7deabda07d101d337 is owned by object 0xf2c06d97f4ad9da4a8a6cfb80dd73173302be0c6c245c62279a4bc86a366f33c. Objects owned by other objects cannot be used as input arguments.
 
 task 4 'run'. lines 45-45:
-Error: Object 0x10657ef7b778bf4c19b3a32a445a7634f0388b82b53799c7deabda07d101d337 is owned by object 0xf2c06d97f4ad9da4a8a6cfb80dd73173302be0c6c245c62279a4bc86a366f33c. Objects owned by other objects cannot be used as input arguments.
->>>>>>> f4d097dd
+Error: Object 0x10657ef7b778bf4c19b3a32a445a7634f0388b82b53799c7deabda07d101d337 is owned by object 0xf2c06d97f4ad9da4a8a6cfb80dd73173302be0c6c245c62279a4bc86a366f33c. Objects owned by other objects cannot be used as input arguments.