--- conflicted
+++ resolved
@@ -75,13 +75,8 @@
     })?;
 
     Ok(NewEvent {
-<<<<<<< HEAD
-        transaction_digest: e.tx_digest.map(|digest| digest.to_string()),
+        transaction_digest: e.tx_digest.map(|digest| format!("{:?}", digest)),
         //transaction_sequence: e.id.tx_seq,
-=======
-        transaction_digest: e.tx_digest.map(|digest| format!("{:?}", digest)),
-        transaction_sequence: e.id.tx_seq,
->>>>>>> 60036198
         event_sequence: e.id.event_seq,
         event_time: Some(timestamp),
         event_type: e.event.get_event_type(),
