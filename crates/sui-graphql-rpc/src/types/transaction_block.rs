// Copyright (c) Mysten Labs, Inc.
// SPDX-License-Identifier: Apache-2.0

use super::{
    address::Address,
    base64::Base64,
    epoch::Epoch,
    gas::{GasEffects, GasInput},
    sui_address::SuiAddress,
};
use async_graphql::*;

#[derive(SimpleObject, Clone, Eq, PartialEq)]
pub(crate) struct TransactionBlock {
    pub digest: String,
    pub effects: Option<TransactionBlockEffects>,
    pub sender: Option<Address>,
    pub bcs: Option<Base64>,
    pub gas_input: Option<GasInput>,
    pub expiration: Option<Epoch>,
}

#[derive(SimpleObject, Clone, Eq, PartialEq)]
pub(crate) struct TransactionBlockEffects {
    pub digest: String,
<<<<<<< HEAD
    pub gas_effects: GasEffects,
    pub status: Option<ExecutionStatus>,
    pub errors: Option<String>,
    // pub transaction_block: TransactionBlock,
    // pub dependencies: Vec<TransactionBlock>,
    // pub lamport_version: Option<u64>,
    // pub object_reads: Vec<Object>,
    // pub object_changes: Vec<ObjectChange>,
    // pub balance_changes: Vec<BalanceChange>,
    // pub epoch: Epoch
    // pub checkpoint: Checkpoint
=======
    pub gas_effects: Option<GasEffects>,
    pub epoch: Option<Epoch>,
>>>>>>> 449bafbe
}

#[derive(Enum, Copy, Clone, Eq, PartialEq)]
pub(crate) enum TransactionBlockKindInput {
    ProgrammableTx,
    SystemTx,
}

#[derive(Enum, Copy, Clone, Eq, PartialEq)]
pub enum ExecutionStatus {
    Success,
    Failure,
}

#[derive(InputObject)]
pub(crate) struct TransactionBlockFilter {
    package: Option<SuiAddress>,
    module: Option<String>,
    function: Option<String>,

    kind: Option<TransactionBlockKindInput>,
    checkpoint: Option<u64>,

    sign_address: Option<SuiAddress>,
    sent_address: Option<SuiAddress>,
    recv_address: Option<SuiAddress>,
    paid_address: Option<SuiAddress>,

    input_object: Option<SuiAddress>,
    changed_object: Option<SuiAddress>,
}<|MERGE_RESOLUTION|>--- conflicted
+++ resolved
@@ -23,8 +23,8 @@
 #[derive(SimpleObject, Clone, Eq, PartialEq)]
 pub(crate) struct TransactionBlockEffects {
     pub digest: String,
-<<<<<<< HEAD
-    pub gas_effects: GasEffects,
+    pub gas_effects: Option<GasEffects>,
+    pub epoch: Option<Epoch>,
     pub status: Option<ExecutionStatus>,
     pub errors: Option<String>,
     // pub transaction_block: TransactionBlock,
@@ -35,10 +35,6 @@
     // pub balance_changes: Vec<BalanceChange>,
     // pub epoch: Epoch
     // pub checkpoint: Checkpoint
-=======
-    pub gas_effects: Option<GasEffects>,
-    pub epoch: Option<Epoch>,
->>>>>>> 449bafbe
 }
 
 #[derive(Enum, Copy, Clone, Eq, PartialEq)]
