// Copyright (c) Mysten Labs, Inc.
// SPDX-License-Identifier: Apache-2.0

use async_graphql::{connection::Connection, *};

use super::{
    balance::{Balance, BalanceConnection},
    coin::CoinConnection,
    name_service::NameServiceConnection,
    owner::Owner,
    stake::StakeConnection,
    sui_address::SuiAddress,
    transaction_block::TransactionBlock,
};
use crate::{
    server::data_provider::{fetch_balance, fetch_owned_objs, fetch_tx},
    types::base64::Base64,
};

pub(crate) struct Object {
    pub address: SuiAddress,
    pub version: u64,
    pub digest: String,
    pub storage_rebate: Option<u64>,
    pub owner: Option<SuiAddress>,
    pub bcs: Option<Base64>,
    pub previous_transaction: Option<String>,
    pub kind: Option<ObjectKind>,
}

<<<<<<< HEAD
pub(crate) struct ObjectConnection;

#[derive(Enum, Copy, Clone, Eq, PartialEq, Debug)]
pub(crate) enum ObjectKind {
    Owned,
    Shared,
    Immutable,
}

=======
>>>>>>> 5059115f
#[derive(InputObject)]
pub(crate) struct ObjectFilter {
    package: Option<SuiAddress>,
    module: Option<String>,
    ty: Option<String>,

    owner: Option<SuiAddress>,
    object_id: Option<SuiAddress>,
    version: Option<u64>,
}

#[allow(unreachable_code)]
#[allow(unused_variables)]
#[Object]
impl Object {
    async fn version(&self) -> u64 {
        self.version
    }

    async fn digest(&self) -> String {
        self.digest.clone()
    }

    async fn storage_rebate(&self) -> Option<u64> {
        self.storage_rebate
    }

    async fn bcs(&self) -> Option<Base64> {
        self.bcs.clone()
    }

    async fn previous_transaction_block(
        &self,
        ctx: &Context<'_>,
    ) -> Result<Option<TransactionBlock>> {
        if let Some(tx) = &self.previous_transaction {
            fetch_tx(ctx.data_unchecked::<sui_sdk::SuiClient>(), tx).await
        } else {
            Ok(None)
        }
    }

    async fn kind(&self) -> Option<ObjectKind> {
        self.kind
    }

    async fn owner(&self) -> Option<Owner> {
        self.owner.as_ref().map(|q| Owner { address: q.clone() })
    }

    // =========== Owner interface methods =============

    pub async fn location(&self) -> SuiAddress {
        self.address.clone()
    }

    pub async fn object_connection(
        &self,
        ctx: &Context<'_>,
        first: Option<u64>,
        after: Option<String>,
        last: Option<u64>,
        before: Option<String>,
        filter: Option<ObjectFilter>,
    ) -> Result<Connection<String, Object>> {
        fetch_owned_objs(
            ctx.data_unchecked::<sui_sdk::SuiClient>(),
            &self.address,
            first,
            after,
            last,
            before,
            filter,
        )
        .await
    }

    pub async fn balance(&self, ctx: &Context<'_>, type_: Option<String>) -> Result<Balance> {
        fetch_balance(
            ctx.data_unchecked::<sui_sdk::SuiClient>(),
            &self.address,
            type_,
        )
        .await
    }

    pub async fn balance_connection(
        &self,
        first: Option<u64>,
        after: Option<String>,
        last: Option<u64>,
        before: Option<String>,
    ) -> Option<BalanceConnection> {
        unimplemented!()
    }

    pub async fn coin_connection(
        &self,
        first: Option<u64>,
        after: Option<String>,
        last: Option<u64>,
        before: Option<String>,
        type_: Option<String>,
    ) -> Option<CoinConnection> {
        unimplemented!()
    }

    pub async fn stake_connection(
        &self,
        first: Option<u64>,
        after: Option<String>,
        last: Option<u64>,
        before: Option<String>,
    ) -> Option<StakeConnection> {
        unimplemented!()
    }

    pub async fn default_name_service_name(&self) -> Option<String> {
        unimplemented!()
    }

    pub async fn name_service_connection(
        &self,
        first: Option<u64>,
        after: Option<String>,
        last: Option<u64>,
        before: Option<String>,
    ) -> Option<NameServiceConnection> {
        unimplemented!()
    }
}<|MERGE_RESOLUTION|>--- conflicted
+++ resolved
@@ -28,9 +28,6 @@
     pub kind: Option<ObjectKind>,
 }
 
-<<<<<<< HEAD
-pub(crate) struct ObjectConnection;
-
 #[derive(Enum, Copy, Clone, Eq, PartialEq, Debug)]
 pub(crate) enum ObjectKind {
     Owned,
@@ -38,8 +35,6 @@
     Immutable,
 }
 
-=======
->>>>>>> 5059115f
 #[derive(InputObject)]
 pub(crate) struct ObjectFilter {
     package: Option<SuiAddress>,
