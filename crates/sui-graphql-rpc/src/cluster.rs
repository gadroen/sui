--- conflicted
+++ resolved
@@ -61,18 +61,10 @@
     let graphql_server_handle = start_graphql_server(graphql_connection_config.clone()).await;
     tokio::time::sleep(std::time::Duration::from_secs(10)).await;
 
-<<<<<<< HEAD
     let server_url = format!(
         "http://{}:{}/",
         graphql_connection_config.host, graphql_connection_config.port
     );
-=======
-    let graphql_server_handle = tokio::spawn(async move {
-        start_example_server(conn, ServiceConfig::default())
-            .await
-            .unwrap();
-    });
->>>>>>> e2f36cf0
 
     // Starts graphql client
     let client = SimpleClient::new(server_url);
@@ -129,7 +121,7 @@
 async fn start_graphql_server(graphql_connection_config: ConnectionConfig) -> JoinHandle<()> {
     // Starts graphql server
     tokio::spawn(async move {
-        start_example_server(graphql_connection_config, ServiceConfig::default()).await;
+        start_example_server(graphql_connection_config, ServiceConfig::default()).await.unwrap();
     })
 }
 
