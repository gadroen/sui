--- conflicted
+++ resolved
@@ -7,11 +7,8 @@
 use crate::types::balance::Balance;
 use crate::types::base64::Base64;
 use crate::types::big_int::BigInt;
-<<<<<<< HEAD
+use crate::types::object::ObjectFilter;
 use crate::types::object::ObjectKind;
-=======
-use crate::types::object::ObjectFilter;
->>>>>>> 5059115f
 use crate::types::transaction_block::TransactionBlock;
 use crate::types::{object::Object, sui_address::SuiAddress};
 use async_graphql::connection::{Connection, Edge};
@@ -119,8 +116,7 @@
     Ok(convert_bal(b))
 }
 
-<<<<<<< HEAD
-fn convert_obj(s: sui_json_rpc_types::SuiObjectData) -> Object {
+fn convert_obj(s: &sui_json_rpc_types::SuiObjectData) -> Object {
     Object {
         version: s.version.into(),
         digest: s.digest.to_string(),
@@ -144,8 +140,6 @@
     }
 }
 
-=======
->>>>>>> 5059115f
 pub(crate) async fn fetch_tx(cl: &SuiClient, digest: &String) -> Result<Option<TransactionBlock>> {
     let tx_digest = TransactionDigest::from_str(digest)?;
     let tx = cl
@@ -171,23 +165,6 @@
     Ok(cl.read_api().get_chain_identifier().await?)
 }
 
-fn convert_obj(s: &sui_json_rpc_types::SuiObjectData) -> Object {
-    Object {
-        version: s.version.into(),
-        digest: s.digest.to_string(),
-        storage_rebate: s.storage_rebate,
-        address: SuiAddress::from_array(**s.object_id),
-        owner: s
-            .owner
-            .unwrap()
-            .get_owner_address()
-            .map(|x| SuiAddress::from_array(x.to_inner()))
-            .ok(),
-        bcs: Some(Base64::from(&bcs::to_bytes(&s.bcs).unwrap())), // TODO: is this correct?
-        previous_transaction: Some(s.previous_transaction.unwrap().to_string()),
-    }
-}
-
 fn convert_bal(b: sui_json_rpc_types::Balance) -> Balance {
     Balance {
         coin_object_count: b.coin_object_count as u64,
