--- conflicted
+++ resolved
@@ -57,13 +57,7 @@
     port: u16,
     host: String,
 
-<<<<<<< HEAD
     schema: SchemaBuilder<Query, Mutation, EmptySubscription>,
-    ide_title: Option<String>,
-
-=======
-    schema: SchemaBuilder<Query, EmptyMutation, EmptySubscription>,
->>>>>>> 78f2aa79
     router: Option<Router>,
 }
 
@@ -72,12 +66,7 @@
         Self {
             port,
             host,
-<<<<<<< HEAD
             schema: async_graphql::Schema::build(Query, Mutation, EmptySubscription),
-            ide_title: None,
-=======
-            schema: async_graphql::Schema::build(Query, EmptyMutation, EmptySubscription),
->>>>>>> 78f2aa79
             router: None,
         }
     }
@@ -106,31 +95,11 @@
         self
     }
 
-<<<<<<< HEAD
-    fn ide_title(mut self, name: String) -> Self {
-        self.ide_title = Some(name);
-        self
-    }
-
     fn build_schema(self) -> Schema<Query, Mutation, EmptySubscription> {
-=======
-    fn build_schema(self) -> Schema<Query, EmptyMutation, EmptySubscription> {
->>>>>>> 78f2aa79
         self.schema.finish()
     }
 
-    fn build_components(
-        self,
-    ) -> (
-        String,
-<<<<<<< HEAD
-        Option<String>,
-        Schema<Query, Mutation, EmptySubscription>,
-=======
-        Schema<Query, EmptyMutation, EmptySubscription>,
->>>>>>> 78f2aa79
-        Router,
-    ) {
+    fn build_components(self) -> (String, Schema<Query, Mutation, EmptySubscription>, Router) {
         let address = self.address();
         let ServerBuilder { schema, router, .. } = self;
         (
