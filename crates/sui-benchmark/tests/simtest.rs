// Copyright (c) Mysten Labs, Inc.
// SPDX-License-Identifier: Apache-2.0

#[cfg(msim)]
mod test {
    use rand::{distributions::uniform::SampleRange, thread_rng, Rng};
    use std::collections::HashSet;
    use std::path::PathBuf;
    use std::str::FromStr;
    use std::sync::atomic::{AtomicBool, Ordering};
    use std::sync::{Arc, Mutex};
    use std::time::{Duration, Instant};
    use sui_benchmark::bank::BenchmarkBank;
    use sui_benchmark::system_state_observer::SystemStateObserver;
    use sui_benchmark::workloads::adversarial::AdversarialPayloadCfg;
    use sui_benchmark::workloads::workload_configuration::WorkloadConfiguration;
    use sui_benchmark::{
        drivers::{bench_driver::BenchDriver, driver::Driver, Interval},
        util::get_ed25519_keypair_from_keystore,
        LocalValidatorAggregatorProxy, ValidatorProxy,
    };
<<<<<<< HEAD
=======
    use sui_config::genesis::Genesis;
    use sui_config::node::AuthorityOverloadConfig;
>>>>>>> 6ae24c5f
    use sui_config::{AUTHORITIES_DB_NAME, SUI_KEYSTORE_FILENAME};
    use sui_core::authority::authority_store_tables::AuthorityPerpetualTables;
    use sui_core::authority::framework_injection;
    use sui_core::authority::AuthorityState;
    use sui_core::checkpoints::{CheckpointStore, CheckpointWatermark};
    use sui_framework::BuiltInFramework;
    use sui_macros::{
        clear_fail_point, nondeterministic, register_fail_point_async, register_fail_point_if,
        register_fail_points, sim_test,
    };
    use sui_protocol_config::{ProtocolVersion, SupportedProtocolVersions};
    use sui_simulator::tempfile::TempDir;
    use sui_simulator::{configs::*, SimConfig};
    use sui_storage::blob::Blob;
    use sui_surfer::default_surf_strategy::DefaultSurfStrategy;
    use sui_types::full_checkpoint_content::CheckpointData;
    use sui_types::messages_checkpoint::VerifiedCheckpoint;
    use test_cluster::{TestCluster, TestClusterBuilder};
    use tracing::{error, info, trace};
    use typed_store::traits::Map;

    struct DeadValidator {
        node_id: sui_simulator::task::NodeId,
        dead_until: std::time::Instant,
    }

    fn test_config() -> SimConfig {
        env_config(
            uniform_latency_ms(10..20),
            [
                (
                    "regional_high_variance",
                    bimodal_latency_ms(30..40, 300..800, 0.005),
                ),
                (
                    "global_high_variance",
                    bimodal_latency_ms(60..80, 500..1500, 0.01),
                ),
            ],
        )
    }

    fn get_var<T: FromStr>(name: &str, default: T) -> T
    where
        <T as FromStr>::Err: std::fmt::Debug,
    {
        std::env::var(name)
            .ok()
            .map(|v| v.parse().unwrap())
            .unwrap_or(default)
    }

    #[sim_test(config = "test_config()")]
    async fn test_simulated_load_with_reconfig() {
        sui_protocol_config::ProtocolConfig::poison_get_for_min_version();
        let test_cluster = build_test_cluster(4, 1000).await;
        test_simulated_load(test_cluster, 60).await;
    }

    #[sim_test(config = "test_config()")]
    async fn test_simulated_load_with_reconfig_and_correlated_crashes() {
        sui_protocol_config::ProtocolConfig::poison_get_for_min_version();

        register_fail_point_if("correlated-crash-after-consensus-commit-boundary", || true);
        // TODO: enable this - right now it causes rocksdb errors when re-opening DBs
        //register_fail_point_if("correlated-crash-process-certificate", || true);

        let test_cluster = build_test_cluster(4, 10000).await;
        test_simulated_load(test_cluster, 60).await;
    }

    #[sim_test(config = "test_config()")]
    async fn test_simulated_load_basic() {
        sui_protocol_config::ProtocolConfig::poison_get_for_min_version();
        let test_cluster = build_test_cluster(7, 0).await;
        test_simulated_load(test_cluster, 15).await;
    }

    #[sim_test(config = "test_config()")]
    async fn test_simulated_load_restarts() {
        sui_protocol_config::ProtocolConfig::poison_get_for_min_version();
        let test_cluster = build_test_cluster(4, 0).await;
        let node_restarter = test_cluster
            .random_node_restarter()
            .with_kill_interval_secs(5, 15)
            .with_restart_delay_secs(1, 10);
        node_restarter.run();
        test_simulated_load(test_cluster, 120).await;
    }

    #[ignore("Disabled due to flakiness - re-enable when failure is fixed")]
    #[sim_test(config = "test_config()")]
    async fn test_simulated_load_reconfig_restarts() {
        // TODO added to invalidate a failing test seed in CI. Remove me
        tokio::time::sleep(Duration::from_secs(1)).await;
        sui_protocol_config::ProtocolConfig::poison_get_for_min_version();
        let test_cluster = build_test_cluster(4, 1000).await;
        let node_restarter = test_cluster
            .random_node_restarter()
            .with_kill_interval_secs(5, 15)
            .with_restart_delay_secs(1, 10);
        node_restarter.run();
        test_simulated_load(test_cluster, 120).await;
    }

    /// Get a list of nodes that we don't want to kill in the crash recovery tests.
    /// This includes the client node which is the node that is running the test, as well as
    /// rpc fullnode which are needed to run the benchmark.
    fn get_keep_alive_nodes(cluster: &TestCluster) -> HashSet<sui_simulator::task::NodeId> {
        let mut keep_alive_nodes = HashSet::new();
        // The first fullnode in the swarm ins the rpc fullnode.
        keep_alive_nodes.insert(
            cluster
                .swarm
                .fullnodes()
                .next()
                .unwrap()
                .get_node_handle()
                .unwrap()
                .with(|n| n.get_sim_node_id()),
        );
        keep_alive_nodes.insert(sui_simulator::current_simnode_id());
        keep_alive_nodes
    }

    fn handle_failpoint(
        dead_validator: Arc<Mutex<Option<DeadValidator>>>,
        keep_alive_nodes: HashSet<sui_simulator::task::NodeId>,
        grace_period: Arc<Mutex<Option<Instant>>>,
        probability: f64,
    ) {
        let mut dead_validator = dead_validator.lock().unwrap();
        let mut grace_period = grace_period.lock().unwrap();
        let cur_node = sui_simulator::current_simnode_id();

        if keep_alive_nodes.contains(&cur_node) {
            return;
        }

        // do not fail multiple nodes at a time.
        if let Some(dead) = &*dead_validator {
            if dead.node_id != cur_node && dead.dead_until > Instant::now() {
                return;
            }
        }

        // otherwise, possibly fail the current node
        let mut rng = thread_rng();
        if rng.gen_range(0.0..1.0) < probability {
            // clear grace period if expired
            if let Some(t) = *grace_period {
                if t < Instant::now() {
                    *grace_period = None;
                }
            }

            // check if any node is in grace period
            if grace_period.is_some() {
                trace!(?cur_node, "grace period in effect, not failing node");
                return;
            }

            let restart_after = Duration::from_millis(rng.gen_range(10000..20000));
            let dead_until = Instant::now() + restart_after;

            // Prevent the same node from being restarted again rapidly.
            let alive_until = dead_until + Duration::from_millis(rng.gen_range(5000..30000));
            *grace_period = Some(alive_until);

            error!(?cur_node, ?dead_until, ?alive_until, "killing node");

            *dead_validator = Some(DeadValidator {
                node_id: cur_node,
                dead_until,
            });

            // must manually release lock before calling kill_current_node, which panics
            // and would poison the lock.
            drop(grace_period);
            drop(dead_validator);

            sui_simulator::task::kill_current_node(Some(restart_after));
        }
    }

    // Runs object pruning and compaction for object table in `state` probabistically.
    async fn handle_failpoint_prune_and_compact(state: Arc<AuthorityState>, probability: f64) {
        {
            let mut rng = thread_rng();
            if rng.gen_range(0.0..1.0) > probability {
                return;
            }
        }
        state.prune_objects_and_compact_for_testing().await;
    }

    async fn delay_failpoint<R>(range_ms: R, probability: f64)
    where
        R: SampleRange<u64>,
    {
        let duration = {
            let mut rng = thread_rng();
            if rng.gen_range(0.0..1.0) < probability {
                info!("Matched probability threshold for delay failpoint. Delaying...");
                Some(Duration::from_millis(rng.gen_range(range_ms)))
            } else {
                None
            }
        };
        if let Some(duration) = duration {
            tokio::time::sleep(duration).await;
        }
    }

    // Tests load with aggressive pruning and compaction.
    #[sim_test(config = "test_config()")]
    async fn test_simulated_load_reconfig_with_prune_and_compact() {
        sui_protocol_config::ProtocolConfig::poison_get_for_min_version();
        let test_cluster = build_test_cluster(4, 1000).await;

        let node_state = test_cluster.fullnode_handle.sui_node.clone().state();
        register_fail_point_async("prune-and-compact", move || {
            handle_failpoint_prune_and_compact(node_state.clone(), 0.5)
        });

        test_simulated_load(test_cluster, 60).await;
        // The fail point holds a reference to `node_state`, which we need to release before the test ends.
        clear_fail_point("prune-and-compact");
    }

    #[sim_test(config = "test_config()")]
    async fn test_simulated_load_reconfig_with_crashes_and_delays() {
        sui_protocol_config::ProtocolConfig::poison_get_for_min_version();

        let test_cluster = Arc::new(
            init_test_cluster_builder(4, 1000)
                .with_num_unpruned_validators(4)
                .build()
                .await,
        );

        let dead_validator_orig: Arc<Mutex<Option<DeadValidator>>> = Default::default();
        let grace_period: Arc<Mutex<Option<Instant>>> = Default::default();

        let dead_validator = dead_validator_orig.clone();
        let keep_alive_nodes = get_keep_alive_nodes(&test_cluster);
        let keep_alive_nodes_clone = keep_alive_nodes.clone();
        let grace_period_clone = grace_period.clone();
        register_fail_points(
            &[
                "batch-write-before",
                "batch-write-after",
                "put-cf-before",
                "put-cf-after",
                "delete-cf-before",
                "delete-cf-after",
                "transaction-commit",
                "highest-executed-checkpoint",
            ],
            move || {
                handle_failpoint(
                    dead_validator.clone(),
                    keep_alive_nodes_clone.clone(),
                    grace_period_clone.clone(),
                    0.02,
                );
            },
        );

        let dead_validator = dead_validator_orig.clone();
        let keep_alive_nodes_clone = keep_alive_nodes.clone();
        let grace_period_clone = grace_period.clone();
        register_fail_point_async("crash", move || {
            let dead_validator = dead_validator.clone();
            let keep_alive_nodes_clone = keep_alive_nodes_clone.clone();
            let grace_period_clone = grace_period_clone.clone();
            async move {
                handle_failpoint(
                    dead_validator.clone(),
                    keep_alive_nodes_clone.clone(),
                    grace_period_clone.clone(),
                    0.01,
                );
            }
        });

        // Narwhal & Consensus 2.0 fail points.
        let dead_validator = dead_validator_orig.clone();
        let keep_alive_nodes_clone = keep_alive_nodes.clone();
        let grace_period_clone = grace_period.clone();
        register_fail_points(
            &[
                "narwhal-rpc-response",
                "narwhal-store-before-write",
                "narwhal-store-after-write",
                "consensus-store-before-write",
                "consensus-store-after-write",
                "consensus-after-propose",
            ],
            move || {
                handle_failpoint(
                    dead_validator.clone(),
                    keep_alive_nodes_clone.clone(),
                    grace_period_clone.clone(),
                    0.001,
                );
            },
        );
        register_fail_point_async("narwhal-delay", || delay_failpoint(10..20, 0.001));

        let dead_validator = dead_validator_orig.clone();
        let keep_alive_nodes_clone = keep_alive_nodes.clone();
        let grace_period_clone = grace_period.clone();
        register_fail_point_async("consensus-rpc-response", move || {
            let dead_validator = dead_validator.clone();
            let keep_alive_nodes_clone = keep_alive_nodes_clone.clone();
            let grace_period_clone = grace_period_clone.clone();
            async move {
                handle_failpoint(
                    dead_validator.clone(),
                    keep_alive_nodes_clone.clone(),
                    grace_period_clone.clone(),
                    0.001,
                );
            }
        });
        register_fail_point_async("consensus-delay", || delay_failpoint(10..20, 0.001));

        register_fail_point_async("writeback-cache-commit", || delay_failpoint(10..20, 0.001));

        test_simulated_load(test_cluster, 120).await;
    }

    #[sim_test(config = "test_config()")]
    async fn test_simulated_load_reconfig_crashes_during_epoch_change() {
        sui_protocol_config::ProtocolConfig::poison_get_for_min_version();
        let test_cluster = build_test_cluster(4, 10000).await;

        let dead_validator: Arc<Mutex<Option<DeadValidator>>> = Default::default();
        let keep_alive_nodes = get_keep_alive_nodes(&test_cluster);
        let grace_period: Arc<Mutex<Option<Instant>>> = Default::default();
        register_fail_points(&["before-open-new-epoch-store"], move || {
            handle_failpoint(
                dead_validator.clone(),
                keep_alive_nodes.clone(),
                grace_period.clone(),
                1.0,
            );
        });
        test_simulated_load(test_cluster, 120).await;
    }

    #[sim_test(config = "test_config()")]
    async fn test_simulated_load_checkpoint_pruning() {
        let test_cluster = build_test_cluster(4, 1000).await;
        test_simulated_load(test_cluster.clone(), 30).await;

        let swarm_dir = test_cluster.swarm.dir().join(AUTHORITIES_DB_NAME);
        let random_validator_path = std::fs::read_dir(swarm_dir).unwrap().next().unwrap();
        let validator_path = random_validator_path.unwrap().path();
        let checkpoint_store =
            CheckpointStore::open_readonly(&validator_path.join("live").join("checkpoints"));

        let pruned = checkpoint_store
            .watermarks
            .get(&CheckpointWatermark::HighestPruned)
            .unwrap()
            .unwrap()
            .0;
        assert!(pruned > 0);
    }

    #[sim_test(config = "test_config()")]
    async fn test_data_ingestion_pipeline() {
        let path = nondeterministic!(TempDir::new().unwrap()).into_path();
        let test_cluster = Arc::new(
            init_test_cluster_builder(4, 1000)
                .with_data_ingestion_dir(path.clone())
                .build()
                .await,
        );
        test_simulated_load(test_cluster, 10).await;

        let checkpoint_files = std::fs::read_dir(path)
            .map(|entries| {
                entries
                    .filter_map(Result::ok)
                    .filter(|entry| {
                        entry.path().is_file()
                            && entry.path().extension() == Some(std::ffi::OsStr::new("chk"))
                    })
                    .map(|entry| entry.path())
                    .collect()
            })
            .unwrap_or_else(|_| vec![]);
        assert!(checkpoint_files.len() > 0);
        let bytes = std::fs::read(checkpoint_files.first().unwrap()).unwrap();

        let _checkpoint: CheckpointData =
            Blob::from_bytes(&bytes).expect("failed to load checkpoint");
    }

    // TODO add this back once flakiness is resolved
    #[ignore]
    #[sim_test(config = "test_config()")]
    async fn test_simulated_load_pruning() {
        let epoch_duration_ms = 5000;
        let test_cluster = build_test_cluster(4, epoch_duration_ms).await;
        test_simulated_load(test_cluster.clone(), 30).await;

        let swarm_dir = test_cluster.swarm.dir().join(AUTHORITIES_DB_NAME);
        let random_validator_path = std::fs::read_dir(swarm_dir).unwrap().next().unwrap();
        let validator_path = random_validator_path.unwrap().path();
        let store = AuthorityPerpetualTables::open_readonly(&validator_path.join("store"));
        let checkpoint_store = CheckpointStore::open_readonly(&validator_path.join("checkpoints"));

        let pruned = store.pruned_checkpoint.get(&()).unwrap().unwrap();
        assert!(pruned > 0);
        let pruned_checkpoint: VerifiedCheckpoint = checkpoint_store
            .certified_checkpoints
            .get(&pruned)
            .unwrap()
            .unwrap()
            .into();
        let pruned_epoch = pruned_checkpoint.epoch();
        let expected_checkpoint = checkpoint_store
            .epoch_last_checkpoint_map
            .get(&pruned_epoch)
            .unwrap()
            .unwrap();
        assert_eq!(expected_checkpoint, pruned);
    }

    #[sim_test(config = "test_config()")]
    async fn test_upgrade_compatibility() {
        // This test is intended to test the compatibility of the latest protocol version with
        // the previous protocol version. It does this by starting a network with
        // the previous protocol version that this binary supports, and then upgrading the network
        // to the latest protocol version.
        tokio::time::timeout(
            Duration::from_secs(1000),
            test_protocol_upgrade_compatibility_impl(),
        )
        .await
        .expect("testnet upgrade compatibility test timed out");
    }

    async fn test_protocol_upgrade_compatibility_impl() {
        let max_ver = ProtocolVersion::MAX.as_u64();
        let manifest = sui_framework_snapshot::load_bytecode_snapshot_manifest();

        let Some((&starting_version, _)) = manifest.range(..max_ver).last() else {
            panic!("Couldn't find previously supported version");
        };

        let init_framework =
            sui_framework_snapshot::load_bytecode_snapshot(starting_version).unwrap();
        let test_cluster = Arc::new(
            init_test_cluster_builder(4, 15000)
                .with_protocol_version(ProtocolVersion::new(starting_version))
                .with_supported_protocol_versions(SupportedProtocolVersions::new_for_testing(
                    starting_version,
                    starting_version,
                ))
                .with_fullnode_supported_protocol_versions_config(
                    SupportedProtocolVersions::new_for_testing(starting_version, max_ver),
                )
                .with_objects(init_framework.into_iter().map(|p| p.genesis_object()))
                .with_stake_subsidy_start_epoch(10)
                .build()
                .await,
        );
        let test_cluster_clone = test_cluster.clone();

        let finished = Arc::new(AtomicBool::new(false));
        let finished_clone = finished.clone();
        let _handle = tokio::task::spawn(async move {
            info!("Running from version {starting_version} to version {max_ver}");
            for version in starting_version..=max_ver {
                info!("Targeting protocol version: {version}");
                test_cluster.wait_for_all_nodes_upgrade_to(version).await;
                info!("All nodes are at protocol version: {version}");
                // Let all nodes run for a few epochs at this version.
                tokio::time::sleep(Duration::from_secs(30)).await;
                if version == max_ver {
                    break;
                }
                let next_version = version + 1;
                let new_framework = sui_framework_snapshot::load_bytecode_snapshot(next_version);
                let new_framework_ref = match &new_framework {
                    Ok(f) => Some(f.iter().collect::<Vec<_>>()),
                    Err(_) => {
                        if next_version == max_ver {
                            Some(BuiltInFramework::iter_system_packages().collect::<Vec<_>>())
                        } else {
                            // Often we want to be able to create multiple protocol config versions
                            // on main that none have shipped to any production network. In this case,
                            // some of the protocol versions may not have a framework snapshot.
                            None
                        }
                    }
                };
                if let Some(new_framework_ref) = new_framework_ref {
                    for package in new_framework_ref {
                        framework_injection::set_override(*package.id(), package.modules().clone());
                    }
                    info!("Framework injected for next_version {next_version}");
                } else {
                    info!("No framework snapshot to inject for next_version {next_version}");
                }
                test_cluster
                    .update_validator_supported_versions(
                        SupportedProtocolVersions::new_for_testing(starting_version, next_version),
                    )
                    .await;
                info!("Updated validator supported versions to include next_version {next_version}")
            }
            finished_clone.store(true, Ordering::SeqCst);
        });

        test_simulated_load(test_cluster_clone, 150).await;
        for _ in 0..150 {
            if finished.load(Ordering::Relaxed) {
                break;
            }
            tokio::time::sleep(Duration::from_secs(1)).await;
        }

        assert!(finished.load(Ordering::SeqCst));
    }

    #[sim_test(config = "test_config()")]
    async fn test_randomness_partial_sig_failures() {
        sui_protocol_config::ProtocolConfig::poison_get_for_min_version();
        let test_cluster = build_test_cluster(6, 20_000).await;

        // Network should continue as long as f+1 nodes (in this case 3/6) are sending partial signatures.
        let eligible_nodes: HashSet<_> = test_cluster
            .swarm
            .validator_nodes()
            .take(3)
            .map(|v| v.get_node_handle().unwrap().with(|n| n.get_sim_node_id()))
            .collect();

        register_fail_point_if("rb-send-partial-signatures", move || {
            handle_bool_failpoint(&eligible_nodes, 1.0)
        });

        test_simulated_load(test_cluster, 60).await
    }

    #[sim_test(config = "test_config()")]
    async fn test_randomness_dkg_failures() {
        sui_protocol_config::ProtocolConfig::poison_get_for_min_version();
        let test_cluster = build_test_cluster(6, 20_000).await;

        // Network should continue as long as nodes are participating in DKG representing
        // stake equal to 2f+1 PLUS proprotion of stake represented by the
        // `random_beacon_reduction_allowed_delta` ProtocolConfig option.
        // In this case we make sure it still works with 5/6 validators.
        let eligible_nodes: HashSet<_> = test_cluster
            .swarm
            .validator_nodes()
            .take(1)
            .map(|v| v.get_node_handle().unwrap().with(|n| n.get_sim_node_id()))
            .collect();

        register_fail_point_if("rb-dkg", move || {
            handle_bool_failpoint(&eligible_nodes, 1.0)
        });

        test_simulated_load(test_cluster, 60).await
    }

    fn handle_bool_failpoint(
        eligible_nodes: &HashSet<sui_simulator::task::NodeId>, // only given eligible nodes may fail
        probability: f64,
    ) -> bool {
        if !eligible_nodes.contains(&sui_simulator::current_simnode_id()) {
            return false; // don't fail ineligible nodes
        }
        let mut rng = thread_rng();
        if rng.gen_range(0.0..1.0) < probability {
            true
        } else {
            false
        }
    }

    async fn build_test_cluster(
        default_num_validators: usize,
        default_epoch_duration_ms: u64,
    ) -> Arc<TestCluster> {
        init_test_cluster_builder(default_num_validators, default_epoch_duration_ms)
            .with_authority_overload_config(AuthorityOverloadConfig {
                // Disable system overload checks for the test - during tests with crashes,
                // it is is possible for overload protection to trigger due to validators
                // having queued certs which are missing dependencies.
                check_system_overload_at_execution: false,
                check_system_overload_at_signing: false,
                ..Default::default()
            })
            .with_submit_delay_step_override_millis(3000)
            .build()
            .await
            .into()
    }

    fn init_test_cluster_builder(
        default_num_validators: usize,
        default_epoch_duration_ms: u64,
    ) -> TestClusterBuilder {
        let mut builder = TestClusterBuilder::new().with_num_validators(get_var(
            "SIM_STRESS_TEST_NUM_VALIDATORS",
            default_num_validators,
        ));
        if std::env::var("CHECKPOINTS_PER_EPOCH").is_ok() {
            eprintln!("CHECKPOINTS_PER_EPOCH env var is deprecated, use EPOCH_DURATION_MS");
        }
        let epoch_duration_ms = get_var("EPOCH_DURATION_MS", default_epoch_duration_ms);
        if epoch_duration_ms > 0 {
            builder = builder.with_epoch_duration_ms(epoch_duration_ms);
        }
        builder
    }

    async fn test_simulated_load(test_cluster: Arc<TestCluster>, test_duration_secs: u64) {
        let sender = test_cluster.get_address_0();
        let keystore_path = test_cluster.swarm.dir().join(SUI_KEYSTORE_FILENAME);
        let genesis = test_cluster.swarm.config().genesis.clone();
        let primary_gas = test_cluster
            .wallet
            .get_one_gas_object_owned_by_address(sender)
            .await
            .unwrap()
            .unwrap();

        let ed25519_keypair =
            Arc::new(get_ed25519_keypair_from_keystore(keystore_path, &sender).unwrap());
        let primary_coin = (primary_gas, sender, ed25519_keypair.clone());

        let registry = prometheus::Registry::new();
        let proxy: Arc<dyn ValidatorProxy + Send + Sync> =
            Arc::new(LocalValidatorAggregatorProxy::from_genesis(&genesis, &registry, None).await);

        let bank = BenchmarkBank::new(proxy.clone(), primary_coin);
        let system_state_observer = {
            let mut system_state_observer = SystemStateObserver::new(proxy.clone());
            if let Ok(_) = system_state_observer.state.changed().await {
                info!("Got the new state (reference gas price and/or protocol config) from system state object");
            }
            Arc::new(system_state_observer)
        };

        // The default test parameters are somewhat conservative in order to keep the running time
        // of the test reasonable in CI.
        let target_qps = get_var("SIM_STRESS_TEST_QPS", 10);
        let num_workers = get_var("SIM_STRESS_TEST_WORKERS", 10);
        let in_flight_ratio = get_var("SIM_STRESS_TEST_IFR", 2);
        let batch_payment_size = get_var("SIM_BATCH_PAYMENT_SIZE", 15);
        let shared_counter_weight = 1;
        let transfer_object_weight = 1;
        let num_transfer_accounts = 2;
        let delegation_weight = 1;
        let batch_payment_weight = 1;
        let shared_object_deletion_weight = 1;

        // Run random payloads at 100% load
        let adversarial_cfg = AdversarialPayloadCfg::from_str("0-1.0").unwrap();
        let duration = Interval::from_str("unbounded").unwrap();

        // TODO: re-enable this when we figure out why it is causing connection errors and making
        // tests run for ever
        let adversarial_weight = 0;

        let shared_counter_hotness_factor = 50;
        let num_shared_counters = Some(1);
        let shared_counter_max_tip = 0;
        let gas_request_chunk_size = 100;

        let workloads_builders = WorkloadConfiguration::create_workload_builders(
            0,
            num_workers,
            num_transfer_accounts,
            shared_counter_weight,
            transfer_object_weight,
            delegation_weight,
            batch_payment_weight,
            shared_object_deletion_weight,
            adversarial_weight,
            adversarial_cfg,
            batch_payment_size,
            shared_counter_hotness_factor,
            num_shared_counters,
            shared_counter_max_tip,
            target_qps,
            in_flight_ratio,
            duration,
            system_state_observer.clone(),
        )
        .await;

        let workloads = WorkloadConfiguration::build(
            workloads_builders,
            bank,
            system_state_observer.clone(),
            gas_request_chunk_size,
        )
        .await
        .unwrap();

        let test_duration_secs = get_var("SIM_STRESS_TEST_DURATION_SECS", test_duration_secs);
        let test_duration = if test_duration_secs == 0 {
            Duration::MAX
        } else {
            Duration::from_secs(test_duration_secs)
        };

        let bench_task = tokio::spawn(async move {
            let driver = BenchDriver::new(5, false);

            // Use 0 for unbounded
            let interval = Interval::Time(test_duration);

            let show_progress = interval.is_unbounded();
            let (benchmark_stats, _) = driver
                .run(
                    vec![proxy],
                    workloads,
                    system_state_observer,
                    &registry,
                    show_progress,
                    interval,
                )
                .await
                .unwrap();

            // TODO: make this stricter (== 0) when we have reliable error retrying on the client.
            tracing::info!("end of test {:?}", benchmark_stats);
            assert!(benchmark_stats.num_error_txes < 100);
        });

        let surfer_task = tokio::spawn(async move {
            // now do a sui-surfer test
            let mut test_packages_dir = PathBuf::from(env!("CARGO_MANIFEST_DIR"));
            test_packages_dir.extend(["..", "..", "crates", "sui-surfer", "tests"]);
            let test_package_paths: Vec<PathBuf> = std::fs::read_dir(test_packages_dir)
                .unwrap()
                .flat_map(|entry| {
                    let entry = entry.unwrap();
                    entry.metadata().unwrap().is_dir().then_some(entry.path())
                })
                .collect();
            info!("using sui_surfer test packages: {test_package_paths:?}");

            let results = sui_surfer::run_with_test_cluster::<DefaultSurfStrategy>(
                test_duration,
                test_package_paths,
                test_cluster,
            )
            .await;
            info!("sui_surfer test complete with results: {results:?}");
            assert!(results.num_successful_transactions > 0);
            assert!(!results.unique_move_functions_called.is_empty());
        });

        let _ = futures::join!(bench_task, surfer_task);
    }
}<|MERGE_RESOLUTION|>--- conflicted
+++ resolved
@@ -19,11 +19,7 @@
         util::get_ed25519_keypair_from_keystore,
         LocalValidatorAggregatorProxy, ValidatorProxy,
     };
-<<<<<<< HEAD
-=======
-    use sui_config::genesis::Genesis;
     use sui_config::node::AuthorityOverloadConfig;
->>>>>>> 6ae24c5f
     use sui_config::{AUTHORITIES_DB_NAME, SUI_KEYSTORE_FILENAME};
     use sui_core::authority::authority_store_tables::AuthorityPerpetualTables;
     use sui_core::authority::framework_injection;
