// Copyright (c) Mysten Labs, Inc.
// SPDX-License-Identifier: Apache-2.0

module adversarial::adversarial {
    use std::vector;
    use sui::bcs;
    use sui::object::{Self, UID};
    use sui::tx_context::{Self, TxContext};
    use sui::transfer;
    use sui::event;
    use sui::dynamic_field::{add, borrow};

    const NUM_DYNAMIC_FIELDS: u64 = 33;

    struct S has key, store {
        id: UID,
        contents: vector<u8>
    }

    struct Wrapper has key {
        id: UID,
        s: S,
    }

    // create an object whose Move BCS representation is `n` bytes
    public fun create_object_with_size(n: u64, ctx: &mut TxContext): S {
        // minimum object size for S is 32 bytes for UID + 1 byte for vector length
        assert!(n > std::address::length() + 1, 0);
        let contents = vector[];
        let i = 0;
        let bytes_to_add = n - (std::address::length() + 1);
        while (i < bytes_to_add) {
            vector::push_back(&mut contents, 9);
            i = i + 1;
        };
        let s = S { id: object::new(ctx), contents };
        let size = vector::length(&bcs::to_bytes(&s));
        // shrink by 1 byte until we match size. mismatch happens because of len(UID) + vector length byte
        while (size > n) {
            let _ = vector::pop_back(&mut s.contents);
            // hack: assume this doesn't change the size of the BCS length byte
            size = size - 1;
        };
        // double-check that we got the size right
        assert!(vector::length(&bcs::to_bytes(&s)) == n, 1);
        s
    }

    public fun create_max_size_object(size: u64, ctx: &mut TxContext): S {
        create_object_with_size(size, ctx)
    }

    /// Create `n` max size objects and transfer them to the tx sender
    public fun create_max_size_owned_objects(n: u64, size: u64, ctx: &mut TxContext) {
        let i = 0;
        let sender = tx_context::sender(ctx);
        while (i < n) {
<<<<<<< HEAD
            transfer::transfer(create_max_size_object(size, ctx), sender);
            i = i + 1
        }
    }

    struct NewValueEvent has copy, drop {
        contents: vector<u8>
    }

    // TODO: factor out the common bits with `create_object_with_size`
    // emit an event of size n
    public fun emit_event_with_size(n: u64) {
        // 55 seems to be the added size from event size derivation for `NewValueEvent`
        assert!(n > 55, 0);
        n = n - 55;
        // minimum object size for NewValueEvent is 1 byte for vector length
        assert!(n > 1, 0);
        let contents = vector[];
        let i = 0;
        let bytes_to_add = n - 1;
        while (i < bytes_to_add) {
            vector::push_back(&mut contents, 9);
            i = i + 1;
        };
        let s = NewValueEvent { contents };
        let size = vector::length(&bcs::to_bytes(&s));
        // shrink by 1 byte until we match size. mismatch happens because of len(UID) + vector length byte
        while (size > n) {
            let _ = vector::pop_back(&mut s.contents);
            // hack: assume this doesn't change the size of the BCS length byte
            size = size - 1;
        };

        event::emit(s);
    }

    struct Obj has key, store {
        id: object::UID,
    }

    public fun add_dynamic_fields(obj: &mut Obj, n: u64) {
        let i = 0;
        while (i < n) {
            add<u64, u64>(&mut obj.id, (i as u64), (i as u64));
            i = i + 1;
        };
    }

    public fun read_n_dynamic_fields(obj: &mut Obj, n: u64) {
        let i = 0;
        while (i < n) {
            let _ = borrow<u64, u64>(&obj.id, (i as u64));
            i = i + 1;
        };
    }

    /// Emit `n` events of size `size`
    public fun emit_events(n: u64, size: u64) {
        let i = 0;
        while (i < n) {
            emit_event_with_size(size);
=======
            transfer::public_transfer(create_max_size_object(ctx), sender);
>>>>>>> 684a6892
            i = i + 1
        }
    }

    /// Create `n` max size objects and share them
    public fun create_shared_objects(n: u64, size: u64, ctx: &mut TxContext) {
        let i = 0;
        while (i < n) {
<<<<<<< HEAD
            transfer::share_object(create_max_size_object(size, ctx));
=======
            transfer::public_share_object(create_max_size_object(ctx));
>>>>>>> 684a6892
            i = i + 1
        }
    }

    /// Initialize object to be used for dynamic field opers
    fun init(ctx: &mut TxContext) {
        let id = object::new(ctx);
        let x = Obj { id };
        add_dynamic_fields(&mut x, NUM_DYNAMIC_FIELDS);
        transfer::share_object(x);
    }
}<|MERGE_RESOLUTION|>--- conflicted
+++ resolved
@@ -55,8 +55,7 @@
         let i = 0;
         let sender = tx_context::sender(ctx);
         while (i < n) {
-<<<<<<< HEAD
-            transfer::transfer(create_max_size_object(size, ctx), sender);
+            transfer::public_transfer(create_max_size_object(size, ctx), sender);
             i = i + 1
         }
     }
@@ -117,9 +116,6 @@
         let i = 0;
         while (i < n) {
             emit_event_with_size(size);
-=======
-            transfer::public_transfer(create_max_size_object(ctx), sender);
->>>>>>> 684a6892
             i = i + 1
         }
     }
@@ -128,11 +124,7 @@
     public fun create_shared_objects(n: u64, size: u64, ctx: &mut TxContext) {
         let i = 0;
         while (i < n) {
-<<<<<<< HEAD
-            transfer::share_object(create_max_size_object(size, ctx));
-=======
             transfer::public_share_object(create_max_size_object(ctx));
->>>>>>> 684a6892
             i = i + 1
         }
     }
