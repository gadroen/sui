// Copyright (c) Mysten Labs, Inc.
// SPDX-License-Identifier: Apache-2.0

use schemars::JsonSchema;
use serde::{Deserialize, Serialize};
use serde_with::skip_serializing_none;
use std::cell::RefCell;
use std::sync::atomic::{AtomicBool, Ordering};
use tracing::{info, warn};

/// The minimum and maximum protocol versions supported by this build.
const MIN_PROTOCOL_VERSION: u64 = 1;
const MAX_PROTOCOL_VERSION: u64 = 3;

// Record history of protocol version allocations here:
//
// Version 1: Original version.
// Version 2: Framework changes, including advancing epoch_start_time in safemode.
// Version 3: gas model v2, including all sui conservation fixes. Fix for loaded child object
<<<<<<< HEAD
//            changes. Limits on `max_size_written_objects`, `max_size_written_objects_system_tx`
=======
//            changes, enable package upgrades.
>>>>>>> 72179fe0

#[derive(
    Copy, Clone, Debug, Hash, Serialize, Deserialize, PartialEq, Eq, PartialOrd, Ord, JsonSchema,
)]
pub struct ProtocolVersion(u64);

impl ProtocolVersion {
    // The minimum and maximum protocol version supported by this binary. Counterintuitively, this constant may
    // change over time as support for old protocol versions is removed from the source. This
    // ensures that when a new network (such as a testnet) is created, its genesis committee will
    // use a protocol version that is actually supported by the binary.
    pub const MIN: Self = Self(MIN_PROTOCOL_VERSION);

    pub const MAX: Self = Self(MAX_PROTOCOL_VERSION);

    #[cfg(not(msim))]
    const MAX_ALLOWED: Self = Self::MAX;

    // We create one additional "fake" version in simulator builds so that we can test upgrades.
    #[cfg(msim)]
    pub const MAX_ALLOWED: Self = Self(MAX_PROTOCOL_VERSION + 1);

    pub fn new(v: u64) -> Self {
        Self(v)
    }

    pub const fn as_u64(&self) -> u64 {
        self.0
    }

    // For serde deserialization - we don't define a Default impl because there isn't a single
    // universally appropriate default value.
    pub fn max() -> Self {
        Self::MAX
    }
}

impl From<u64> for ProtocolVersion {
    fn from(v: u64) -> Self {
        Self::new(v)
    }
}

impl std::ops::Sub<u64> for ProtocolVersion {
    type Output = Self;
    fn sub(self, rhs: u64) -> Self::Output {
        Self::new(self.0 - rhs)
    }
}

impl std::ops::Add<u64> for ProtocolVersion {
    type Output = Self;
    fn add(self, rhs: u64) -> Self::Output {
        Self::new(self.0 + rhs)
    }
}

/// Models the set of protocol versions supported by a validator.
/// The `sui-node` binary will always use the SYSTEM_DEFAULT constant, but for testing we need
/// to be able to inject arbitrary versions into SuiNode.
#[derive(Serialize, Deserialize, Debug, Clone, Copy, Hash, PartialEq, Eq)]
pub struct SupportedProtocolVersions {
    pub min: ProtocolVersion,
    pub max: ProtocolVersion,
}

impl SupportedProtocolVersions {
    pub const SYSTEM_DEFAULT: Self = Self {
        min: ProtocolVersion::MIN,
        max: ProtocolVersion::MAX,
    };

    /// Use by VersionedProtocolMessage implementors to describe in which range of versions a
    /// message variant is supported.
    pub fn new_for_message(min: u64, max: u64) -> Self {
        let min = ProtocolVersion::new(min);
        let max = ProtocolVersion::new(max);
        Self { min, max }
    }

    pub fn new_for_testing(min: u64, max: u64) -> Self {
        let min = min.into();
        let max = max.into();
        Self { min, max }
    }

    pub fn is_version_supported(&self, v: ProtocolVersion) -> bool {
        v.0 >= self.min.0 && v.0 <= self.max.0
    }
}

pub struct Error(pub String);

/// Records on/off feature flags that may vary at each protocol version.
#[derive(Default, Clone, Serialize, Debug)]
struct FeatureFlags {
    // Add feature flags here, e.g.:
    // new_protocol_feature: bool,
    #[serde(skip_serializing_if = "is_false")]
    package_upgrades: bool,
    // If true, validators will commit to the root state digest
    // in end of epoch checkpoint proposals
    #[serde(skip_serializing_if = "is_false")]
    commit_root_state_digest: bool,
    // Pass epoch start time to advance_epoch safe mode function.
    #[serde(skip_serializing_if = "is_false")]
    advance_epoch_start_time_in_safe_mode: bool,
    // If true, apply the fix to correctly capturing loaded child object versions in execution's
    // object runtime.
    #[serde(skip_serializing_if = "is_false")]
    loaded_child_objects_fixed: bool,
}

fn is_false(b: &bool) -> bool {
    !b
}

/// Constants that change the behavior of the protocol.
///
/// The value of each constant here must be fixed for a given protocol version. To change the value
/// of a constant, advance the protocol version, and add support for it in `get_for_version` under
/// the new version number.
/// (below).
///
/// To add a new field to this struct, use the following procedure:
/// - Advance the protocol version.
/// - Add the field as a private `Option<T>` to the struct.
/// - Initialize the field to `None` in prior protocol versions.
/// - Initialize the field to `Some(val)` for your new protocol version.
/// - Add a public getter that simply unwraps the field.
///
/// This way, if the constant is accessed in a protocol version in which it is not defined, the
/// validator will crash. (Crashing is necessary because this type of error would almost always
/// result in forking if not prevented here).
#[skip_serializing_none]
#[derive(Clone, Serialize, Debug)]
pub struct ProtocolConfig {
    pub version: ProtocolVersion,

    feature_flags: FeatureFlags,

    // ==== Transaction input limits ====
    /// Maximum serialized size of a transaction (in bytes).
    // NOTE: This value should be kept in sync with the corresponding value in
    // sdk/typescript/src/builder/TransactionData.ts
    max_tx_size_bytes: Option<u64>,

    /// Maximum number of input objects to a transaction. Enforced by the transaction input checker
    max_input_objects: Option<u64>,

    /// Max size of objects a transaction can write to disk after completion. Enforce by the Sui adapter.
    max_size_written_objects: Option<u64>,
    /// Max size of objects a system transaction can write to disk after completion. Enforce by the Sui adapter.
    max_size_written_objects_system_tx: Option<u64>,

    /// Maximum size of serialized transaction effects.
    max_serialized_tx_effects_size_bytes: Option<u64>,

    /// Maximum size of serialized transaction effects for system transactions.
    max_serialized_tx_effects_size_bytes_system_tx: Option<u64>,

    /// Maximum number of gas payment objects for a transaction.
    max_gas_payment_objects: Option<u32>,

    /// Maximum number of modules in a Publish transaction.
    max_modules_in_publish: Option<u32>,

    /// Maximum number of arguments in a move call or a ProgrammableTransaction's
    /// TransferObjects command.
    max_arguments: Option<u32>,

    /// Maximum number of total type arguments, computed recursively.
    max_type_arguments: Option<u32>,

    /// Maximum depth of an individual type argument.
    max_type_argument_depth: Option<u32>,

    /// Maximum size of a Pure CallArg.
    max_pure_argument_size: Option<u32>,

    /// Maximum number of Commands in a ProgrammableTransaction.
    max_programmable_tx_commands: Option<u32>,

    // ==== Move VM, Move bytecode verifier, and execution limits ===
    /// Maximum Move bytecode version the VM understands. All older versions are accepted.
    move_binary_format_version: Option<u32>,

    /// Maximum size of the `contents` part of an object, in bytes. Enforced by the Sui adapter when effects are produced.
    max_move_object_size: Option<u64>,

    // TODO: Option<increase to 500 KB. currently, publishing a package > 500 KB exceeds the max computation gas cost
    /// Maximum size of a Move package object, in bytes. Enforced by the Sui adapter at the end of a publish transaction.
    max_move_package_size: Option<u64>,

    /// Maximum number of gas units that a single MoveCall transaction can use. Enforced by the Sui adapter.
    max_tx_gas: Option<u64>,

    /// Maximum number of nested loops. Enforced by the Move bytecode verifier.
    max_loop_depth: Option<u64>,

    /// Maximum number of type arguments that can be bound to generic type parameters. Enforced by the Move bytecode verifier.
    max_generic_instantiation_length: Option<u64>,

    /// Maximum number of parameters that a Move function can have. Enforced by the Move bytecode verifier.
    max_function_parameters: Option<u64>,

    /// Maximum number of basic blocks that a Move function can have. Enforced by the Move bytecode verifier.
    max_basic_blocks: Option<u64>,

    /// Maximum stack size value. Enforced by the Move bytecode verifier.
    max_value_stack_size: Option<u64>,

    /// Maximum number of "type nodes", a metric for how big a SignatureToken will be when expanded into a fully qualified type. Enforced by the Move bytecode verifier.
    max_type_nodes: Option<u64>,

    /// Maximum number of push instructions in one function. Enforced by the Move bytecode verifier.
    max_push_size: Option<u64>,

    /// Maximum number of struct definitions in a module. Enforced by the Move bytecode verifier.
    max_struct_definitions: Option<u64>,

    /// Maximum number of function definitions in a module. Enforced by the Move bytecode verifier.
    max_function_definitions: Option<u64>,

    /// Maximum number of fields allowed in a struct definition. Enforced by the Move bytecode verifier.
    max_fields_in_struct: Option<u64>,

    /// Maximum dependency depth. Enforced by the Move linker when loading dependent modules.
    max_dependency_depth: Option<u64>,

    /// Maximum number of Move events that a single transaction can emit. Enforced by the VM during execution.
    max_num_event_emit: Option<u64>,

    /// Maximum number of new IDs that a single transaction can create. Enforced by the VM during execution.
    max_num_new_move_object_ids: Option<u64>,

    /// Maximum number of new IDs that a single system transaction can create. Enforced by the VM during execution.
    max_num_new_move_object_ids_system_tx: Option<u64>,

    /// Maximum number of IDs that a single transaction can delete. Enforced by the VM during execution.
    max_num_deleted_move_object_ids: Option<u64>,

    /// Maximum number of IDs that a single system transaction can delete. Enforced by the VM during execution.
    max_num_deleted_move_object_ids_system_tx: Option<u64>,

    /// Maximum number of IDs that a single transaction can transfer. Enforced by the VM during execution.
    max_num_transferred_move_object_ids: Option<u64>,

    /// Maximum number of IDs that a single system transaction can transfer. Enforced by the VM during execution.
    max_num_transferred_move_object_ids_system_tx: Option<u64>,

    /// Maximum size of a Move user event. Enforced by the VM during execution.
    max_event_emit_size: Option<u64>,

    /// Maximum length of a vector in Move. Enforced by the VM during execution, and for constants, by the verifier.
    max_move_vector_len: Option<u64>,

    /// Maximum number of back edges in Move function. Enforced by the bytecode verifier at signing.
    max_back_edges_per_function: Option<u64>,

    /// Maximum number of back edges in Move module. Enforced by the bytecode verifier at signing.
    max_back_edges_per_module: Option<u64>,

    /// Maximum number of meter `ticks` spent verifying a Move function. Enforced by the bytecode verifier at signing.
    max_verifier_meter_ticks_per_function: Option<u64>,

    /// Maximum number of meter `ticks` spent verifying a Move function. Enforced by the bytecode verifier at signing.
    max_meter_ticks_per_module: Option<u64>,

    // === Object runtime internal operation limits ====
    // These affect dynamic fields
    /// Maximum number of cached objects in the object runtime ObjectStore. Enforced by object runtime during execution
    object_runtime_max_num_cached_objects: Option<u64>,

    /// Maximum number of cached objects in the object runtime ObjectStore in system transaction. Enforced by object runtime during execution
    object_runtime_max_num_cached_objects_system_tx: Option<u64>,

    /// Maximum number of stored objects accessed by object runtime ObjectStore. Enforced by object runtime during execution
    object_runtime_max_num_store_entries: Option<u64>,

    /// Maximum number of stored objects accessed by object runtime ObjectStore in system transaction. Enforced by object runtime during execution
    object_runtime_max_num_store_entries_system_tx: Option<u64>,

    // === Execution gas costs ====
    // note: Option<per-instruction and native function gas costs live in the sui-cost-tables crate
    /// Base cost for any Sui transaction
    base_tx_cost_fixed: Option<u64>,

    /// Additional cost for a transaction that publishes a package
    /// i.e., the base cost of such a transaction is base_tx_cost_fixed + package_publish_cost_fixed
    package_publish_cost_fixed: Option<u64>,

    /// Cost per byte of a Move call transaction
    /// i.e., the cost of such a transaction is base_cost + (base_tx_cost_per_byte * size)
    base_tx_cost_per_byte: Option<u64>,

    /// Cost per byte for a transaction that publishes a package
    package_publish_cost_per_byte: Option<u64>,

    // Per-byte cost of reading an object during transaction execution
    obj_access_cost_read_per_byte: Option<u64>,

    // Per-byte cost of writing an object during transaction execution
    obj_access_cost_mutate_per_byte: Option<u64>,

    // Per-byte cost of deleting an object during transaction execution
    obj_access_cost_delete_per_byte: Option<u64>,

    /// Per-byte cost charged for each input object to a transaction.
    /// Meant to approximate the cost of checking locks for each object
    // TODO: Option<I'm not sure that this cost makes sense. Checking locks is "free"
    // in the sense that an invalid tx that can never be committed/pay gas can
    // force validators to check an arbitrary number of locks. If those checks are
    // "free" for invalid transactions, why charge for them in valid transactions
    // TODO: Option<if we keep this, I think we probably want it to be a fixed cost rather
    // than a per-byte cost. checking an object lock should not require loading an
    // entire object, just consulting an ID -> tx digest map
    obj_access_cost_verify_per_byte: Option<u64>,

    /// === Gas version. gas model ===

    /// Gas model version, what code we are using to charge gas
    gas_model_version: Option<u64>,

    /// === Storage gas costs ===

    /// Per-byte cost of storing an object in the Sui global object store. Some of this cost may be refundable if the object is later freed
    obj_data_cost_refundable: Option<u64>,

    // Per-byte cost of storing an object in the Sui transaction log (e.g., in CertifiedTransactionEffects)
    // This depends on the size of various fields including the effects
    // TODO: Option<I don't fully understand this^ and more details would be useful
    obj_metadata_cost_non_refundable: Option<u64>,

    /// === Tokenomics ===

    // TODO: Option<this should be changed to u64.
    /// Sender of a txn that touches an object will get this percent of the storage rebate back.
    /// In basis point.
    storage_rebate_rate: Option<u64>,

    /// 5% of the storage fund's share of rewards are reinvested into the storage fund.
    /// In basis point.
    storage_fund_reinvest_rate: Option<u64>,

    /// The share of rewards that will be slashed and redistributed is 50%.
    /// In basis point.
    reward_slashing_rate: Option<u64>,

    /// Unit gas price, Mist per internal gas unit.
    storage_gas_price: Option<u64>,

    /// === Core Protocol ===

    /// Max number of transactions per checkpoint.
    /// Note that this is a protocol constant and not a config as validators must have this set to
    /// the same value, otherwise they *will* fork.
    max_transactions_per_checkpoint: Option<u64>,

    /// Max size of a checkpoint in bytes.
    /// Note that this is a protocol constant and not a config as validators must have this set to
    /// the same value, otherwise they *will* fork.
    max_checkpoint_size_bytes: Option<u64>,

    /// A protocol upgrade always requires 2f+1 stake to agree. We support a buffer of additional
    /// stake (as a fraction of f, expressed in basis points) that is required before an upgrade
    /// can happen automatically. 10000bps would indicate that complete unanimity is required (all
    /// 3f+1 must vote), while 0bps would indicate that 2f+1 is sufficient.
    buffer_stake_for_protocol_upgrade_bps: Option<u64>,

    // === Native Function Costs ===

    // `address` module
    // Cost params for the Move native function `address::from_bytes(bytes: vector<u8>)`
    address_from_bytes_cost_base: Option<u64>,
    // Cost params for the Move native function `address::to_u256(address): u256`
    address_to_u256_cost_base: Option<u64>,
    // Cost params for the Move native function `address::from_u256(u256): address`
    address_from_u256_cost_base: Option<u64>,

    // `dynamic_field` module
    // Cost params for the Move native function `hash_type_and_key<K: copy + drop + store>(parent: address, k: K): address`
    dynamic_field_hash_type_and_key_cost_base: Option<u64>,
    dynamic_field_hash_type_and_key_type_cost_per_byte: Option<u64>,
    dynamic_field_hash_type_and_key_value_cost_per_byte: Option<u64>,
    dynamic_field_hash_type_and_key_type_tag_cost_per_byte: Option<u64>,
    // Cost params for the Move native function `add_child_object<Child: key>(parent: address, child: Child)`
    dynamic_field_add_child_object_cost_base: Option<u64>,
    dynamic_field_add_child_object_type_cost_per_byte: Option<u64>,
    dynamic_field_add_child_object_value_cost_per_byte: Option<u64>,
    dynamic_field_add_child_object_struct_tag_cost_per_byte: Option<u64>,
    // Cost params for the Move native function `borrow_child_object_mut<Child: key>(parent: &mut UID, id: address): &mut Child`
    dynamic_field_borrow_child_object_cost_base: Option<u64>,
    dynamic_field_borrow_child_object_child_ref_cost_per_byte: Option<u64>,
    dynamic_field_borrow_child_object_type_cost_per_byte: Option<u64>,
    // Cost params for the Move native function `remove_child_object<Child: key>(parent: address, id: address): Child`
    dynamic_field_remove_child_object_cost_base: Option<u64>,
    dynamic_field_remove_child_object_child_cost_per_byte: Option<u64>,
    dynamic_field_remove_child_object_type_cost_per_byte: Option<u64>,
    // Cost params for the Move native function `has_child_object(parent: address, id: address): bool`
    dynamic_field_has_child_object_cost_base: Option<u64>,
    // Cost params for the Move native function `has_child_object_with_ty<Child: key>(parent: address, id: address): bool`
    dynamic_field_has_child_object_with_ty_cost_base: Option<u64>,
    dynamic_field_has_child_object_with_ty_type_cost_per_byte: Option<u64>,
    dynamic_field_has_child_object_with_ty_type_tag_cost_per_byte: Option<u64>,

    // `event` module
    // Cost params for the Move native function `event::emit<T: copy + drop>(event: T)`
    event_emit_cost_base: Option<u64>,
    event_emit_value_size_derivation_cost_per_byte: Option<u64>,
    event_emit_tag_size_derivation_cost_per_byte: Option<u64>,
    event_emit_output_cost_per_byte: Option<u64>,

    //  `object` module
    // Cost params for the Move native function `borrow_uid<T: key>(obj: &T): &UID`
    object_borrow_uid_cost_base: Option<u64>,
    // Cost params for the Move native function `delete_impl(id: address)`
    object_delete_impl_cost_base: Option<u64>,
    // Cost params for the Move native function `record_new_uid(id: address)`
    object_record_new_uid_cost_base: Option<u64>,

    // Transfer
    // Cost params for the Move native function `transfer_impl<T: key>(obj: T, recipient: address)`
    transfer_transfer_internal_cost_base: Option<u64>,
    // Cost params for the Move native function `freeze_object<T: key>(obj: T)`
    transfer_freeze_object_cost_base: Option<u64>,
    // Cost params for the Move native function `share_object<T: key>(obj: T)`
    transfer_share_object_cost_base: Option<u64>,

    // TxContext
    // Cost params for the Move native function `transfer_impl<T: key>(obj: T, recipient: address)`
    tx_context_derive_id_cost_base: Option<u64>,

    // Types
    // Cost params for the Move native function `is_one_time_witness<T: drop>(_: &T): bool`
    types_is_one_time_witness_cost_base: Option<u64>,
    types_is_one_time_witness_type_tag_cost_per_byte: Option<u64>,
    types_is_one_time_witness_type_cost_per_byte: Option<u64>,

    // Validator
    // Cost params for the Move native function `validate_metadata_bcs(metadata: vector<u8>)`
    validator_validate_metadata_cost_base: Option<u64>,
    validator_validate_metadata_data_cost_per_byte: Option<u64>,

    // Crypto natives
    crypto_invalid_arguments_cost: Option<u64>,
    // bls12381::bls12381_min_sig_verify
    bls12381_bls12381_min_sig_verify_cost_base: Option<u64>,
    bls12381_bls12381_min_sig_verify_msg_cost_per_byte: Option<u64>,
    bls12381_bls12381_min_sig_verify_msg_cost_per_block: Option<u64>,

    // bls12381::bls12381_min_pk_verify
    bls12381_bls12381_min_pk_verify_cost_base: Option<u64>,
    bls12381_bls12381_min_pk_verify_msg_cost_per_byte: Option<u64>,
    bls12381_bls12381_min_pk_verify_msg_cost_per_block: Option<u64>,

    // ecdsa_k1::ecrecover
    ecdsa_k1_ecrecover_keccak256_cost_base: Option<u64>,
    ecdsa_k1_ecrecover_keccak256_msg_cost_per_byte: Option<u64>,
    ecdsa_k1_ecrecover_keccak256_msg_cost_per_block: Option<u64>,
    ecdsa_k1_ecrecover_sha256_cost_base: Option<u64>,
    ecdsa_k1_ecrecover_sha256_msg_cost_per_byte: Option<u64>,
    ecdsa_k1_ecrecover_sha256_msg_cost_per_block: Option<u64>,

    // ecdsa_k1::decompress_pubkey
    ecdsa_k1_decompress_pubkey_cost_base: Option<u64>,

    // ecdsa_k1::secp256k1_verify
    ecdsa_k1_secp256k1_verify_keccak256_cost_base: Option<u64>,
    ecdsa_k1_secp256k1_verify_keccak256_msg_cost_per_byte: Option<u64>,
    ecdsa_k1_secp256k1_verify_keccak256_msg_cost_per_block: Option<u64>,
    ecdsa_k1_secp256k1_verify_sha256_cost_base: Option<u64>,
    ecdsa_k1_secp256k1_verify_sha256_msg_cost_per_byte: Option<u64>,
    ecdsa_k1_secp256k1_verify_sha256_msg_cost_per_block: Option<u64>,

    // ecdsa_r1::ecrecover
    ecdsa_r1_ecrecover_keccak256_cost_base: Option<u64>,
    ecdsa_r1_ecrecover_keccak256_msg_cost_per_byte: Option<u64>,
    ecdsa_r1_ecrecover_keccak256_msg_cost_per_block: Option<u64>,
    ecdsa_r1_ecrecover_sha256_cost_base: Option<u64>,
    ecdsa_r1_ecrecover_sha256_msg_cost_per_byte: Option<u64>,
    ecdsa_r1_ecrecover_sha256_msg_cost_per_block: Option<u64>,

    // ecdsa_r1::secp256k1_verify
    ecdsa_r1_secp256r1_verify_keccak256_cost_base: Option<u64>,
    ecdsa_r1_secp256r1_verify_keccak256_msg_cost_per_byte: Option<u64>,
    ecdsa_r1_secp256r1_verify_keccak256_msg_cost_per_block: Option<u64>,
    ecdsa_r1_secp256r1_verify_sha256_cost_base: Option<u64>,
    ecdsa_r1_secp256r1_verify_sha256_msg_cost_per_byte: Option<u64>,
    ecdsa_r1_secp256r1_verify_sha256_msg_cost_per_block: Option<u64>,

    // ecvrf::verify
    ecvrf_ecvrf_verify_cost_base: Option<u64>,
    ecvrf_ecvrf_verify_alpha_string_cost_per_byte: Option<u64>,
    ecvrf_ecvrf_verify_alpha_string_cost_per_block: Option<u64>,

    // ed25519
    ed25519_ed25519_verify_cost_base: Option<u64>,
    ed25519_ed25519_verify_msg_cost_per_byte: Option<u64>,
    ed25519_ed25519_verify_msg_cost_per_block: Option<u64>,

    // groth16::prepare_verifying_key
    groth16_prepare_verifying_key_bls12381_cost_base: Option<u64>,
    groth16_prepare_verifying_key_bn254_cost_base: Option<u64>,

    // groth16::verify_groth16_proof_internal
    groth16_verify_groth16_proof_internal_bls12381_cost_base: Option<u64>,
    groth16_verify_groth16_proof_internal_bls12381_cost_per_public_input: Option<u64>,
    groth16_verify_groth16_proof_internal_bn254_cost_base: Option<u64>,
    groth16_verify_groth16_proof_internal_bn254_cost_per_public_input: Option<u64>,
    groth16_verify_groth16_proof_internal_public_input_cost_per_byte: Option<u64>,

    // hash::blake2b256
    hash_blake2b256_cost_base: Option<u64>,
    hash_blake2b256_data_cost_per_byte: Option<u64>,
    hash_blake2b256_data_cost_per_block: Option<u64>,
    // hash::keccak256
    hash_keccak256_cost_base: Option<u64>,
    hash_keccak256_data_cost_per_byte: Option<u64>,
    hash_keccak256_data_cost_per_block: Option<u64>,

    // hmac::hmac_sha3_256
    hmac_hmac_sha3_256_cost_base: Option<u64>,
    hmac_hmac_sha3_256_input_cost_per_byte: Option<u64>,
    hmac_hmac_sha3_256_input_cost_per_block: Option<u64>,
}

const CONSTANT_ERR_MSG: &str = "protocol constant not present in current protocol version";

// feature flags
impl ProtocolConfig {
    // Add checks for feature flag support here, e.g.:
    // pub fn check_new_protocol_feature_supported(&self) -> Result<(), Error> {
    //     if self.feature_flags.new_protocol_feature_supported {
    //         Ok(())
    //     } else {
    //         Err(Error(format!(
    //             "new_protocol_feature is not supported at {:?}",
    //             self.version
    //         )))
    //     }
    // }

    pub fn check_package_upgrades_supported(&self) -> Result<(), Error> {
        if self.feature_flags.package_upgrades {
            Ok(())
        } else {
            Err(Error(format!(
                "package upgrades are not supported at {:?}",
                self.version
            )))
        }
    }

    pub fn package_upgrades_supported(&self) -> bool {
        self.feature_flags.package_upgrades
    }

    pub fn check_commit_root_state_digest_supported(&self) -> bool {
        self.feature_flags.commit_root_state_digest
    }

    pub fn get_advance_epoch_start_time_in_safe_mode(&self) -> bool {
        self.feature_flags.advance_epoch_start_time_in_safe_mode
    }

    pub fn loaded_child_objects_fixed(&self) -> bool {
        self.feature_flags.loaded_child_objects_fixed
    }
}

// getters
impl ProtocolConfig {
    pub fn max_tx_size_bytes(&self) -> u64 {
        self.max_tx_size_bytes.expect(CONSTANT_ERR_MSG)
    }
    pub fn max_input_objects(&self) -> u64 {
        self.max_input_objects.expect(CONSTANT_ERR_MSG)
    }
    pub fn max_serialized_tx_effects_size_bytes(&self) -> u64 {
        self.max_serialized_tx_effects_size_bytes
            .expect(CONSTANT_ERR_MSG)
    }
    pub fn max_serialized_tx_effects_size_bytes_system_tx(&self) -> u64 {
        self.max_serialized_tx_effects_size_bytes_system_tx
            .expect(CONSTANT_ERR_MSG)
    }
    pub fn max_gas_payment_objects(&self) -> u32 {
        self.max_gas_payment_objects.expect(CONSTANT_ERR_MSG)
    }
    pub fn max_modules_in_publish(&self) -> u32 {
        self.max_modules_in_publish.expect(CONSTANT_ERR_MSG)
    }
    pub fn max_arguments(&self) -> u32 {
        self.max_arguments.expect(CONSTANT_ERR_MSG)
    }
    pub fn max_type_arguments(&self) -> u32 {
        self.max_type_arguments.expect(CONSTANT_ERR_MSG)
    }
    pub fn max_type_argument_depth(&self) -> u32 {
        self.max_type_argument_depth.expect(CONSTANT_ERR_MSG)
    }
    pub fn max_pure_argument_size(&self) -> u32 {
        self.max_pure_argument_size.expect(CONSTANT_ERR_MSG)
    }
    pub fn max_programmable_tx_commands(&self) -> u32 {
        self.max_programmable_tx_commands.expect(CONSTANT_ERR_MSG)
    }
    pub fn move_binary_format_version(&self) -> u32 {
        self.move_binary_format_version.expect(CONSTANT_ERR_MSG)
    }
    pub fn max_move_object_size(&self) -> u64 {
        self.max_move_object_size.expect(CONSTANT_ERR_MSG)
    }
    pub fn max_move_package_size(&self) -> u64 {
        self.max_move_package_size.expect(CONSTANT_ERR_MSG)
    }
    pub fn max_tx_gas(&self) -> u64 {
        self.max_tx_gas.expect(CONSTANT_ERR_MSG)
    }
    pub fn max_loop_depth(&self) -> u64 {
        self.max_loop_depth.expect(CONSTANT_ERR_MSG)
    }
    pub fn max_generic_instantiation_length(&self) -> u64 {
        self.max_generic_instantiation_length
            .expect(CONSTANT_ERR_MSG)
    }
    pub fn max_function_parameters(&self) -> u64 {
        self.max_function_parameters.expect(CONSTANT_ERR_MSG)
    }
    pub fn max_basic_blocks(&self) -> u64 {
        self.max_basic_blocks.expect(CONSTANT_ERR_MSG)
    }
    pub fn max_value_stack_size(&self) -> u64 {
        self.max_value_stack_size.expect(CONSTANT_ERR_MSG)
    }
    pub fn max_type_nodes(&self) -> u64 {
        self.max_type_nodes.expect(CONSTANT_ERR_MSG)
    }
    pub fn max_push_size(&self) -> u64 {
        self.max_push_size.expect(CONSTANT_ERR_MSG)
    }
    pub fn max_struct_definitions(&self) -> u64 {
        self.max_struct_definitions.expect(CONSTANT_ERR_MSG)
    }
    pub fn max_function_definitions(&self) -> u64 {
        self.max_function_definitions.expect(CONSTANT_ERR_MSG)
    }
    pub fn max_fields_in_struct(&self) -> u64 {
        self.max_fields_in_struct.expect(CONSTANT_ERR_MSG)
    }
    pub fn max_dependency_depth(&self) -> u64 {
        self.max_dependency_depth.expect(CONSTANT_ERR_MSG)
    }
    pub fn max_num_event_emit(&self) -> u64 {
        self.max_num_event_emit.expect(CONSTANT_ERR_MSG)
    }
    pub fn max_num_new_move_object_ids(&self) -> u64 {
        self.max_num_new_move_object_ids.expect(CONSTANT_ERR_MSG)
    }
    pub fn max_num_new_move_object_ids_system_tx(&self) -> u64 {
        self.max_num_new_move_object_ids_system_tx
            .expect(CONSTANT_ERR_MSG)
    }
    pub fn max_num_deleted_move_object_ids(&self) -> u64 {
        self.max_num_deleted_move_object_ids
            .expect(CONSTANT_ERR_MSG)
    }
    pub fn max_num_deleted_move_object_ids_system_tx(&self) -> u64 {
        self.max_num_deleted_move_object_ids_system_tx
            .expect(CONSTANT_ERR_MSG)
    }
    pub fn max_num_transferred_move_object_ids(&self) -> u64 {
        self.max_num_transferred_move_object_ids
            .expect(CONSTANT_ERR_MSG)
    }
    pub fn max_num_transferred_move_object_ids_system_tx(&self) -> u64 {
        self.max_num_transferred_move_object_ids_system_tx
            .expect(CONSTANT_ERR_MSG)
    }
    pub fn max_event_emit_size(&self) -> u64 {
        self.max_event_emit_size.expect(CONSTANT_ERR_MSG)
    }
    pub fn max_move_vector_len(&self) -> u64 {
        self.max_move_vector_len.expect(CONSTANT_ERR_MSG)
    }
    pub fn max_back_edges_per_function(&self) -> u64 {
        self.max_back_edges_per_function.expect(CONSTANT_ERR_MSG)
    }
    pub fn max_back_edges_per_module(&self) -> u64 {
        self.max_back_edges_per_module.expect(CONSTANT_ERR_MSG)
    }
    pub fn max_verifier_meter_ticks_per_function(&self) -> u64 {
        self.max_verifier_meter_ticks_per_function
            .expect(CONSTANT_ERR_MSG)
    }
    pub fn max_meter_ticks_per_module(&self) -> u64 {
        self.max_meter_ticks_per_module.expect(CONSTANT_ERR_MSG)
    }
    pub fn object_runtime_max_num_cached_objects(&self) -> u64 {
        self.object_runtime_max_num_cached_objects
            .expect(CONSTANT_ERR_MSG)
    }
    pub fn object_runtime_max_num_store_entries(&self) -> u64 {
        self.object_runtime_max_num_store_entries
            .expect(CONSTANT_ERR_MSG)
    }
    pub fn object_runtime_max_num_cached_objects_system_tx(&self) -> u64 {
        self.object_runtime_max_num_cached_objects_system_tx
            .expect(CONSTANT_ERR_MSG)
    }
    pub fn object_runtime_max_num_store_entries_system_tx(&self) -> u64 {
        self.object_runtime_max_num_store_entries_system_tx
            .expect(CONSTANT_ERR_MSG)
    }
    pub fn base_tx_cost_fixed(&self) -> u64 {
        self.base_tx_cost_fixed.expect(CONSTANT_ERR_MSG)
    }
    pub fn package_publish_cost_fixed(&self) -> u64 {
        self.package_publish_cost_fixed.expect(CONSTANT_ERR_MSG)
    }
    pub fn base_tx_cost_per_byte(&self) -> u64 {
        self.base_tx_cost_per_byte.expect(CONSTANT_ERR_MSG)
    }
    pub fn package_publish_cost_per_byte(&self) -> u64 {
        self.package_publish_cost_per_byte.expect(CONSTANT_ERR_MSG)
    }
    pub fn obj_access_cost_read_per_byte(&self) -> u64 {
        self.obj_access_cost_read_per_byte.expect(CONSTANT_ERR_MSG)
    }
    pub fn obj_access_cost_mutate_per_byte(&self) -> u64 {
        self.obj_access_cost_mutate_per_byte
            .expect(CONSTANT_ERR_MSG)
    }
    pub fn obj_access_cost_delete_per_byte(&self) -> u64 {
        self.obj_access_cost_delete_per_byte
            .expect(CONSTANT_ERR_MSG)
    }
    pub fn obj_access_cost_verify_per_byte(&self) -> u64 {
        self.obj_access_cost_verify_per_byte
            .expect(CONSTANT_ERR_MSG)
    }
    pub fn obj_data_cost_refundable(&self) -> u64 {
        self.obj_data_cost_refundable.expect(CONSTANT_ERR_MSG)
    }
    pub fn obj_metadata_cost_non_refundable(&self) -> u64 {
        self.obj_metadata_cost_non_refundable
            .expect(CONSTANT_ERR_MSG)
    }
    pub fn gas_model_version(&self) -> u64 {
        self.gas_model_version.expect(CONSTANT_ERR_MSG)
    }
    pub fn storage_rebate_rate(&self) -> u64 {
        self.storage_rebate_rate.expect(CONSTANT_ERR_MSG)
    }
    pub fn storage_fund_reinvest_rate(&self) -> u64 {
        self.storage_fund_reinvest_rate.expect(CONSTANT_ERR_MSG)
    }
    pub fn reward_slashing_rate(&self) -> u64 {
        self.reward_slashing_rate.expect(CONSTANT_ERR_MSG)
    }
    pub fn storage_gas_price(&self) -> u64 {
        self.storage_gas_price.expect(CONSTANT_ERR_MSG)
    }
    pub fn max_transactions_per_checkpoint(&self) -> u64 {
        self.max_transactions_per_checkpoint
            .expect(CONSTANT_ERR_MSG)
    }
    pub fn max_checkpoint_size_bytes(&self) -> u64 {
        self.max_checkpoint_size_bytes.expect(CONSTANT_ERR_MSG)
    }
    pub fn buffer_stake_for_protocol_upgrade_bps(&self) -> u64 {
        self.buffer_stake_for_protocol_upgrade_bps
            .expect(CONSTANT_ERR_MSG)
    }

    pub fn address_from_bytes_cost_base(&self) -> u64 {
        self.address_from_bytes_cost_base.expect(CONSTANT_ERR_MSG)
    }
    pub fn address_to_u256_cost_base(&self) -> u64 {
        self.address_to_u256_cost_base.expect(CONSTANT_ERR_MSG)
    }
    pub fn address_from_u256_cost_base(&self) -> u64 {
        self.address_from_u256_cost_base.expect(CONSTANT_ERR_MSG)
    }

    pub fn dynamic_field_hash_type_and_key_cost_base(&self) -> u64 {
        self.dynamic_field_hash_type_and_key_cost_base
            .expect(CONSTANT_ERR_MSG)
    }
    pub fn dynamic_field_hash_type_and_key_type_cost_per_byte(&self) -> u64 {
        self.dynamic_field_hash_type_and_key_type_cost_per_byte
            .expect(CONSTANT_ERR_MSG)
    }
    pub fn dynamic_field_hash_type_and_key_value_cost_per_byte(&self) -> u64 {
        self.dynamic_field_hash_type_and_key_value_cost_per_byte
            .expect(CONSTANT_ERR_MSG)
    }
    pub fn dynamic_field_hash_type_and_key_type_tag_cost_per_byte(&self) -> u64 {
        self.dynamic_field_hash_type_and_key_type_tag_cost_per_byte
            .expect(CONSTANT_ERR_MSG)
    }

    pub fn dynamic_field_add_child_object_cost_base(&self) -> u64 {
        self.dynamic_field_add_child_object_cost_base
            .expect(CONSTANT_ERR_MSG)
    }
    pub fn dynamic_field_add_child_object_type_cost_per_byte(&self) -> u64 {
        self.dynamic_field_add_child_object_type_cost_per_byte
            .expect(CONSTANT_ERR_MSG)
    }
    pub fn dynamic_field_add_child_object_value_cost_per_byte(&self) -> u64 {
        self.dynamic_field_add_child_object_value_cost_per_byte
            .expect(CONSTANT_ERR_MSG)
    }
    pub fn dynamic_field_add_child_object_struct_tag_cost_per_byte(&self) -> u64 {
        self.dynamic_field_add_child_object_struct_tag_cost_per_byte
            .expect(CONSTANT_ERR_MSG)
    }

    pub fn dynamic_field_borrow_child_object_cost_base(&self) -> u64 {
        self.dynamic_field_borrow_child_object_cost_base
            .expect(CONSTANT_ERR_MSG)
    }
    pub fn dynamic_field_borrow_child_object_child_ref_cost_per_byte(&self) -> u64 {
        self.dynamic_field_borrow_child_object_child_ref_cost_per_byte
            .expect(CONSTANT_ERR_MSG)
    }
    pub fn dynamic_field_borrow_child_object_type_cost_per_byte(&self) -> u64 {
        self.dynamic_field_borrow_child_object_type_cost_per_byte
            .expect(CONSTANT_ERR_MSG)
    }

    pub fn dynamic_field_remove_child_object_cost_base(&self) -> u64 {
        self.dynamic_field_remove_child_object_cost_base
            .expect(CONSTANT_ERR_MSG)
    }
    pub fn dynamic_field_remove_child_object_child_cost_per_byte(&self) -> u64 {
        self.dynamic_field_remove_child_object_child_cost_per_byte
            .expect(CONSTANT_ERR_MSG)
    }
    pub fn dynamic_field_remove_child_object_type_cost_per_byte(&self) -> u64 {
        self.dynamic_field_remove_child_object_type_cost_per_byte
            .expect(CONSTANT_ERR_MSG)
    }

    pub fn dynamic_field_has_child_object_cost_base(&self) -> u64 {
        self.dynamic_field_has_child_object_cost_base
            .expect(CONSTANT_ERR_MSG)
    }

    pub fn dynamic_field_has_child_object_with_ty_cost_base(&self) -> u64 {
        self.dynamic_field_has_child_object_with_ty_cost_base
            .expect(CONSTANT_ERR_MSG)
    }
    pub fn dynamic_field_has_child_object_with_ty_type_cost_per_byte(&self) -> u64 {
        self.dynamic_field_has_child_object_with_ty_type_cost_per_byte
            .expect(CONSTANT_ERR_MSG)
    }
    pub fn dynamic_field_has_child_object_with_ty_type_tag_cost_per_byte(&self) -> u64 {
        self.dynamic_field_has_child_object_with_ty_type_tag_cost_per_byte
            .expect(CONSTANT_ERR_MSG)
    }

    pub fn event_emit_cost_base(&self) -> u64 {
        self.event_emit_cost_base.expect(CONSTANT_ERR_MSG)
    }
    pub fn event_emit_value_size_derivation_cost_per_byte(&self) -> u64 {
        self.event_emit_value_size_derivation_cost_per_byte
            .expect(CONSTANT_ERR_MSG)
    }
    pub fn event_emit_tag_size_derivation_cost_per_byte(&self) -> u64 {
        self.event_emit_tag_size_derivation_cost_per_byte
            .expect(CONSTANT_ERR_MSG)
    }
    pub fn event_emit_output_cost_per_byte(&self) -> u64 {
        self.event_emit_output_cost_per_byte
            .expect(CONSTANT_ERR_MSG)
    }

    pub fn object_borrow_uid_cost_base(&self) -> u64 {
        self.object_borrow_uid_cost_base.expect(CONSTANT_ERR_MSG)
    }
    pub fn object_delete_impl_cost_base(&self) -> u64 {
        self.object_delete_impl_cost_base.expect(CONSTANT_ERR_MSG)
    }
    pub fn object_record_new_uid_cost_base(&self) -> u64 {
        self.object_record_new_uid_cost_base
            .expect(CONSTANT_ERR_MSG)
    }

    pub fn transfer_transfer_internal_cost_base(&self) -> u64 {
        self.transfer_transfer_internal_cost_base
            .expect(CONSTANT_ERR_MSG)
    }
    pub fn transfer_freeze_object_cost_base(&self) -> u64 {
        self.transfer_freeze_object_cost_base
            .expect(CONSTANT_ERR_MSG)
    }
    pub fn transfer_share_object_cost_base(&self) -> u64 {
        self.transfer_share_object_cost_base
            .expect(CONSTANT_ERR_MSG)
    }

    pub fn tx_context_derive_id_cost_base(&self) -> u64 {
        self.tx_context_derive_id_cost_base.expect(CONSTANT_ERR_MSG)
    }

    pub fn types_is_one_time_witness_cost_base(&self) -> u64 {
        self.types_is_one_time_witness_cost_base
            .expect(CONSTANT_ERR_MSG)
    }
    pub fn types_is_one_time_witness_type_tag_cost_per_byte(&self) -> u64 {
        self.types_is_one_time_witness_type_tag_cost_per_byte
            .expect(CONSTANT_ERR_MSG)
    }
    pub fn types_is_one_time_witness_type_cost_per_byte(&self) -> u64 {
        self.types_is_one_time_witness_type_cost_per_byte
            .expect(CONSTANT_ERR_MSG)
    }

    pub fn validator_validate_metadata_cost_base(&self) -> u64 {
        self.validator_validate_metadata_cost_base
            .expect(CONSTANT_ERR_MSG)
    }
    pub fn validator_validate_metadata_data_cost_per_byte(&self) -> u64 {
        self.validator_validate_metadata_data_cost_per_byte
            .expect(CONSTANT_ERR_MSG)
    }

    pub fn crypto_invalid_arguments_cost(&self) -> u64 {
        self.crypto_invalid_arguments_cost.expect(CONSTANT_ERR_MSG)
    }
    pub fn bls12381_bls12381_min_sig_verify_cost_base(&self) -> u64 {
        self.bls12381_bls12381_min_sig_verify_cost_base
            .expect(CONSTANT_ERR_MSG)
    }
    pub fn bls12381_bls12381_min_sig_verify_msg_cost_per_byte(&self) -> u64 {
        self.bls12381_bls12381_min_sig_verify_msg_cost_per_byte
            .expect(CONSTANT_ERR_MSG)
    }
    pub fn bls12381_bls12381_min_sig_verify_msg_cost_per_block(&self) -> u64 {
        self.bls12381_bls12381_min_sig_verify_msg_cost_per_block
            .expect(CONSTANT_ERR_MSG)
    }

    pub fn bls12381_bls12381_min_pk_verify_cost_base(&self) -> u64 {
        self.bls12381_bls12381_min_pk_verify_cost_base
            .expect(CONSTANT_ERR_MSG)
    }
    pub fn bls12381_bls12381_min_pk_verify_msg_cost_per_byte(&self) -> u64 {
        self.bls12381_bls12381_min_pk_verify_msg_cost_per_byte
            .expect(CONSTANT_ERR_MSG)
    }
    pub fn bls12381_bls12381_min_pk_verify_msg_cost_per_block(&self) -> u64 {
        self.bls12381_bls12381_min_pk_verify_msg_cost_per_block
            .expect(CONSTANT_ERR_MSG)
    }

    pub fn ecdsa_k1_ecrecover_keccak256_cost_base(&self) -> u64 {
        self.ecdsa_k1_ecrecover_keccak256_cost_base
            .expect(CONSTANT_ERR_MSG)
    }
    pub fn ecdsa_k1_ecrecover_keccak256_msg_cost_per_byte(&self) -> u64 {
        self.ecdsa_k1_ecrecover_keccak256_msg_cost_per_byte
            .expect(CONSTANT_ERR_MSG)
    }
    pub fn ecdsa_k1_ecrecover_keccak256_msg_cost_per_block(&self) -> u64 {
        self.ecdsa_k1_ecrecover_keccak256_msg_cost_per_block
            .expect(CONSTANT_ERR_MSG)
    }
    pub fn ecdsa_k1_ecrecover_sha256_cost_base(&self) -> u64 {
        self.ecdsa_k1_ecrecover_sha256_cost_base
            .expect(CONSTANT_ERR_MSG)
    }
    pub fn ecdsa_k1_ecrecover_sha256_msg_cost_per_byte(&self) -> u64 {
        self.ecdsa_k1_ecrecover_sha256_msg_cost_per_byte
            .expect(CONSTANT_ERR_MSG)
    }
    pub fn ecdsa_k1_ecrecover_sha256_msg_cost_per_block(&self) -> u64 {
        self.ecdsa_k1_ecrecover_sha256_msg_cost_per_block
            .expect(CONSTANT_ERR_MSG)
    }

    pub fn ecdsa_k1_decompress_pubkey_cost_base(&self) -> u64 {
        self.ecdsa_k1_decompress_pubkey_cost_base
            .expect(CONSTANT_ERR_MSG)
    }

    pub fn ecdsa_k1_secp256k1_verify_keccak256_cost_base(&self) -> u64 {
        self.ecdsa_k1_secp256k1_verify_keccak256_cost_base
            .expect(CONSTANT_ERR_MSG)
    }
    pub fn ecdsa_k1_secp256k1_verify_keccak256_msg_cost_per_byte(&self) -> u64 {
        self.ecdsa_k1_secp256k1_verify_keccak256_msg_cost_per_byte
            .expect(CONSTANT_ERR_MSG)
    }
    pub fn ecdsa_k1_secp256k1_verify_keccak256_msg_cost_per_block(&self) -> u64 {
        self.ecdsa_k1_secp256k1_verify_keccak256_msg_cost_per_block
            .expect(CONSTANT_ERR_MSG)
    }
    pub fn ecdsa_k1_secp256k1_verify_sha256_cost_base(&self) -> u64 {
        self.ecdsa_k1_secp256k1_verify_sha256_cost_base
            .expect(CONSTANT_ERR_MSG)
    }
    pub fn ecdsa_k1_secp256k1_verify_sha256_msg_cost_per_byte(&self) -> u64 {
        self.ecdsa_k1_secp256k1_verify_sha256_msg_cost_per_byte
            .expect(CONSTANT_ERR_MSG)
    }
    pub fn ecdsa_k1_secp256k1_verify_sha256_msg_cost_per_block(&self) -> u64 {
        self.ecdsa_k1_secp256k1_verify_sha256_msg_cost_per_block
            .expect(CONSTANT_ERR_MSG)
    }

    pub fn ecdsa_r1_ecrecover_keccak256_cost_base(&self) -> u64 {
        self.ecdsa_r1_ecrecover_keccak256_cost_base
            .expect(CONSTANT_ERR_MSG)
    }
    pub fn ecdsa_r1_ecrecover_keccak256_msg_cost_per_byte(&self) -> u64 {
        self.ecdsa_r1_ecrecover_keccak256_msg_cost_per_byte
            .expect(CONSTANT_ERR_MSG)
    }
    pub fn ecdsa_r1_ecrecover_keccak256_msg_cost_per_block(&self) -> u64 {
        self.ecdsa_r1_ecrecover_keccak256_msg_cost_per_block
            .expect(CONSTANT_ERR_MSG)
    }
    pub fn ecdsa_r1_ecrecover_sha256_cost_base(&self) -> u64 {
        self.ecdsa_r1_ecrecover_sha256_cost_base
            .expect(CONSTANT_ERR_MSG)
    }
    pub fn ecdsa_r1_ecrecover_sha256_msg_cost_per_byte(&self) -> u64 {
        self.ecdsa_r1_ecrecover_sha256_msg_cost_per_byte
            .expect(CONSTANT_ERR_MSG)
    }
    pub fn ecdsa_r1_ecrecover_sha256_msg_cost_per_block(&self) -> u64 {
        self.ecdsa_r1_ecrecover_sha256_msg_cost_per_block
            .expect(CONSTANT_ERR_MSG)
    }

    pub fn ecdsa_r1_secp256r1_verify_keccak256_cost_base(&self) -> u64 {
        self.ecdsa_r1_secp256r1_verify_keccak256_cost_base
            .expect(CONSTANT_ERR_MSG)
    }
    pub fn ecdsa_r1_secp256r1_verify_keccak256_msg_cost_per_byte(&self) -> u64 {
        self.ecdsa_r1_secp256r1_verify_keccak256_msg_cost_per_byte
            .expect(CONSTANT_ERR_MSG)
    }
    pub fn ecdsa_r1_secp256r1_verify_keccak256_msg_cost_per_block(&self) -> u64 {
        self.ecdsa_r1_secp256r1_verify_keccak256_msg_cost_per_block
            .expect(CONSTANT_ERR_MSG)
    }
    pub fn ecdsa_r1_secp256r1_verify_sha256_cost_base(&self) -> u64 {
        self.ecdsa_r1_secp256r1_verify_sha256_cost_base
            .expect(CONSTANT_ERR_MSG)
    }
    pub fn ecdsa_r1_secp256r1_verify_sha256_msg_cost_per_byte(&self) -> u64 {
        self.ecdsa_r1_secp256r1_verify_sha256_msg_cost_per_byte
            .expect(CONSTANT_ERR_MSG)
    }
    pub fn ecdsa_r1_secp256r1_verify_sha256_msg_cost_per_block(&self) -> u64 {
        self.ecdsa_r1_secp256r1_verify_sha256_msg_cost_per_block
            .expect(CONSTANT_ERR_MSG)
    }

    pub fn ecvrf_ecvrf_verify_cost_base(&self) -> u64 {
        self.ecvrf_ecvrf_verify_cost_base.expect(CONSTANT_ERR_MSG)
    }
    pub fn ecvrf_ecvrf_verify_alpha_string_cost_per_byte(&self) -> u64 {
        self.ecvrf_ecvrf_verify_alpha_string_cost_per_byte
            .expect(CONSTANT_ERR_MSG)
    }
    pub fn ecvrf_ecvrf_verify_alpha_string_cost_per_block(&self) -> u64 {
        self.ecvrf_ecvrf_verify_alpha_string_cost_per_block
            .expect(CONSTANT_ERR_MSG)
    }

    pub fn ed25519_ed25519_verify_cost_base(&self) -> u64 {
        self.ed25519_ed25519_verify_cost_base
            .expect(CONSTANT_ERR_MSG)
    }
    pub fn ed25519_ed25519_verify_msg_cost_per_byte(&self) -> u64 {
        self.ed25519_ed25519_verify_msg_cost_per_byte
            .expect(CONSTANT_ERR_MSG)
    }
    pub fn ed25519_ed25519_verify_msg_cost_per_block(&self) -> u64 {
        self.ed25519_ed25519_verify_msg_cost_per_block
            .expect(CONSTANT_ERR_MSG)
    }

    pub fn groth16_prepare_verifying_key_bls12381_cost_base(&self) -> u64 {
        self.groth16_prepare_verifying_key_bls12381_cost_base
            .expect(CONSTANT_ERR_MSG)
    }
    pub fn groth16_prepare_verifying_key_bn254_cost_base(&self) -> u64 {
        self.groth16_prepare_verifying_key_bn254_cost_base
            .expect(CONSTANT_ERR_MSG)
    }

    pub fn groth16_verify_groth16_proof_internal_bls12381_cost_base(&self) -> u64 {
        self.groth16_verify_groth16_proof_internal_bls12381_cost_base
            .expect(CONSTANT_ERR_MSG)
    }
    pub fn groth16_verify_groth16_proof_internal_bls12381_cost_per_public_input(&self) -> u64 {
        self.groth16_verify_groth16_proof_internal_bls12381_cost_per_public_input
            .expect(CONSTANT_ERR_MSG)
    }
    pub fn groth16_verify_groth16_proof_internal_bn254_cost_base(&self) -> u64 {
        self.groth16_verify_groth16_proof_internal_bn254_cost_base
            .expect(CONSTANT_ERR_MSG)
    }
    pub fn groth16_verify_groth16_proof_internal_bn254_cost_per_public_input(&self) -> u64 {
        self.groth16_verify_groth16_proof_internal_bn254_cost_per_public_input
            .expect(CONSTANT_ERR_MSG)
    }
    pub fn groth16_verify_groth16_proof_internal_public_input_cost_per_byte(&self) -> u64 {
        self.groth16_verify_groth16_proof_internal_public_input_cost_per_byte
            .expect(CONSTANT_ERR_MSG)
    }

    pub fn hash_blake2b256_cost_base(&self) -> u64 {
        self.hash_blake2b256_cost_base.expect(CONSTANT_ERR_MSG)
    }
    pub fn hash_blake2b256_data_cost_per_byte(&self) -> u64 {
        self.hash_blake2b256_data_cost_per_byte
            .expect(CONSTANT_ERR_MSG)
    }
    pub fn hash_blake2b256_data_cost_per_block(&self) -> u64 {
        self.hash_blake2b256_data_cost_per_block
            .expect(CONSTANT_ERR_MSG)
    }
    pub fn hash_keccak256_cost_base(&self) -> u64 {
        self.hash_keccak256_cost_base.expect(CONSTANT_ERR_MSG)
    }
    pub fn hash_keccak256_data_cost_per_byte(&self) -> u64 {
        self.hash_keccak256_data_cost_per_byte
            .expect(CONSTANT_ERR_MSG)
    }
    pub fn hash_keccak256_data_cost_per_block(&self) -> u64 {
        self.hash_keccak256_data_cost_per_block
            .expect(CONSTANT_ERR_MSG)
    }

    pub fn hmac_hmac_sha3_256_cost_base(&self) -> u64 {
        self.hmac_hmac_sha3_256_cost_base.expect(CONSTANT_ERR_MSG)
    }
    pub fn hmac_hmac_sha3_256_input_cost_per_byte(&self) -> u64 {
        self.hmac_hmac_sha3_256_input_cost_per_byte
            .expect(CONSTANT_ERR_MSG)
    }
    pub fn hmac_hmac_sha3_256_input_cost_per_block(&self) -> u64 {
        self.hmac_hmac_sha3_256_input_cost_per_block
            .expect(CONSTANT_ERR_MSG)
    }

    /// We dont unwrap here because we want to be able to selectively fetch this valuue
    pub fn max_size_written_objects(&self) -> Option<u64> {
        self.max_size_written_objects
    }
    /// We dont unwrap here because we want to be able to selectively fetch this valuue
    pub fn max_size_written_objects_system_tx(&self) -> Option<u64> {
        self.max_size_written_objects_system_tx
    }

    // When adding a new constant, create a new getter for it as follows, so that the validator
    // will crash if the constant is accessed before the protocol in which it is defined.
    //
    // pub fn new_constant(&self) -> u64 {
    //     self.new_constant.expect(CONSTANT_ERR_MSG)
    // }
}

#[cfg(not(msim))]
static POISON_VERSION_METHODS: AtomicBool = AtomicBool::new(false);

// Use a thread local in sim tests for test isolation.
#[cfg(msim)]
thread_local! {
    static POISON_VERSION_METHODS: AtomicBool = AtomicBool::new(false);
}

// Instantiations for each protocol version.
impl ProtocolConfig {
    /// Get the value ProtocolConfig that are in effect during the given protocol version.
    pub fn get_for_version(version: ProtocolVersion) -> Self {
        // ProtocolVersion can be deserialized so we need to check it here as well.
        assert!(version.0 >= ProtocolVersion::MIN.0, "{:?}", version);
        assert!(version.0 <= ProtocolVersion::MAX_ALLOWED.0, "{:?}", version);

        let mut ret = Self::get_for_version_impl(version);
        ret.version = version;

        CONFIG_OVERRIDE.with(|ovr| {
            if let Some(override_fn) = &*ovr.borrow() {
                warn!(
                    "overriding ProtocolConfig settings with custom settings (you should not see this log outside of tests)"
                );
                override_fn(version, ret)
            } else {
                ret
            }
        })
    }

    #[cfg(not(msim))]
    pub fn poison_get_for_min_version() {
        POISON_VERSION_METHODS.store(true, Ordering::Relaxed);
    }

    #[cfg(not(msim))]
    fn load_poison_get_for_min_version() -> bool {
        POISON_VERSION_METHODS.load(Ordering::Relaxed)
    }

    #[cfg(msim)]
    pub fn poison_get_for_min_version() {
        POISON_VERSION_METHODS.with(|p| p.store(true, Ordering::Relaxed));
    }

    #[cfg(msim)]
    fn load_poison_get_for_min_version() -> bool {
        POISON_VERSION_METHODS.with(|p| p.load(Ordering::Relaxed))
    }

    /// Convenience to get the constants at the current minimum supported version.
    /// Mainly used by client code that may not yet be protocol-version aware.
    pub fn get_for_min_version() -> Self {
        if Self::load_poison_get_for_min_version() {
            panic!("get_for_min_version called on validator");
        }
        ProtocolConfig::get_for_version(ProtocolVersion::MIN)
    }

    /// Convenience to get the constants at the current maximum supported version.
    /// Mainly used by genesis.
    pub fn get_for_max_version() -> Self {
        if Self::load_poison_get_for_min_version() {
            panic!("get_for_max_version called on validator");
        }
        ProtocolConfig::get_for_version(ProtocolVersion::MAX)
    }

    fn get_for_version_impl(version: ProtocolVersion) -> Self {
        #[cfg(msim)]
        {
            // populate the fake simulator version # with a different base tx cost.
            if version == ProtocolVersion::MAX_ALLOWED {
                let mut config = Self::get_for_version_impl(version - 1);
                config.base_tx_cost_fixed = Some(config.base_tx_cost_fixed() + 1000);
                return config;
            }
        }

        // IMPORTANT: Never modify the value of any constant for a pre-existing protocol version.
        // To change the values here you must create a new protocol version with the new values!
        match version.0 {
            1 => Self {
                // will be overwritten before being returned
                version,

                // All flags are disabled in V1
                feature_flags: Default::default(),

                max_tx_size_bytes: Some(128 * 1024),
                // We need this number to be at least 100x less than `max_serialized_tx_effects_size_bytes`otherwise effects can be huge
                max_input_objects: Some(2048),
                max_serialized_tx_effects_size_bytes: Some(512 * 1024),
                max_serialized_tx_effects_size_bytes_system_tx: Some(512 * 1024 * 16),
                max_gas_payment_objects: Some(256),
                max_modules_in_publish: Some(128),
                max_arguments: Some(512),
                max_type_arguments: Some(16),
                max_type_argument_depth: Some(16),
                max_pure_argument_size: Some(16 * 1024),
                max_programmable_tx_commands: Some(1024),
                move_binary_format_version: Some(6),
                max_move_object_size: Some(250 * 1024),
                max_move_package_size: Some(100 * 1024),
                max_tx_gas: Some(10_000_000_000),
                max_loop_depth: Some(5),
                max_generic_instantiation_length: Some(32),
                max_function_parameters: Some(128),
                max_basic_blocks: Some(1024),
                max_value_stack_size: Some(1024),
                max_type_nodes: Some(256),
                max_push_size: Some(10000),
                max_struct_definitions: Some(200),
                max_function_definitions: Some(1000),
                max_fields_in_struct: Some(32),
                max_dependency_depth: Some(100),
                max_num_event_emit: Some(256),
                max_num_new_move_object_ids: Some(2048),
                max_num_new_move_object_ids_system_tx: Some(2048 * 16),
                max_num_deleted_move_object_ids: Some(2048),
                max_num_deleted_move_object_ids_system_tx: Some(2048 * 16),
                max_num_transferred_move_object_ids: Some(2048),
                max_num_transferred_move_object_ids_system_tx: Some(2048 * 16),
                max_event_emit_size: Some(250 * 1024),
                max_move_vector_len: Some(256 * 1024),

                /// TODO: Is this too low/high?
                max_back_edges_per_function: Some(10_000),

                /// TODO:  Is this too low/high?
                max_back_edges_per_module: Some(10_000),

                /// TODO: Is this too low/high?
                max_verifier_meter_ticks_per_function: Some(6_000_000),

                /// TODO: Is this too low/high?
                max_meter_ticks_per_module: Some(6_000_000),

                object_runtime_max_num_cached_objects: Some(1000),
                object_runtime_max_num_cached_objects_system_tx: Some(1000 * 16),
                object_runtime_max_num_store_entries: Some(1000),
                object_runtime_max_num_store_entries_system_tx: Some(1000 * 16),
                base_tx_cost_fixed: Some(110_000),
                package_publish_cost_fixed: Some(1_000),
                base_tx_cost_per_byte: Some(0),
                package_publish_cost_per_byte: Some(80),
                obj_access_cost_read_per_byte: Some(15),
                obj_access_cost_mutate_per_byte: Some(40),
                obj_access_cost_delete_per_byte: Some(40),
                obj_access_cost_verify_per_byte: Some(200),
                obj_data_cost_refundable: Some(100),
                obj_metadata_cost_non_refundable: Some(50),
                gas_model_version: Some(1),
                storage_rebate_rate: Some(9900),
                storage_fund_reinvest_rate: Some(500),
                reward_slashing_rate: Some(5000),
                storage_gas_price: Some(1),
                max_transactions_per_checkpoint: Some(10_000),
                max_checkpoint_size_bytes: Some(30 * 1024 * 1024),

                // For now, perform upgrades with a bare quorum of validators.
                // MUSTFIX: This number should be increased to at least 2000 (20%) for mainnet.
                buffer_stake_for_protocol_upgrade_bps: Some(0),

                /// === Native Function Costs ===
                // `address` module
                // Cost params for the Move native function `address::from_bytes(bytes: vector<u8>)`
                address_from_bytes_cost_base: Some(52),
                // Cost params for the Move native function `address::to_u256(address): u256`
                address_to_u256_cost_base: Some(52),
                // Cost params for the Move native function `address::from_u256(u256): address`
                address_from_u256_cost_base: Some(52),

                // `dynamic_field` module
                // Cost params for the Move native function `hash_type_and_key<K: copy + drop + store>(parent: address, k: K): address`
                dynamic_field_hash_type_and_key_cost_base: Some(100),
                dynamic_field_hash_type_and_key_type_cost_per_byte: Some(2),
                dynamic_field_hash_type_and_key_value_cost_per_byte: Some(2),
                dynamic_field_hash_type_and_key_type_tag_cost_per_byte: Some(2),
                // Cost params for the Move native function `add_child_object<Child: key>(parent: address, child: Child)`
                dynamic_field_add_child_object_cost_base: Some(100),
                dynamic_field_add_child_object_type_cost_per_byte: Some(10),
                dynamic_field_add_child_object_value_cost_per_byte: Some(10),
                dynamic_field_add_child_object_struct_tag_cost_per_byte: Some(10),
                // Cost params for the Move native function `borrow_child_object_mut<Child: key>(parent: &mut UID, id: address): &mut Child`
                dynamic_field_borrow_child_object_cost_base: Some(100),
                dynamic_field_borrow_child_object_child_ref_cost_per_byte: Some(10),
                dynamic_field_borrow_child_object_type_cost_per_byte: Some(10),
                 // Cost params for the Move native function `remove_child_object<Child: key>(parent: address, id: address): Child`
                dynamic_field_remove_child_object_cost_base: Some(100),
                dynamic_field_remove_child_object_child_cost_per_byte: Some(2),
                dynamic_field_remove_child_object_type_cost_per_byte: Some(2),
                // Cost params for the Move native function `has_child_object(parent: address, id: address): bool`
                dynamic_field_has_child_object_cost_base: Some(100),
                // Cost params for the Move native function `has_child_object_with_ty<Child: key>(parent: address, id: address): bool`
                dynamic_field_has_child_object_with_ty_cost_base: Some(100),
                dynamic_field_has_child_object_with_ty_type_cost_per_byte: Some(2),
                dynamic_field_has_child_object_with_ty_type_tag_cost_per_byte: Some(2),

                // `event` module
                // Cost params for the Move native function `event::emit<T: copy + drop>(event: T)`
                event_emit_cost_base: Some(52),
                event_emit_value_size_derivation_cost_per_byte: Some(2),
                event_emit_tag_size_derivation_cost_per_byte: Some(5),
                event_emit_output_cost_per_byte:Some(10),

                //  `object` module
                // Cost params for the Move native function `borrow_uid<T: key>(obj: &T): &UID`
                object_borrow_uid_cost_base: Some(52),
                // Cost params for the Move native function `delete_impl(id: address)`
                object_delete_impl_cost_base: Some(52),
                // Cost params for the Move native function `record_new_uid(id: address)`
                object_record_new_uid_cost_base: Some(52),

                // `transfer` module
                // Cost params for the Move native function `transfer_impl<T: key>(obj: T, recipient: address)`
                transfer_transfer_internal_cost_base: Some(52),
                // Cost params for the Move native function `freeze_object<T: key>(obj: T)`
                transfer_freeze_object_cost_base: Some(52),
                // Cost params for the Move native function `share_object<T: key>(obj: T)`
                transfer_share_object_cost_base: Some(52),

                // `tx_context` module
                // Cost params for the Move native function `transfer_impl<T: key>(obj: T, recipient: address)`
                tx_context_derive_id_cost_base: Some(52),

                // `types` module
                // Cost params for the Move native function `is_one_time_witness<T: drop>(_: &T): bool`
                types_is_one_time_witness_cost_base: Some(52),
                types_is_one_time_witness_type_tag_cost_per_byte: Some(2),
                types_is_one_time_witness_type_cost_per_byte: Some(2),

                // `validator` module
                // Cost params for the Move native function `validate_metadata_bcs(metadata: vector<u8>)`
                validator_validate_metadata_cost_base: Some(52),
                validator_validate_metadata_data_cost_per_byte: Some(2),

                // Crypto
                crypto_invalid_arguments_cost: Some(100),
                // bls12381::bls12381_min_pk_verify
                bls12381_bls12381_min_sig_verify_cost_base: Some(52),
                bls12381_bls12381_min_sig_verify_msg_cost_per_byte: Some(2),
                bls12381_bls12381_min_sig_verify_msg_cost_per_block: Some(2),

                // bls12381::bls12381_min_pk_verify
                bls12381_bls12381_min_pk_verify_cost_base: Some(52),
                bls12381_bls12381_min_pk_verify_msg_cost_per_byte: Some(2),
                bls12381_bls12381_min_pk_verify_msg_cost_per_block: Some(2),

                // ecdsa_k1::ecrecover
                ecdsa_k1_ecrecover_keccak256_cost_base: Some(52),
                ecdsa_k1_ecrecover_keccak256_msg_cost_per_byte: Some(2),
                ecdsa_k1_ecrecover_keccak256_msg_cost_per_block: Some(2),
                ecdsa_k1_ecrecover_sha256_cost_base: Some(52),
                ecdsa_k1_ecrecover_sha256_msg_cost_per_byte: Some(2),
                ecdsa_k1_ecrecover_sha256_msg_cost_per_block: Some(2),

                // ecdsa_k1::decompress_pubkey
                ecdsa_k1_decompress_pubkey_cost_base: Some(52),

                // ecdsa_k1::secp256k1_verify
                ecdsa_k1_secp256k1_verify_keccak256_cost_base: Some(52),
                ecdsa_k1_secp256k1_verify_keccak256_msg_cost_per_byte: Some(2),
                ecdsa_k1_secp256k1_verify_keccak256_msg_cost_per_block: Some(2),
                ecdsa_k1_secp256k1_verify_sha256_cost_base: Some(52),
                ecdsa_k1_secp256k1_verify_sha256_msg_cost_per_byte: Some(2),
                ecdsa_k1_secp256k1_verify_sha256_msg_cost_per_block: Some(2),

                // ecdsa_r1::ecrecover
                ecdsa_r1_ecrecover_keccak256_cost_base: Some(52),
                ecdsa_r1_ecrecover_keccak256_msg_cost_per_byte: Some(2),
                ecdsa_r1_ecrecover_keccak256_msg_cost_per_block: Some(2),
                ecdsa_r1_ecrecover_sha256_cost_base: Some(52),
                ecdsa_r1_ecrecover_sha256_msg_cost_per_byte: Some(2),
                ecdsa_r1_ecrecover_sha256_msg_cost_per_block: Some(2),

                // ecdsa_r1::secp256k1_verify
                ecdsa_r1_secp256r1_verify_keccak256_cost_base: Some(52),
                ecdsa_r1_secp256r1_verify_keccak256_msg_cost_per_byte: Some(2),
                ecdsa_r1_secp256r1_verify_keccak256_msg_cost_per_block: Some(2),
                ecdsa_r1_secp256r1_verify_sha256_cost_base: Some(52),
                ecdsa_r1_secp256r1_verify_sha256_msg_cost_per_byte: Some(2),
                ecdsa_r1_secp256r1_verify_sha256_msg_cost_per_block: Some(2),

                // ecvrf::verify
                ecvrf_ecvrf_verify_cost_base: Some(52),
                ecvrf_ecvrf_verify_alpha_string_cost_per_byte: Some(2),
                ecvrf_ecvrf_verify_alpha_string_cost_per_block: Some(2),

                // ed25519
                ed25519_ed25519_verify_cost_base: Some(52),
                ed25519_ed25519_verify_msg_cost_per_byte: Some(2),
                ed25519_ed25519_verify_msg_cost_per_block: Some(2),

                // groth16::prepare_verifying_key
                groth16_prepare_verifying_key_bls12381_cost_base: Some(52),
                groth16_prepare_verifying_key_bn254_cost_base: Some(52),

                // groth16::verify_groth16_proof_internal
                groth16_verify_groth16_proof_internal_bls12381_cost_base: Some(52),
                groth16_verify_groth16_proof_internal_bls12381_cost_per_public_input: Some(2),
                groth16_verify_groth16_proof_internal_bn254_cost_base: Some(52),
                groth16_verify_groth16_proof_internal_bn254_cost_per_public_input: Some(2),
                groth16_verify_groth16_proof_internal_public_input_cost_per_byte: Some(2),

                // hash::blake2b256
                hash_blake2b256_cost_base: Some(52),
                hash_blake2b256_data_cost_per_byte: Some(2),
                hash_blake2b256_data_cost_per_block: Some(2),
                // hash::keccak256
                hash_keccak256_cost_base: Some(52),
                hash_keccak256_data_cost_per_byte: Some(2),
                hash_keccak256_data_cost_per_block: Some(2),

                // hmac::hmac_sha3_256
                hmac_hmac_sha3_256_cost_base: Some(52),
                hmac_hmac_sha3_256_input_cost_per_byte: Some(2),
                hmac_hmac_sha3_256_input_cost_per_block: Some(2),


                max_size_written_objects: None,
                max_size_written_objects_system_tx: None,

                // When adding a new constant, set it to None in the earliest version, like this:
                // new_constant: None,
            },
            2 => {
                let mut cfg = Self::get_for_version_impl(version - 1);
                cfg.feature_flags.advance_epoch_start_time_in_safe_mode = true;
                cfg
            }
            3 => {
                let mut cfg = Self::get_for_version_impl(version - 1);
                // changes for gas model
                cfg.gas_model_version = Some(2);
                // max gas budget is in MIST and an absolute value 50SUI
                cfg.max_tx_gas = Some(50_000_000_000);
                // min gas budget is in MIST and an absolute value 2000MIST or 0.000002SUI
                cfg.base_tx_cost_fixed = Some(2_000);
                // storage gas price multiplier
                cfg.storage_gas_price = Some(76);
                cfg.feature_flags.loaded_child_objects_fixed = true;
<<<<<<< HEAD
                // max size of written objects during a TXn
                cfg.max_size_written_objects = Some(5 * 1000 * 1000);
                // max size of written objects during a system TXn to allow for larger writes
                cfg.max_size_written_objects_system_tx = Some(50 * 1000 * 1000);
=======
                cfg.feature_flags.package_upgrades = true;
>>>>>>> 72179fe0
                cfg
            }

            // Use this template when making changes:
            //
            // NEW_VERSION => Self {
            //     // modify an existing constant.
            //     move_binary_format_version: Some(7),
            //
            //     // Add a new constant (which is set to None in prior versions).
            //     new_constant: Some(new_value),
            //
            //     // Remove a constant (ensure that it is never accessed during this version).
            //     max_move_object_size: None,
            //
            //     // Pull in everything else from the previous version to avoid unintentional
            //     // changes.
            //     ..Self::get_for_version_impl(version - 1)
            // },
            _ => panic!("unsupported version {:?}", version),
        }
    }

    /// Override one or more settings in the config, for testing.
    /// This must be called at the beginning of the test, before get_for_(min|max)_version is
    /// called, since those functions cache their return value.
    pub fn apply_overrides_for_testing(
        override_fn: impl Fn(ProtocolVersion, Self) -> Self + Send + 'static,
    ) -> OverrideGuard {
        CONFIG_OVERRIDE.with(|ovr| {
            let mut cur = ovr.borrow_mut();
            assert!(cur.is_none(), "config override already present");
            *cur = Some(Box::new(override_fn));
            OverrideGuard
        })
    }
}

// Setters for tests
impl ProtocolConfig {
    pub fn set_max_function_definitions_for_testing(&mut self, m: u64) {
        self.max_function_definitions = Some(m)
    }
    pub fn set_buffer_stake_for_protocol_upgrade_bps_for_testing(&mut self, b: u64) {
        self.buffer_stake_for_protocol_upgrade_bps = Some(b)
    }
    pub fn set_package_upgrades_for_testing(&mut self, val: bool) {
        self.feature_flags.package_upgrades = val
    }
}

type OverrideFn = dyn Fn(ProtocolVersion, ProtocolConfig) -> ProtocolConfig + Send;

thread_local! {
    static CONFIG_OVERRIDE: RefCell<Option<Box<OverrideFn>>> = RefCell::new(None);
}

#[must_use]
pub struct OverrideGuard;

impl Drop for OverrideGuard {
    fn drop(&mut self) {
        info!("restoring override fn");
        CONFIG_OVERRIDE.with(|ovr| {
            *ovr.borrow_mut() = None;
        });
    }
}

/// Defines which limit got crossed.
/// The value which crossed the limit and value of the limit crossed are embedded
#[derive(PartialEq, Eq)]
pub enum LimitThresholdCrossed {
    None,
    Soft(u128, u128),
    Hard(u128, u128),
}

/// Convenience function for comparing limit ranges
/// V::MAX must be at >= U::MAX and T::MAX
pub fn check_limit_in_range<T: Into<V>, U: Into<V>, V: PartialOrd + Into<u128>>(
    x: T,
    soft_limit: U,
    hard_limit: V,
) -> LimitThresholdCrossed {
    let x: V = x.into();
    let soft_limit: V = soft_limit.into();

    debug_assert!(soft_limit <= hard_limit);

    // It is important to preserve this comparison order because if soft_limit == hard_limit
    // we want LimitThresholdCrossed::Hard
    if x >= hard_limit {
        LimitThresholdCrossed::Hard(x.into(), hard_limit.into())
    } else if x < soft_limit {
        LimitThresholdCrossed::None
    } else {
        LimitThresholdCrossed::Soft(x.into(), soft_limit.into())
    }
}

#[macro_export]
macro_rules! check_limit {
    ($x:expr, $hard:expr) => {
        check_limit!($x, $hard, $hard)
    };
    ($x:expr, $soft:expr, $hard:expr) => {
        check_limit_in_range($x as u64, $soft, $hard)
    };
}

/// Used to check which limits were crossed if the TX is metered (not system tx)
/// Args are: is_metered, value_to_check, metered_limit, unmetered_limit
/// metered_limit is always less than or equal to unmetered_hard_limit
#[macro_export]
macro_rules! check_limit_by_meter {
    ($is_metered:expr, $x:expr, $metered_limit:expr, $unmetered_hard_limit:expr) => {{
        // If this is metered, we use the metered_limit limit as the upper bound
        let h = if $is_metered {
            $metered_limit
        } else {
            // Unmetered gets more headroom
            $unmetered_hard_limit
        };
        use sui_protocol_config::check_limit_in_range;
        check_limit_in_range($x as u64, $metered_limit, h)
    }};
}

#[cfg(all(test, not(msim)))]
mod test {
    use super::*;
    use insta::assert_yaml_snapshot;

    #[test]
    fn snaphost_tests() {
        println!("\n============================================================================");
        println!("!                                                                          !");
        println!("! IMPORTANT: never update snapshots from this test. only add new versions! !");
        println!("! (it is actually ok to update them up until mainnet launches)             !");
        println!("!                                                                          !");
        println!("============================================================================\n");
        for i in MIN_PROTOCOL_VERSION..=MAX_PROTOCOL_VERSION {
            let cur = ProtocolVersion::new(i);
            assert_yaml_snapshot!(
                format!("version_{}", cur.as_u64()),
                ProtocolConfig::get_for_version(cur)
            );
        }
    }
    #[test]
    fn limit_range_fn_test() {
        let low = 100u32;
        let high = 10000u64;

        assert!(check_limit!(1u8, low, high) == LimitThresholdCrossed::None);
        assert!(matches!(
            check_limit!(255u16, low, high),
            LimitThresholdCrossed::Soft(255u128, 100)
        ));
        // This wont compile because lossy
        //assert!(check_limit!(100000000u128, low, high) == LimitThresholdCrossed::None);
        // This wont compile because lossy
        //assert!(check_limit!(100000000usize, low, high) == LimitThresholdCrossed::None);

        assert!(matches!(
            check_limit!(2550000u64, low, high),
            LimitThresholdCrossed::Hard(2550000, 10000)
        ));

        assert!(matches!(
            check_limit!(2550000u64, high, high),
            LimitThresholdCrossed::Hard(2550000, 10000)
        ));

        assert!(matches!(
            check_limit!(1u8, high),
            LimitThresholdCrossed::None
        ));

        assert!(check_limit!(255u16, high) == LimitThresholdCrossed::None);

        assert!(matches!(
            check_limit!(2550000u64, high),
            LimitThresholdCrossed::Hard(2550000, 10000)
        ));
    }
}<|MERGE_RESOLUTION|>--- conflicted
+++ resolved
@@ -17,11 +17,8 @@
 // Version 1: Original version.
 // Version 2: Framework changes, including advancing epoch_start_time in safemode.
 // Version 3: gas model v2, including all sui conservation fixes. Fix for loaded child object
-<<<<<<< HEAD
-//            changes. Limits on `max_size_written_objects`, `max_size_written_objects_system_tx`
-=======
-//            changes, enable package upgrades.
->>>>>>> 72179fe0
+//            changes, enable package upgrades, add limits on `max_size_written_objects`, 
+//            `max_size_written_objects_system_tx`
 
 #[derive(
     Copy, Clone, Debug, Hash, Serialize, Deserialize, PartialEq, Eq, PartialOrd, Ord, JsonSchema,
@@ -1537,14 +1534,11 @@
                 // storage gas price multiplier
                 cfg.storage_gas_price = Some(76);
                 cfg.feature_flags.loaded_child_objects_fixed = true;
-<<<<<<< HEAD
                 // max size of written objects during a TXn
                 cfg.max_size_written_objects = Some(5 * 1000 * 1000);
                 // max size of written objects during a system TXn to allow for larger writes
                 cfg.max_size_written_objects_system_tx = Some(50 * 1000 * 1000);
-=======
                 cfg.feature_flags.package_upgrades = true;
->>>>>>> 72179fe0
                 cfg
             }
 
