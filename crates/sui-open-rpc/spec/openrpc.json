--- conflicted
+++ resolved
@@ -298,14 +298,6 @@
                   "messageVersion": "v1",
                   "transactions": [
                     {
-<<<<<<< HEAD
-                      "type": "TransferObject",
-                      "recipient": "0xe1fc17c8147089dc4318fdd400db67364ef350c952676d857dc37fae7d93298a",
-                      "objectRef": {
-                        "objectId": "0x1245c31b420688c1686cb4d1356d17180dd82e93a483c5ab5f01a29887a1d95e",
-                        "version": 2,
-                        "digest": "6kitCD3vFG15poaXqubfXki4PhFpMcgRULYxTU1yJDYt"
-=======
                       "ProgrammableTransaction": {
                         "inputs": [
                           "0xe1fc17c8147089dc4318fdd400db67364ef350c952676d857dc37fae7d93298a",
@@ -325,7 +317,6 @@
                             ]
                           }
                         ]
->>>>>>> 4e55796f
                       }
                     }
                   ],
@@ -1452,14 +1443,6 @@
                   "messageVersion": "v1",
                   "transactions": [
                     {
-<<<<<<< HEAD
-                      "type": "TransferObject",
-                      "recipient": "0xd77e89e7bfefd4f73ada3d19ac87d45351f0196a880b95c3ea244dd060d2b653",
-                      "objectRef": {
-                        "objectId": "0x8196d048b7a6d04c8edc89579d86fd3fc90c52f9a14c6b812b94fe613c5bcebb",
-                        "version": 2,
-                        "digest": "7nDZ5J4VyvYGUbX2f6mQdhkr3RFrb3vZqui1ogoyApD9"
-=======
                       "ProgrammableTransaction": {
                         "inputs": [
                           "0xd77e89e7bfefd4f73ada3d19ac87d45351f0196a880b95c3ea244dd060d2b653",
@@ -1479,7 +1462,6 @@
                             ]
                           }
                         ]
->>>>>>> 4e55796f
                       }
                     }
                   ],
@@ -2472,14 +2454,6 @@
                   "messageVersion": "v1",
                   "transactions": [
                     {
-<<<<<<< HEAD
-                      "type": "TransferObject",
-                      "recipient": "0xa3dbd92a83ef26d128b88fe66bf26e0e0d09cdaf727d1d84cccaa97a02cc3a98",
-                      "objectRef": {
-                        "objectId": "0x041670e1609db714e9858c96e9e469855f1cf3bfdf97e865b10c0046e293c08c",
-                        "version": 2,
-                        "digest": "4RuqnEzNdF4nKWjW1MhnKQ1E6sijZvSM5dUNgiPmjme3"
-=======
                       "ProgrammableTransaction": {
                         "inputs": [
                           "0xa3dbd92a83ef26d128b88fe66bf26e0e0d09cdaf727d1d84cccaa97a02cc3a98",
@@ -2499,7 +2473,6 @@
                             ]
                           }
                         ]
->>>>>>> 4e55796f
                       }
                     }
                   ],
@@ -6112,17 +6085,6 @@
           }
         }
       },
-<<<<<<< HEAD
-      "SuiSystemState": {
-        "anyOf": [
-          {
-            "$ref": "#/components/schemas/SuiSystemStateInnerV1"
-          }
-        ]
-      },
-      "SuiSystemStateInnerV1": {
-        "description": "Rust version of the Move sui::sui_system::SuiSystemStateInner type We want to keep it named as SuiSystemState in Rust since this is the primary interface type.",
-=======
       "SuiProgrammableTransaction": {
         "description": "A series of commands where the results of one command can be used in future commands",
         "type": "object",
@@ -6149,7 +6111,6 @@
       },
       "SuiSystemStateSummary": {
         "description": "This is the JSON-RPC type for the SUI system state object. It flattens all fields to make them top-level fields such that it as minimum dependencies to the internal data structures of the SUI system state type.",
->>>>>>> 4e55796f
         "type": "object",
         "required": [
           "active_validators",
@@ -7398,156 +7359,6 @@
           }
         ]
       },
-<<<<<<< HEAD
-      "TransferObjectParams": {
-        "type": "object",
-        "required": [
-          "objectId",
-          "recipient"
-        ],
-        "properties": {
-          "objectId": {
-            "$ref": "#/components/schemas/ObjectID"
-          },
-          "recipient": {
-            "$ref": "#/components/schemas/SuiAddress"
-          }
-        }
-      },
-      "TypeTag": {
-        "type": "string"
-      },
-      "UID": {
-        "description": "Rust version of the Move sui::object::Info type",
-        "type": "object",
-        "required": [
-          "id"
-        ],
-        "properties": {
-          "id": {
-            "$ref": "#/components/schemas/ObjectID"
-          }
-        }
-      },
-      "Validator": {
-        "description": "Rust version of the Move sui::validator::Validator type",
-        "type": "object",
-        "required": [
-          "commission_rate",
-          "gas_price",
-          "metadata",
-          "next_epoch_commission_rate",
-          "next_epoch_gas_price",
-          "next_epoch_stake",
-          "staking_pool",
-          "voting_power"
-        ],
-        "properties": {
-          "commission_rate": {
-            "type": "integer",
-            "format": "uint64",
-            "minimum": 0.0
-          },
-          "gas_price": {
-            "type": "integer",
-            "format": "uint64",
-            "minimum": 0.0
-          },
-          "metadata": {
-            "$ref": "#/components/schemas/ValidatorMetadata"
-          },
-          "next_epoch_commission_rate": {
-            "type": "integer",
-            "format": "uint64",
-            "minimum": 0.0
-          },
-          "next_epoch_gas_price": {
-            "type": "integer",
-            "format": "uint64",
-            "minimum": 0.0
-          },
-          "next_epoch_stake": {
-            "type": "integer",
-            "format": "uint64",
-            "minimum": 0.0
-          },
-          "staking_pool": {
-            "$ref": "#/components/schemas/StakingPool"
-          },
-          "voting_power": {
-            "type": "integer",
-            "format": "uint64",
-            "minimum": 0.0
-          }
-        }
-      },
-      "ValidatorMetadata": {
-        "type": "object",
-        "required": [
-          "description",
-          "image_url",
-          "name",
-          "net_address",
-          "network_pubkey_bytes",
-          "p2p_address",
-          "primary_address",
-          "project_url",
-          "proof_of_possession_bytes",
-          "protocol_pubkey_bytes",
-          "sui_address",
-          "worker_address",
-          "worker_pubkey_bytes"
-        ],
-        "properties": {
-          "description": {
-            "type": "string"
-          },
-          "image_url": {
-            "type": "string"
-          },
-          "name": {
-            "type": "string"
-          },
-          "net_address": {
-            "type": "array",
-            "items": {
-              "type": "integer",
-              "format": "uint8",
-              "minimum": 0.0
-            }
-          },
-          "network_pubkey_bytes": {
-            "type": "array",
-            "items": {
-              "type": "integer",
-              "format": "uint8",
-              "minimum": 0.0
-            }
-          },
-          "next_epoch_net_address": {
-            "type": [
-              "array",
-              "null"
-            ],
-            "items": {
-              "type": "integer",
-              "format": "uint8",
-              "minimum": 0.0
-            }
-          },
-          "next_epoch_network_pubkey_bytes": {
-            "type": [
-              "array",
-              "null"
-            ],
-            "items": {
-              "type": "integer",
-              "format": "uint8",
-              "minimum": 0.0
-            }
-          },
-          "next_epoch_p2p_address": {
-=======
       "TransactionResponse": {
         "type": "object",
         "required": [
@@ -7564,7 +7375,6 @@
             "minimum": 0.0
           },
           "confirmedLocalExecution": {
->>>>>>> 4e55796f
             "type": [
               "boolean",
               "null"
