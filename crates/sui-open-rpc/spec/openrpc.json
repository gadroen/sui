--- conflicted
+++ resolved
@@ -5456,32 +5456,6 @@
           }
         ]
       },
-<<<<<<< HEAD
-      "StakeSubsidy": {
-        "type": "object",
-        "required": [
-          "balance",
-          "currentEpochAmount",
-          "epochCounter"
-        ],
-        "properties": {
-          "balance": {
-            "$ref": "#/components/schemas/Balance"
-          },
-          "currentEpochAmount": {
-            "type": "integer",
-            "format": "uint64",
-            "minimum": 0.0
-          },
-          "epochCounter": {
-            "type": "integer",
-            "format": "uint64",
-            "minimum": 0.0
-          }
-        }
-      },
-=======
->>>>>>> c82e4b45
       "StakedSui": {
         "type": "object",
         "required": [
@@ -5519,67 +5493,6 @@
           }
         }
       },
-<<<<<<< HEAD
-      "StakingPool": {
-        "description": "Rust version of the Move sui::staking_pool::StakingPool type",
-        "type": "object",
-        "required": [
-          "activationEpoch",
-          "deactivationEpoch",
-          "exchangeRates",
-          "id",
-          "pendingDelegation",
-          "pendingPoolTokenWithdraw",
-          "pendingTotalSuiWithdraw",
-          "poolTokenBalance",
-          "rewardsPool",
-          "suiBalance"
-        ],
-        "properties": {
-          "activationEpoch": {
-            "$ref": "#/components/schemas/MoveOption_for_uint64"
-          },
-          "deactivationEpoch": {
-            "$ref": "#/components/schemas/MoveOption_for_uint64"
-          },
-          "exchangeRates": {
-            "$ref": "#/components/schemas/Table"
-          },
-          "id": {
-            "$ref": "#/components/schemas/ObjectID"
-          },
-          "pendingDelegation": {
-            "type": "integer",
-            "format": "uint64",
-            "minimum": 0.0
-          },
-          "pendingPoolTokenWithdraw": {
-            "type": "integer",
-            "format": "uint64",
-            "minimum": 0.0
-          },
-          "pendingTotalSuiWithdraw": {
-            "type": "integer",
-            "format": "uint64",
-            "minimum": 0.0
-          },
-          "poolTokenBalance": {
-            "type": "integer",
-            "format": "uint64",
-            "minimum": 0.0
-          },
-          "rewardsPool": {
-            "$ref": "#/components/schemas/Balance"
-          },
-          "suiBalance": {
-            "type": "integer",
-            "format": "uint64",
-            "minimum": 0.0
-          }
-        }
-      },
-=======
->>>>>>> c82e4b45
       "SuiAddress": {
         "$ref": "#/components/schemas/Hex"
       },
@@ -6337,173 +6250,84 @@
         "description": "This is the JSON-RPC type for the SUI system state object. It flattens all fields to make them top-level fields such that it as minimum dependencies to the internal data structures of the SUI system state type.",
         "type": "object",
         "required": [
-          "active_validators",
-          "epoch",
-<<<<<<< HEAD
-          "epochStartTimestampMs",
-          "parameters",
-          "protocolVersion",
-          "referenceGasPrice",
-          "safeMode",
-          "stakeSubsidy",
-          "storageFund",
-          "validatorReportRecords",
-          "validators"
-=======
-          "epoch_start_timestamp_ms",
-          "governance_start_epoch",
-          "inactive_pools_id",
-          "inactive_pools_size",
-          "max_validator_count",
-          "min_validator_stake",
-          "pending_active_validators_id",
-          "pending_active_validators_size",
-          "pending_removals",
-          "protocol_version",
-          "reference_gas_price",
-          "safe_mode",
-          "stake_subsidy_balance",
-          "stake_subsidy_current_epoch_amount",
-          "stake_subsidy_epoch_counter",
-          "staking_pool_mappings_id",
-          "staking_pool_mappings_size",
-          "storage_fund",
-          "total_stake",
-          "validator_candidates_id",
-          "validator_candidates_size",
-          "validator_report_records"
->>>>>>> c82e4b45
-        ],
-        "properties": {
-          "active_validators": {
-            "description": "The list of active validators in the current epoch.",
-            "type": "array",
-            "items": {
-              "$ref": "#/components/schemas/SuiValidatorSummary"
-            }
-          },
-          "epoch": {
-            "description": "The current epoch ID, starting from 0.",
-            "type": "integer",
-            "format": "uint64",
-            "minimum": 0.0
-          },
-<<<<<<< HEAD
-          "epochStartTimestampMs": {
-=======
-          "epoch_start_timestamp_ms": {
-            "description": "Unix timestamp of the current epoch start",
->>>>>>> c82e4b45
-            "type": "integer",
-            "format": "uint64",
-            "minimum": 0.0
-          },
-<<<<<<< HEAD
-          "parameters": {
-            "$ref": "#/components/schemas/SystemParameters"
-          },
-          "protocolVersion": {
-            "type": "integer",
-            "format": "uint64",
-            "minimum": 0.0
-          },
-          "referenceGasPrice": {
-=======
-          "governance_start_epoch": {
-            "description": "The starting epoch in which various on-chain governance features take effect.",
->>>>>>> c82e4b45
-            "type": "integer",
-            "format": "uint64",
-            "minimum": 0.0
-          },
-<<<<<<< HEAD
-          "safeMode": {
-            "type": "boolean"
-          },
-          "stakeSubsidy": {
-            "$ref": "#/components/schemas/StakeSubsidy"
-          },
-          "storageFund": {
-            "$ref": "#/components/schemas/Balance"
-          },
-          "validatorReportRecords": {
-            "$ref": "#/components/schemas/VecMap_for_SuiAddress_and_VecSet_for_SuiAddress"
-          },
-          "validators": {
-            "$ref": "#/components/schemas/ValidatorSet"
-          }
-        }
-      },
-      "SuiSystemStateSummary": {
-        "description": "This is the JSON-RPC type for the SUI system state object. It flatterns all fields to make them top-level fields such that it as minimum dependencies to the internal data structures of the SUI system state type.",
-        "type": "object",
-        "required": [
           "activeValidators",
           "epoch",
           "epochStartTimestampMs",
           "governanceStartEpoch",
-          "maxValidatorCandidateCount",
+          "inactivePoolsId",
+          "inactivePoolsSize",
+          "maxValidatorCount",
           "minValidatorStake",
+          "pendingActiveValidatorsId",
+          "pendingActiveValidatorsSize",
+          "pendingRemovals",
           "protocolVersion",
           "referenceGasPrice",
           "safeMode",
           "stakeSubsidyBalance",
           "stakeSubsidyCurrentEpochAmount",
           "stakeSubsidyEpochCounter",
+          "stakingPoolMappingsId",
+          "stakingPoolMappingsSize",
           "storageFund",
-          "totalStake"
+          "totalStake",
+          "validatorCandidatesId",
+          "validatorCandidatesSize",
+          "validatorReportRecords"
         ],
         "properties": {
           "activeValidators": {
+            "description": "The list of active validators in the current epoch.",
             "type": "array",
             "items": {
               "$ref": "#/components/schemas/SuiValidatorSummary"
             }
-=======
-          "inactive_pools_id": {
+          },
+          "epoch": {
+            "description": "The current epoch ID, starting from 0.",
+            "type": "integer",
+            "format": "uint64",
+            "minimum": 0.0
+          },
+          "epochStartTimestampMs": {
+            "description": "Unix timestamp of the current epoch start",
+            "type": "integer",
+            "format": "uint64",
+            "minimum": 0.0
+          },
+          "governanceStartEpoch": {
+            "description": "The starting epoch in which various on-chain governance features take effect.",
+            "type": "integer",
+            "format": "uint64",
+            "minimum": 0.0
+          },
+          "inactivePoolsId": {
             "description": "ID of the object that maps from a staking pool ID to the inactive validator that has that pool as its staking pool.",
             "allOf": [
               {
                 "$ref": "#/components/schemas/ObjectID"
               }
             ]
->>>>>>> c82e4b45
-          },
-          "inactive_pools_size": {
+          },
+          "inactivePoolsSize": {
             "description": "Number of inactive staking pools.",
             "type": "integer",
             "format": "uint64",
             "minimum": 0.0
           },
-<<<<<<< HEAD
-          "epochStartTimestampMs": {
-=======
-          "max_validator_count": {
+          "maxValidatorCount": {
             "description": "Maximum number of active validators at any moment. We do not allow the number of validators in any epoch to go above this.",
->>>>>>> c82e4b45
-            "type": "integer",
-            "format": "uint64",
-            "minimum": 0.0
-          },
-<<<<<<< HEAD
-          "governanceStartEpoch": {
-=======
-          "min_validator_stake": {
+            "type": "integer",
+            "format": "uint64",
+            "minimum": 0.0
+          },
+          "minValidatorStake": {
             "description": "Lower-bound on the amount of stake required to become a validator.",
->>>>>>> c82e4b45
-            "type": "integer",
-            "format": "uint64",
-            "minimum": 0.0
-          },
-<<<<<<< HEAD
-          "maxValidatorCandidateCount": {
-            "type": "integer",
-            "format": "uint64",
-            "minimum": 0.0
-          },
-          "minValidatorStake": {
-=======
-          "pending_active_validators_id": {
+            "type": "integer",
+            "format": "uint64",
+            "minimum": 0.0
+          },
+          "pendingActiveValidatorsId": {
             "description": "ID of the object that contains the list of new validators that will join at the end of the epoch.",
             "allOf": [
               {
@@ -6511,17 +6335,13 @@
               }
             ]
           },
-          "pending_active_validators_size": {
+          "pendingActiveValidatorsSize": {
             "description": "Number of new validators that will join at the end of the epoch.",
->>>>>>> c82e4b45
-            "type": "integer",
-            "format": "uint64",
-            "minimum": 0.0
-          },
-<<<<<<< HEAD
-          "protocolVersion": {
-=======
-          "pending_removals": {
+            "type": "integer",
+            "format": "uint64",
+            "minimum": 0.0
+          },
+          "pendingRemovals": {
             "description": "Removal requests from the validators. Each element is an index pointing to `active_validators`.",
             "type": "array",
             "items": {
@@ -6530,60 +6350,41 @@
               "minimum": 0.0
             }
           },
-          "protocol_version": {
+          "protocolVersion": {
             "description": "The current protocol version, starting from 1.",
->>>>>>> c82e4b45
-            "type": "integer",
-            "format": "uint64",
-            "minimum": 0.0
-          },
-<<<<<<< HEAD
+            "type": "integer",
+            "format": "uint64",
+            "minimum": 0.0
+          },
           "referenceGasPrice": {
-=======
-          "reference_gas_price": {
             "description": "The reference gas price for the current epoch.",
->>>>>>> c82e4b45
-            "type": "integer",
-            "format": "uint64",
-            "minimum": 0.0
-          },
-<<<<<<< HEAD
+            "type": "integer",
+            "format": "uint64",
+            "minimum": 0.0
+          },
           "safeMode": {
-            "type": "boolean"
-          },
-          "stakeSubsidyBalance": {
-=======
-          "safe_mode": {
             "description": "Whether the system is running in a downgraded safe mode due to a non-recoverable bug. This is set whenever we failed to execute advance_epoch, and ended up executing advance_epoch_safe_mode. It can be reset once we are able to successfully execute advance_epoch.",
             "type": "boolean"
           },
-          "stake_subsidy_balance": {
+          "stakeSubsidyBalance": {
             "description": "Balance of SUI set aside for stake subsidies that will be drawn down over time.",
->>>>>>> c82e4b45
-            "type": "integer",
-            "format": "uint64",
-            "minimum": 0.0
-          },
-<<<<<<< HEAD
+            "type": "integer",
+            "format": "uint64",
+            "minimum": 0.0
+          },
           "stakeSubsidyCurrentEpochAmount": {
-=======
-          "stake_subsidy_current_epoch_amount": {
             "description": "The amount of stake subsidy to be drawn down per epoch. This amount decays and decreases over time.",
->>>>>>> c82e4b45
-            "type": "integer",
-            "format": "uint64",
-            "minimum": 0.0
-          },
-<<<<<<< HEAD
+            "type": "integer",
+            "format": "uint64",
+            "minimum": 0.0
+          },
           "stakeSubsidyEpochCounter": {
-=======
-          "stake_subsidy_epoch_counter": {
             "description": "This counter may be different from the current epoch number if in some epochs we decide to skip the subsidy.",
             "type": "integer",
             "format": "uint64",
             "minimum": 0.0
           },
-          "staking_pool_mappings_id": {
+          "stakingPoolMappingsId": {
             "description": "ID of the object that maps from staking pool's ID to the sui address of a validator.",
             "allOf": [
               {
@@ -6591,33 +6392,25 @@
               }
             ]
           },
-          "staking_pool_mappings_size": {
+          "stakingPoolMappingsSize": {
             "description": "Number of staking pool mappings.",
->>>>>>> c82e4b45
-            "type": "integer",
-            "format": "uint64",
-            "minimum": 0.0
-          },
-<<<<<<< HEAD
+            "type": "integer",
+            "format": "uint64",
+            "minimum": 0.0
+          },
           "storageFund": {
-=======
-          "storage_fund": {
             "description": "The storage fund balance.",
->>>>>>> c82e4b45
-            "type": "integer",
-            "format": "uint64",
-            "minimum": 0.0
-          },
-<<<<<<< HEAD
+            "type": "integer",
+            "format": "uint64",
+            "minimum": 0.0
+          },
           "totalStake": {
-=======
-          "total_stake": {
             "description": "Total amount of stake from all active validators at the beginning of the epoch.",
             "type": "integer",
             "format": "uint64",
             "minimum": 0.0
           },
-          "validator_candidates_id": {
+          "validatorCandidatesId": {
             "description": "ID of the object that stores preactive validators, mapping their addresses to their `Validator ` structs.",
             "allOf": [
               {
@@ -6625,14 +6418,13 @@
               }
             ]
           },
-          "validator_candidates_size": {
+          "validatorCandidatesSize": {
             "description": "Number of preactive validators.",
->>>>>>> c82e4b45
-            "type": "integer",
-            "format": "uint64",
-            "minimum": 0.0
-          },
-          "validator_report_records": {
+            "type": "integer",
+            "format": "uint64",
+            "minimum": 0.0
+          },
+          "validatorReportRecords": {
             "description": "A map storing the records of validator reporting each other.",
             "type": "array",
             "items": {
@@ -6713,15 +6505,10 @@
         "required": [
           "commissionRate",
           "description",
-<<<<<<< HEAD
+          "exchangeRatesId",
+          "exchangeRatesSize",
           "gasPrice",
           "imageUrl",
-=======
-          "exchange_rates_id",
-          "exchange_rates_size",
-          "gas_price",
-          "image_url",
->>>>>>> c82e4b45
           "name",
           "netAddress",
           "networkPubkeyBytes",
@@ -6754,10 +6541,7 @@
           "description": {
             "type": "string"
           },
-<<<<<<< HEAD
-          "gasPrice": {
-=======
-          "exchange_rates_id": {
+          "exchangeRatesId": {
             "description": "ID of the exchange rate table object.",
             "allOf": [
               {
@@ -6765,14 +6549,13 @@
               }
             ]
           },
-          "exchange_rates_size": {
+          "exchangeRatesSize": {
             "description": "Number of exchange rates in the table.",
             "type": "integer",
             "format": "uint64",
             "minimum": 0.0
           },
-          "gas_price": {
->>>>>>> c82e4b45
+          "gasPrice": {
             "type": "integer",
             "format": "uint64",
             "minimum": 0.0
@@ -6910,42 +6693,26 @@
               "minimum": 0.0
             }
           },
-<<<<<<< HEAD
           "pendingDelegation": {
-=======
-          "pending_delegation": {
             "description": "Pending delegation amount for this epoch.",
->>>>>>> c82e4b45
-            "type": "integer",
-            "format": "uint64",
-            "minimum": 0.0
-          },
-<<<<<<< HEAD
+            "type": "integer",
+            "format": "uint64",
+            "minimum": 0.0
+          },
           "pendingPoolTokenWithdraw": {
-=======
-          "pending_pool_token_withdraw": {
             "description": "Pending pool token withdrawn during the current epoch, emptied at epoch boundaries.",
->>>>>>> c82e4b45
-            "type": "integer",
-            "format": "uint64",
-            "minimum": 0.0
-          },
-<<<<<<< HEAD
+            "type": "integer",
+            "format": "uint64",
+            "minimum": 0.0
+          },
           "pendingTotalSuiWithdraw": {
-=======
-          "pending_total_sui_withdraw": {
             "description": "Pending delegation withdrawn during the current epoch, emptied at epoch boundaries.",
->>>>>>> c82e4b45
-            "type": "integer",
-            "format": "uint64",
-            "minimum": 0.0
-          },
-<<<<<<< HEAD
+            "type": "integer",
+            "format": "uint64",
+            "minimum": 0.0
+          },
           "poolTokenBalance": {
-=======
-          "pool_token_balance": {
             "description": "Total number of pool tokens issued by the pool.",
->>>>>>> c82e4b45
             "type": "integer",
             "format": "uint64",
             "minimum": 0.0
@@ -6977,22 +6744,14 @@
               "minimum": 0.0
             }
           },
-<<<<<<< HEAD
           "rewardsPool": {
-=======
-          "rewards_pool": {
             "description": "The epoch delegation rewards will be added here at the end of each epoch.",
->>>>>>> c82e4b45
-            "type": "integer",
-            "format": "uint64",
-            "minimum": 0.0
-          },
-<<<<<<< HEAD
+            "type": "integer",
+            "format": "uint64",
+            "minimum": 0.0
+          },
           "stakingPoolActivationEpoch": {
-=======
-          "staking_pool_activation_epoch": {
             "description": "The epoch at which this pool became active.",
->>>>>>> c82e4b45
             "type": [
               "integer",
               "null"
@@ -7000,12 +6759,8 @@
             "format": "uint64",
             "minimum": 0.0
           },
-<<<<<<< HEAD
           "stakingPoolDeactivationEpoch": {
-=======
-          "staking_pool_deactivation_epoch": {
             "description": "The epoch at which this staking pool ceased to be active. `None` = {pre-active, active},",
->>>>>>> c82e4b45
             "type": [
               "integer",
               "null"
@@ -7013,13 +6768,7 @@
             "format": "uint64",
             "minimum": 0.0
           },
-<<<<<<< HEAD
           "stakingPoolId": {
-            "$ref": "#/components/schemas/ObjectID"
-          },
-          "stakingPoolSuiBalance": {
-=======
-          "staking_pool_id": {
             "description": "ID of the staking pool object.",
             "allOf": [
               {
@@ -7027,9 +6776,8 @@
               }
             ]
           },
-          "staking_pool_sui_balance": {
+          "stakingPoolSuiBalance": {
             "description": "The total number of SUI tokens in this pool.",
->>>>>>> c82e4b45
             "type": "integer",
             "format": "uint64",
             "minimum": 0.0
@@ -7073,65 +6821,6 @@
           }
         }
       },
-<<<<<<< HEAD
-      "SystemParameters": {
-        "description": "Rust version of the Move sui::sui_system::SystemParameters type",
-        "type": "object",
-        "required": [
-          "governanceStartEpoch",
-          "maxValidatorCount",
-          "minValidatorStake"
-        ],
-        "properties": {
-          "governanceStartEpoch": {
-            "type": "integer",
-            "format": "uint64",
-            "minimum": 0.0
-          },
-          "maxValidatorCount": {
-            "type": "integer",
-            "format": "uint64",
-            "minimum": 0.0
-          },
-          "minValidatorStake": {
-            "type": "integer",
-            "format": "uint64",
-            "minimum": 0.0
-          }
-        }
-      },
-      "Table": {
-        "description": "Rust version of the Move sui::table::Table type.",
-        "type": "object",
-        "required": [
-          "id",
-          "size"
-        ],
-        "properties": {
-          "id": {
-            "$ref": "#/components/schemas/ObjectID"
-          },
-          "size": {
-            "type": "integer",
-            "format": "uint64",
-            "minimum": 0.0
-          }
-        }
-      },
-      "TableVec": {
-        "description": "Rust version of the Move sui::table::Table type.",
-        "type": "object",
-        "required": [
-          "contents"
-        ],
-        "properties": {
-          "contents": {
-            "$ref": "#/components/schemas/Table"
-          }
-        }
-      },
-=======
->>>>>>> c82e4b45
       "Transaction": {
         "type": "object",
         "required": [
@@ -7611,182 +7300,12 @@
             "format": "uint64",
             "minimum": 0.0
           },
-<<<<<<< HEAD
-          "recipient": {
-            "$ref": "#/components/schemas/SuiAddress"
-          }
-        }
-      },
-      "TypeTag": {
-        "type": "string"
-      },
-      "UID": {
-        "description": "Rust version of the Move sui::object::Info type",
-        "type": "object",
-        "required": [
-          "id"
-        ],
-        "properties": {
-          "id": {
-            "$ref": "#/components/schemas/ObjectID"
-          }
-        }
-      },
-      "Validator": {
-        "description": "Rust version of the Move sui::validator::Validator type",
-        "type": "object",
-        "required": [
-          "commissionRate",
-          "gasPrice",
-          "metadata",
-          "nextEpochCommissionRate",
-          "nextEpochGasPrice",
-          "nextEpochStake",
-          "stakingPool",
-          "votingPower"
-        ],
-        "properties": {
-          "commissionRate": {
-            "type": "integer",
-            "format": "uint64",
-            "minimum": 0.0
-          },
-          "gasPrice": {
-            "type": "integer",
-            "format": "uint64",
-            "minimum": 0.0
-          },
-          "metadata": {
-            "$ref": "#/components/schemas/ValidatorMetadata"
-          },
-          "nextEpochCommissionRate": {
-            "type": "integer",
-            "format": "uint64",
-            "minimum": 0.0
-          },
-          "nextEpochGasPrice": {
-            "type": "integer",
-            "format": "uint64",
-            "minimum": 0.0
-          },
-          "nextEpochStake": {
-            "type": "integer",
-            "format": "uint64",
-            "minimum": 0.0
-          },
-          "stakingPool": {
-            "$ref": "#/components/schemas/StakingPool"
-          },
-          "votingPower": {
-            "type": "integer",
-            "format": "uint64",
-            "minimum": 0.0
-          }
-        }
-      },
-      "ValidatorMetadata": {
-        "type": "object",
-        "required": [
-          "description",
-          "imageUrl",
-          "name",
-          "netAddress",
-          "networkPubkeyBytes",
-          "p2pAddress",
-          "primaryAddress",
-          "projectUrl",
-          "proofOfPossessionBytes",
-          "protocolPubkeyBytes",
-          "suiAddress",
-          "workerAddress",
-          "workerPubkeyBytes"
-        ],
-        "properties": {
-          "description": {
-            "type": "string"
-          },
-          "imageUrl": {
-            "type": "string"
-          },
-          "name": {
-            "type": "string"
-          },
-          "netAddress": {
-            "type": "array",
-            "items": {
-              "type": "integer",
-              "format": "uint8",
-              "minimum": 0.0
-            }
-          },
-          "networkPubkeyBytes": {
-            "type": "array",
-            "items": {
-              "type": "integer",
-              "format": "uint8",
-              "minimum": 0.0
-            }
-          },
-          "nextEpochNetAddress": {
-            "type": [
-              "array",
-              "null"
-            ],
-            "items": {
-              "type": "integer",
-              "format": "uint8",
-              "minimum": 0.0
-            }
-          },
-          "nextEpochNetworkPubkeyBytes": {
-            "type": [
-              "array",
-              "null"
-            ],
-            "items": {
-              "type": "integer",
-              "format": "uint8",
-              "minimum": 0.0
-            }
-          },
-          "nextEpochP2pAddress": {
-=======
           "confirmedLocalExecution": {
->>>>>>> c82e4b45
             "type": [
               "boolean",
               "null"
             ]
           },
-<<<<<<< HEAD
-          "nextEpochPrimaryAddress": {
-            "type": [
-              "array",
-              "null"
-            ],
-            "items": {
-              "type": "integer",
-              "format": "uint8",
-              "minimum": 0.0
-            }
-          },
-          "nextEpochProofOfPossession": {
-            "type": [
-              "array",
-              "null"
-            ],
-            "items": {
-              "type": "integer",
-              "format": "uint8",
-              "minimum": 0.0
-            }
-          },
-          "nextEpochProtocolPubkeyBytes": {
-            "type": [
-              "array",
-              "null"
-            ],
-=======
           "digest": {
             "$ref": "#/components/schemas/TransactionDigest"
           },
@@ -7802,16 +7321,11 @@
           },
           "errors": {
             "type": "array",
->>>>>>> c82e4b45
             "items": {
               "type": "string"
             }
           },
-<<<<<<< HEAD
-          "nextEpochWorkerAddress": {
-=======
           "events": {
->>>>>>> c82e4b45
             "type": [
               "array",
               "null"
@@ -7820,76 +7334,11 @@
               "$ref": "#/components/schemas/Event"
             }
           },
-<<<<<<< HEAD
-          "nextEpochWorkerPubkeyBytes": {
-=======
           "timestampMs": {
->>>>>>> c82e4b45
             "type": [
               "integer",
               "null"
             ],
-<<<<<<< HEAD
-            "items": {
-              "type": "integer",
-              "format": "uint8",
-              "minimum": 0.0
-            }
-          },
-          "p2pAddress": {
-            "type": "array",
-            "items": {
-              "type": "integer",
-              "format": "uint8",
-              "minimum": 0.0
-            }
-          },
-          "primaryAddress": {
-            "type": "array",
-            "items": {
-              "type": "integer",
-              "format": "uint8",
-              "minimum": 0.0
-            }
-          },
-          "projectUrl": {
-            "type": "string"
-          },
-          "proofOfPossessionBytes": {
-            "type": "array",
-            "items": {
-              "type": "integer",
-              "format": "uint8",
-              "minimum": 0.0
-            }
-          },
-          "protocolPubkeyBytes": {
-            "type": "array",
-            "items": {
-              "type": "integer",
-              "format": "uint8",
-              "minimum": 0.0
-            }
-          },
-          "suiAddress": {
-            "$ref": "#/components/schemas/SuiAddress"
-          },
-          "workerAddress": {
-            "type": "array",
-            "items": {
-              "type": "integer",
-              "format": "uint8",
-              "minimum": 0.0
-            }
-          },
-          "workerPubkeyBytes": {
-            "type": "array",
-            "items": {
-              "type": "integer",
-              "format": "uint8",
-              "minimum": 0.0
-            }
-=======
             "format": "uint64",
             "minimum": 0.0
           },
@@ -7938,54 +7387,12 @@
           },
           "recipient": {
             "$ref": "#/components/schemas/SuiAddress"
->>>>>>> c82e4b45
           }
         }
       },
       "TransferObjectParams": {
         "type": "object",
         "required": [
-<<<<<<< HEAD
-          "activeValidators",
-          "inactivePools",
-          "pendingActiveValidators",
-          "pendingRemovals",
-          "stakingPoolMappings",
-          "totalStake",
-          "validatorCandidates"
-        ],
-        "properties": {
-          "activeValidators": {
-            "type": "array",
-            "items": {
-              "$ref": "#/components/schemas/Validator"
-            }
-          },
-          "inactivePools": {
-            "$ref": "#/components/schemas/Table"
-          },
-          "pendingActiveValidators": {
-            "$ref": "#/components/schemas/TableVec"
-          },
-          "pendingRemovals": {
-            "type": "array",
-            "items": {
-              "type": "integer",
-              "format": "uint64",
-              "minimum": 0.0
-            }
-          },
-          "stakingPoolMappings": {
-            "$ref": "#/components/schemas/Table"
-          },
-          "totalStake": {
-            "type": "integer",
-            "format": "uint64",
-            "minimum": 0.0
-          },
-          "validatorCandidates": {
-            "$ref": "#/components/schemas/Table"
-=======
           "objectId",
           "recipient"
         ],
@@ -7995,7 +7402,6 @@
           },
           "recipient": {
             "$ref": "#/components/schemas/SuiAddress"
->>>>>>> c82e4b45
           }
         }
       },
