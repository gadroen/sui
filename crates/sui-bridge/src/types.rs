--- conflicted
+++ resolved
@@ -21,48 +21,30 @@
 use serde::{Deserialize, Serialize};
 use shared_crypto::intent::IntentScope;
 use std::collections::{BTreeMap, BTreeSet};
-<<<<<<< HEAD
 use sui_types::bridge::{
     BridgeChainId, APPROVAL_THRESHOLD_ADD_TOKENS_ON_EVM, APPROVAL_THRESHOLD_ADD_TOKENS_ON_SUI,
     BRIDGE_COMMITTEE_MAXIMAL_VOTING_POWER, BRIDGE_COMMITTEE_MINIMAL_VOTING_POWER,
 };
+use sui_types::base_types::SUI_ADDRESS_LENGTH;
 use sui_types::bridge::{
     APPROVAL_THRESHOLD_ASSET_PRICE_UPDATE, APPROVAL_THRESHOLD_COMMITTEE_BLOCKLIST,
     APPROVAL_THRESHOLD_EMERGENCY_PAUSE, APPROVAL_THRESHOLD_EMERGENCY_UNPAUSE,
     APPROVAL_THRESHOLD_EVM_CONTRACT_UPGRADE, APPROVAL_THRESHOLD_LIMIT_UPDATE,
     APPROVAL_THRESHOLD_TOKEN_TRANSFER,
 };
-=======
-use sui_types::base_types::SuiAddress;
-use sui_types::base_types::SUI_ADDRESS_LENGTH;
-use sui_types::collection_types::{Bag, LinkedTable, LinkedTableNode, VecMap};
->>>>>>> aa86996b
 use sui_types::committee::CommitteeTrait;
 use sui_types::committee::EpochId;
 use sui_types::committee::StakeUnit;
 use sui_types::digests::{Digest, TransactionDigest};
-<<<<<<< HEAD
 use sui_types::error::SuiResult;
+use sui_types::dynamic_field::Field;
 use sui_types::message_envelope::{Envelope, Message, VerifiedEnvelope};
 use sui_types::TypeTag;
-=======
-use sui_types::dynamic_field::Field;
-use sui_types::message_envelope::{Envelope, Message, VerifiedEnvelope};
->>>>>>> aa86996b
 
 pub const BRIDGE_AUTHORITY_TOTAL_VOTING_POWER: u64 = 10000;
 
 pub const USD_MULTIPLIER: u64 = 10000; // decimal places = 4
 
-<<<<<<< HEAD
-=======
-pub type BridgeInnerDynamicField = Field<u64, MoveTypeBridgeInner>;
-pub type BridgeRecordDynamicField = Field<
-    MoveTypeBridgeMessageKey,
-    LinkedTableNode<MoveTypeBridgeMessageKey, MoveTypeBridgeRecord>,
->;
-
->>>>>>> aa86996b
 #[derive(Debug, Eq, PartialEq, Clone)]
 pub struct BridgeAuthority {
     pub pubkey: BridgeAuthorityPublicKey,
@@ -251,7 +233,6 @@
     pub blocklisted_members: Vec<BridgeAuthorityPublicKeyBytes>,
 }
 
-<<<<<<< HEAD
 #[derive(
     Debug,
     Serialize,
@@ -264,40 +245,6 @@
     Hash,
     clap::ValueEnum,
 )]
-=======
-impl BlocklistCommitteeAction {
-    pub fn to_bytes(&self) -> Vec<u8> {
-        let mut bytes = Vec::new();
-        // Add message type
-        bytes.push(BridgeActionType::UpdateCommitteeBlocklist as u8);
-        // Add message version
-        bytes.push(COMMITTEE_BLOCKLIST_MESSAGE_VERSION);
-        // Add nonce
-        bytes.extend_from_slice(&self.nonce.to_be_bytes());
-        // Add chain id
-        bytes.push(self.chain_id as u8);
-        // Add blocklist type
-        bytes.push(self.blocklist_type as u8);
-        // Add length of updated members.
-        // Unwrap: It should not overflow given what we have today.
-        bytes.push(u8::try_from(self.blocklisted_members.len()).unwrap());
-
-        // Add list of updated members
-        // Members are represented as pubkey derived evm addresses (20 bytes)
-        let members_bytes = self
-            .blocklisted_members
-            .iter()
-            .map(|m| m.to_eth_address().to_fixed_bytes().to_vec())
-            .collect::<Vec<_>>();
-        for members_bytes in members_bytes {
-            bytes.extend_from_slice(&members_bytes);
-        }
-        bytes
-    }
-}
-
-#[derive(Debug, Serialize, Deserialize, PartialEq, Eq, Clone, Copy, TryFromPrimitive, Hash)]
->>>>>>> aa86996b
 #[repr(u8)]
 pub enum EmergencyActionType {
     Pause = 0,
@@ -519,114 +466,8 @@
     if one.is_sui_chain() && other.is_sui_chain() {
         return false;
     }
-<<<<<<< HEAD
     if !one.is_sui_chain() && !other.is_sui_chain() {
         return false;
-=======
-
-    #[test]
-    fn test_bridge_message_encoding_blocklist_update_v1() {
-        telemetry_subscribers::init_for_testing();
-        let registry = Registry::new();
-        mysten_metrics::init_metrics(&registry);
-
-        let pub_key_bytes = BridgeAuthorityPublicKeyBytes::from_bytes(
-            &Hex::decode("02321ede33d2c2d7a8a152f275a1484edef2098f034121a602cb7d767d38680aa4")
-                .unwrap(),
-        )
-        .unwrap();
-        let blocklist_action = BridgeAction::BlocklistCommitteeAction(BlocklistCommitteeAction {
-            nonce: 129,
-            chain_id: BridgeChainId::SuiLocalTest,
-            blocklist_type: BlocklistType::Blocklist,
-            blocklisted_members: vec![pub_key_bytes.clone()],
-        });
-        let bytes = blocklist_action.to_bytes();
-        /*
-        5355495f4252494447455f4d455353414745: prefix
-        01: msg type
-        01: msg version
-        0000000000000081: nonce
-        03: chain id
-        00: blocklist type
-        01: length of updated members
-        [
-            68b43fd906c0b8f024a18c56e06744f7c6157c65
-        ]: blocklisted members abi-encoded
-        */
-        assert_eq!(bytes, Hex::decode("5355495f4252494447455f4d4553534147450101000000000000008103000168b43fd906c0b8f024a18c56e06744f7c6157c65").unwrap());
-
-        let pub_key_bytes_2 = BridgeAuthorityPublicKeyBytes::from_bytes(
-            &Hex::decode("027f1178ff417fc9f5b8290bd8876f0a157a505a6c52db100a8492203ddd1d4279")
-                .unwrap(),
-        )
-        .unwrap();
-        // its evm address: 0xacaef39832cb995c4e049437a3e2ec6a7bad1ab5
-        let blocklist_action = BridgeAction::BlocklistCommitteeAction(BlocklistCommitteeAction {
-            nonce: 68,
-            chain_id: BridgeChainId::SuiDevnet,
-            blocklist_type: BlocklistType::Unblocklist,
-            blocklisted_members: vec![pub_key_bytes.clone(), pub_key_bytes_2.clone()],
-        });
-        let bytes = blocklist_action.to_bytes();
-        /*
-        5355495f4252494447455f4d455353414745: prefix
-        01: msg type
-        01: msg version
-        0000000000000044: nonce
-        02: chain id
-        01: blocklist type
-        02: length of updated members
-        [
-            68b43fd906c0b8f024a18c56e06744f7c6157c65
-            acaef39832cb995c4e049437a3e2ec6a7bad1ab5
-        ]: blocklisted members abi-encoded
-        */
-        assert_eq!(bytes, Hex::decode("5355495f4252494447455f4d4553534147450101000000000000004402010268b43fd906c0b8f024a18c56e06744f7c6157c65acaef39832cb995c4e049437a3e2ec6a7bad1ab5").unwrap());
-
-        let blocklist_action = BridgeAction::BlocklistCommitteeAction(BlocklistCommitteeAction {
-            nonce: 49,
-            chain_id: BridgeChainId::EthLocalTest,
-            blocklist_type: BlocklistType::Blocklist,
-            blocklisted_members: vec![pub_key_bytes.clone()],
-        });
-        let bytes = blocklist_action.to_bytes();
-        /*
-        5355495f4252494447455f4d455353414745: prefix
-        01: msg type
-        01: msg version
-        0000000000000031: nonce
-        0c: chain id
-        00: blocklist type
-        01: length of updated members
-        [
-            68b43fd906c0b8f024a18c56e06744f7c6157c65
-        ]: blocklisted members abi-encoded
-        */
-        assert_eq!(bytes, Hex::decode("5355495f4252494447455f4d455353414745010100000000000000310c000168b43fd906c0b8f024a18c56e06744f7c6157c65").unwrap());
-
-        let blocklist_action = BridgeAction::BlocklistCommitteeAction(BlocklistCommitteeAction {
-            nonce: 94,
-            chain_id: BridgeChainId::EthSepolia,
-            blocklist_type: BlocklistType::Unblocklist,
-            blocklisted_members: vec![pub_key_bytes.clone(), pub_key_bytes_2.clone()],
-        });
-        let bytes = blocklist_action.to_bytes();
-        /*
-        5355495f4252494447455f4d455353414745: prefix
-        01: msg type
-        01: msg version
-        000000000000005e: nonce
-        0b: chain id
-        01: blocklist type
-        02: length of updated members
-        [
-            00000000000000000000000068b43fd906c0b8f024a18c56e06744f7c6157c65
-            000000000000000000000000acaef39832cb995c4e049437a3e2ec6a7bad1ab5
-        ]: blocklisted members abi-encoded
-        */
-        assert_eq!(bytes, Hex::decode("5355495f4252494447455f4d4553534147450101000000000000005e0b010268b43fd906c0b8f024a18c56e06744f7c6157c65acaef39832cb995c4e049437a3e2ec6a7bad1ab5").unwrap());
->>>>>>> aa86996b
     }
     if one == BridgeChainId::EthMainnet {
         return other == BridgeChainId::SuiMainnet;
