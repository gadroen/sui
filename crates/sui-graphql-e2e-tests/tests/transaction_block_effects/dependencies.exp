--- conflicted
+++ resolved
@@ -51,11 +51,7 @@
     "transactionBlocks": {
       "nodes": [
         {
-<<<<<<< HEAD
-          "digest": "6CUVbDWhVAK1tdpfALFZ7gcpZ6XEQ8eY3zKbSA6YKZSD",
-=======
           "digest": "GMUomsGK7T2NkTSUpQbwTa4PEPDuAjXYiKmXQY38x4sJ",
->>>>>>> 03629974
           "effects": {
             "dependencies": {
               "pageInfo": {
@@ -68,11 +64,7 @@
                 {
                   "cursor": "eyJpIjowLCJjIjoxfQ",
                   "node": {
-<<<<<<< HEAD
-                    "digest": "msTR7LuXJGdCk2iqzpW1ayvSLtSZMRPqqzEKBsDpdLV",
-=======
                     "digest": "jyRtX3h4Gzh2UUgEqsvJELhj61E1HC6N5isfvnTVH1a",
->>>>>>> 03629974
                     "kind": {
                       "__typename": "ProgrammableTransactionBlock",
                       "transactions": {
@@ -101,11 +93,7 @@
                 {
                   "cursor": "eyJpIjoxLCJjIjoxfQ",
                   "node": {
-<<<<<<< HEAD
-                    "digest": "6Vr2J6haxbiBXQfEETiNB8XwJVPzrp2UPEfzc9ciRPoV",
-=======
                     "digest": "FsCwKxhBBeoszsuSuArcdgbrunb8HT55qY2Dyk1NQ1Wn",
->>>>>>> 03629974
                     "kind": {
                       "__typename": "ProgrammableTransactionBlock",
                       "transactions": {
@@ -135,11 +123,7 @@
     "transactionBlocks": {
       "nodes": [
         {
-<<<<<<< HEAD
-          "digest": "6CUVbDWhVAK1tdpfALFZ7gcpZ6XEQ8eY3zKbSA6YKZSD",
-=======
           "digest": "GMUomsGK7T2NkTSUpQbwTa4PEPDuAjXYiKmXQY38x4sJ",
->>>>>>> 03629974
           "effects": {
             "dependencies": {
               "pageInfo": {
@@ -152,11 +136,7 @@
                 {
                   "cursor": "eyJpIjoxLCJjIjoxfQ",
                   "node": {
-<<<<<<< HEAD
-                    "digest": "6Vr2J6haxbiBXQfEETiNB8XwJVPzrp2UPEfzc9ciRPoV",
-=======
                     "digest": "FsCwKxhBBeoszsuSuArcdgbrunb8HT55qY2Dyk1NQ1Wn",
->>>>>>> 03629974
                     "kind": {
                       "__typename": "ProgrammableTransactionBlock",
                       "transactions": {
