--- conflicted
+++ resolved
@@ -149,9 +149,6 @@
             "objectChanges": [
               {
                 "outputState": {
-<<<<<<< HEAD
-                  "address": "0xc82dbc698e4c166937d5c631dfbfa4beefe98085274a6d3e9a827f00c0088d32",
-=======
                   "address": "0x2582f4f4dc45b9a698166489794c8496a0dce22159035b1d29afdc668bf77820",
                   "asMovePackage": null
                 }
@@ -159,7 +156,6 @@
               {
                 "outputState": {
                   "address": "0x2c4480d1e340eccb2054d57e8cf5b6b722353bf092fa1ce77d67fc69476df54c",
->>>>>>> 6418ced3
                   "asMovePackage": {
                     "module": {
                       "struct": {
@@ -188,17 +184,7 @@
               },
               {
                 "outputState": {
-<<<<<<< HEAD
-                  "address": "0xd47b7079b810985d20b1e478aba00a354fa46f950a80d41487fb637884346d53",
-                  "asMovePackage": null
-                }
-              },
-              {
-                "outputState": {
-                  "address": "0xfff9fdb40cd17aba7a24ad43094357a876897c7768c93a96070d2184fb112b14",
-=======
                   "address": "0xbc5f5a4fda5f13e17cebed1779516d8f601118f5a99b0daae0480ef0cc61ea5e",
->>>>>>> 6418ced3
                   "asMovePackage": null
                 }
               }
@@ -228,22 +214,14 @@
             "objectChanges": [
               {
                 "outputState": {
-<<<<<<< HEAD
-                  "address": "0x240598652996ef230727de5715555645edac8b8e5204f6ff68287dcaa8ae3f6f",
-=======
                   "address": "0x1c2e926f94c696e0bc46344c33e971fb446e70b79bc6de3cbf43bfe9185bc5ba",
->>>>>>> 6418ced3
                   "asMovePackage": {
                     "module": {
                       "s": {
                         "module": {
                           "package": {
                             "asObject": {
-<<<<<<< HEAD
-                              "address": "0xc82dbc698e4c166937d5c631dfbfa4beefe98085274a6d3e9a827f00c0088d32"
-=======
                               "address": "0x2c4480d1e340eccb2054d57e8cf5b6b722353bf092fa1ce77d67fc69476df54c"
->>>>>>> 6418ced3
                             }
                           }
                         },
@@ -270,11 +248,7 @@
                         "module": {
                           "package": {
                             "asObject": {
-<<<<<<< HEAD
-                              "address": "0x240598652996ef230727de5715555645edac8b8e5204f6ff68287dcaa8ae3f6f"
-=======
                               "address": "0x1c2e926f94c696e0bc46344c33e971fb446e70b79bc6de3cbf43bfe9185bc5ba"
->>>>>>> 6418ced3
                             }
                           }
                         },
@@ -302,20 +276,12 @@
                           {
                             "name": "s",
                             "type": {
-<<<<<<< HEAD
-                              "repr": "0xc82dbc698e4c166937d5c631dfbfa4beefe98085274a6d3e9a827f00c0088d32::m::S",
-=======
                               "repr": "0x2c4480d1e340eccb2054d57e8cf5b6b722353bf092fa1ce77d67fc69476df54c::m::S",
->>>>>>> 6418ced3
                               "signature": {
                                 "ref": null,
                                 "body": {
                                   "struct": {
-<<<<<<< HEAD
-                                    "package": "0xc82dbc698e4c166937d5c631dfbfa4beefe98085274a6d3e9a827f00c0088d32",
-=======
                                     "package": "0x2c4480d1e340eccb2054d57e8cf5b6b722353bf092fa1ce77d67fc69476df54c",
->>>>>>> 6418ced3
                                     "module": "m",
                                     "type": "S",
                                     "type_parameters": []
@@ -344,11 +310,7 @@
                           {
                             "name": "t",
                             "type": {
-<<<<<<< HEAD
-                              "repr": "0xc82dbc698e4c166937d5c631dfbfa4beefe98085274a6d3e9a827f00c0088d32::m::T<0xc82dbc698e4c166937d5c631dfbfa4beefe98085274a6d3e9a827f00c0088d32::m::S>"
-=======
                               "repr": "0x2c4480d1e340eccb2054d57e8cf5b6b722353bf092fa1ce77d67fc69476df54c::m::T<0x2c4480d1e340eccb2054d57e8cf5b6b722353bf092fa1ce77d67fc69476df54c::m::S>"
->>>>>>> 6418ced3
                             }
                           }
                         ]
@@ -359,21 +321,13 @@
               },
               {
                 "outputState": {
-<<<<<<< HEAD
-                  "address": "0xd47b7079b810985d20b1e478aba00a354fa46f950a80d41487fb637884346d53",
-=======
                   "address": "0x2582f4f4dc45b9a698166489794c8496a0dce22159035b1d29afdc668bf77820",
->>>>>>> 6418ced3
                   "asMovePackage": null
                 }
               },
               {
                 "outputState": {
-<<<<<<< HEAD
-                  "address": "0xfff9fdb40cd17aba7a24ad43094357a876897c7768c93a96070d2184fb112b14",
-=======
                   "address": "0xbc5f5a4fda5f13e17cebed1779516d8f601118f5a99b0daae0480ef0cc61ea5e",
->>>>>>> 6418ced3
                   "asMovePackage": null
                 }
               }
