processed 10 tasks

init:
A: object(0,0)

task 1 'publish'. lines 18-57:
created: object(1,0)
mutated: object(0,1)
gas summary: computation_cost: 1000000, storage_cost: 7600000,  storage_rebate: 0, non_refundable_storage_fee: 0

task 2 'programmable'. lines 59-62:
created: object(2,0), object(2,1), object(2,2)
mutated: object(0,0)
gas summary: computation_cost: 1000000, storage_cost: 4924800,  storage_rebate: 0, non_refundable_storage_fee: 0

task 3 'run'. lines 64-64:
created: object(3,0)
mutated: object(0,0), object(2,0), object(2,1)
gas summary: computation_cost: 1000000, storage_cost: 6064800,  storage_rebate: 3573900, non_refundable_storage_fee: 36100

task 4 'run'. lines 66-66:
mutated: object(0,0), object(2,0), object(2,1)
deleted: object(3,0)
gas summary: computation_cost: 1000000, storage_cost: 3610000,  storage_rebate: 6004152, non_refundable_storage_fee: 60648

task 5 'run'. lines 68-68:
created: object(5,0)
mutated: object(0,0), object(2,0), object(2,2)
gas summary: computation_cost: 1000000, storage_cost: 6064800,  storage_rebate: 3573900, non_refundable_storage_fee: 36100

task 6 'run'. lines 70-70:
mutated: object(0,0), object(2,0), object(2,2)
deleted: object(5,0)
gas summary: computation_cost: 1000000, storage_cost: 3610000,  storage_rebate: 6004152, non_refundable_storage_fee: 60648

task 7 'run'. lines 72-72:
created: object(3,0)
mutated: object(0,0), object(2,0), object(2,1)
gas summary: computation_cost: 1000000, storage_cost: 6064800,  storage_rebate: 3573900, non_refundable_storage_fee: 36100

task 8 'create-checkpoint'. lines 74-74:
Checkpoint created: 1

task 9 'run-graphql'. lines 76-156:
Response: {
  "data": {
    "latest": {
      "version": 7,
      "dynamicFields": {
        "edges": [
          {
<<<<<<< HEAD
            "cursor": "IONEneLzlXjsEKi8fC+VblyZ++AXLueibW+IpdcARy8pAQAAAAAAAAA=",
=======
            "cursor": "ILQV+HOQDdjh7IperJooIpHFQJYT3dl40C+2QHGDyKulAQAAAAAAAAA=",
>>>>>>> 03629974
            "node": {
              "name": {
                "bcs": "KgAAAAAAAAA="
              },
              "value": {
                "contents": {
                  "json": {
<<<<<<< HEAD
                    "id": "0x7bead7da0a17f6382cd150b8405184e74091b8e641f18163f4431f2ed9d86c1c",
=======
                    "id": "0x339c0e58f32e426fac88d3ddb68911f85e11503894057214d88a2b4548631f99",
>>>>>>> 03629974
                    "count": "0"
                  }
                }
              }
            }
          }
        ]
      },
      "dynamicObjectField": {
        "name": {
          "bcs": "KgAAAAAAAAA="
        },
        "value": {
          "contents": {
            "json": {
<<<<<<< HEAD
              "id": "0x7bead7da0a17f6382cd150b8405184e74091b8e641f18163f4431f2ed9d86c1c",
=======
              "id": "0x339c0e58f32e426fac88d3ddb68911f85e11503894057214d88a2b4548631f99",
>>>>>>> 03629974
              "count": "0"
            }
          }
        }
      }
    },
    "owner_view": {
      "dynamicFields": {
        "edges": [
          {
<<<<<<< HEAD
            "cursor": "IONEneLzlXjsEKi8fC+VblyZ++AXLueibW+IpdcARy8pAQAAAAAAAAA=",
=======
            "cursor": "ILQV+HOQDdjh7IperJooIpHFQJYT3dl40C+2QHGDyKulAQAAAAAAAAA=",
>>>>>>> 03629974
            "node": {
              "name": {
                "bcs": "KgAAAAAAAAA="
              },
              "value": {
                "contents": {
                  "json": {
<<<<<<< HEAD
                    "id": "0x7bead7da0a17f6382cd150b8405184e74091b8e641f18163f4431f2ed9d86c1c",
=======
                    "id": "0x339c0e58f32e426fac88d3ddb68911f85e11503894057214d88a2b4548631f99",
>>>>>>> 03629974
                    "count": "0"
                  }
                }
              }
            }
          }
        ]
      },
      "dynamicObjectField": {
        "name": {
          "bcs": "KgAAAAAAAAA="
        },
        "value": {
          "contents": {
            "json": {
<<<<<<< HEAD
              "id": "0x7bead7da0a17f6382cd150b8405184e74091b8e641f18163f4431f2ed9d86c1c",
=======
              "id": "0x339c0e58f32e426fac88d3ddb68911f85e11503894057214d88a2b4548631f99",
>>>>>>> 03629974
              "count": "0"
            }
          }
        }
      }
    },
    "v2": {
      "version": 2,
      "dynamicFields": {
        "edges": []
      },
      "dynamicObjectField": null
    },
    "v3": {
      "version": 3,
      "dynamicFields": {
        "edges": [
          {
<<<<<<< HEAD
            "cursor": "IONEneLzlXjsEKi8fC+VblyZ++AXLueibW+IpdcARy8pAQAAAAAAAAA=",
=======
            "cursor": "ILQV+HOQDdjh7IperJooIpHFQJYT3dl40C+2QHGDyKulAQAAAAAAAAA=",
>>>>>>> 03629974
            "node": {
              "name": {
                "bcs": "KgAAAAAAAAA="
              },
              "value": {
                "contents": {
                  "json": {
<<<<<<< HEAD
                    "id": "0x7bead7da0a17f6382cd150b8405184e74091b8e641f18163f4431f2ed9d86c1c",
=======
                    "id": "0x339c0e58f32e426fac88d3ddb68911f85e11503894057214d88a2b4548631f99",
>>>>>>> 03629974
                    "count": "0"
                  }
                }
              }
            }
          }
        ]
      },
      "dynamicObjectField": {
        "name": {
          "bcs": "KgAAAAAAAAA="
        },
        "value": {
          "contents": {
            "json": {
<<<<<<< HEAD
              "id": "0x7bead7da0a17f6382cd150b8405184e74091b8e641f18163f4431f2ed9d86c1c",
=======
              "id": "0x339c0e58f32e426fac88d3ddb68911f85e11503894057214d88a2b4548631f99",
>>>>>>> 03629974
              "count": "0"
            }
          }
        }
      }
    },
    "v4": {
      "version": 4,
      "dynamicFields": {
        "edges": []
      },
      "dynamicObjectField": null
    },
    "v7": {
      "version": 7,
      "dynamicFields": {
        "edges": [
          {
<<<<<<< HEAD
            "cursor": "IONEneLzlXjsEKi8fC+VblyZ++AXLueibW+IpdcARy8pAQAAAAAAAAA=",
=======
            "cursor": "ILQV+HOQDdjh7IperJooIpHFQJYT3dl40C+2QHGDyKulAQAAAAAAAAA=",
>>>>>>> 03629974
            "node": {
              "name": {
                "bcs": "KgAAAAAAAAA="
              },
              "value": {
                "contents": {
                  "json": {
<<<<<<< HEAD
                    "id": "0x7bead7da0a17f6382cd150b8405184e74091b8e641f18163f4431f2ed9d86c1c",
=======
                    "id": "0x339c0e58f32e426fac88d3ddb68911f85e11503894057214d88a2b4548631f99",
>>>>>>> 03629974
                    "count": "0"
                  }
                }
              }
            }
          }
        ]
      },
      "dynamicObjectField": {
        "name": {
          "bcs": "KgAAAAAAAAA="
        },
        "value": {
          "contents": {
            "json": {
<<<<<<< HEAD
              "id": "0x7bead7da0a17f6382cd150b8405184e74091b8e641f18163f4431f2ed9d86c1c",
=======
              "id": "0x339c0e58f32e426fac88d3ddb68911f85e11503894057214d88a2b4548631f99",
>>>>>>> 03629974
              "count": "0"
            }
          }
        }
      }
    }
  }
}<|MERGE_RESOLUTION|>--- conflicted
+++ resolved
@@ -49,43 +49,31 @@
       "dynamicFields": {
         "edges": [
           {
-<<<<<<< HEAD
-            "cursor": "IONEneLzlXjsEKi8fC+VblyZ++AXLueibW+IpdcARy8pAQAAAAAAAAA=",
-=======
-            "cursor": "ILQV+HOQDdjh7IperJooIpHFQJYT3dl40C+2QHGDyKulAQAAAAAAAAA=",
->>>>>>> 03629974
-            "node": {
-              "name": {
-                "bcs": "KgAAAAAAAAA="
-              },
-              "value": {
-                "contents": {
-                  "json": {
-<<<<<<< HEAD
-                    "id": "0x7bead7da0a17f6382cd150b8405184e74091b8e641f18163f4431f2ed9d86c1c",
-=======
-                    "id": "0x339c0e58f32e426fac88d3ddb68911f85e11503894057214d88a2b4548631f99",
->>>>>>> 03629974
-                    "count": "0"
-                  }
-                }
-              }
-            }
-          }
-        ]
-      },
-      "dynamicObjectField": {
-        "name": {
-          "bcs": "KgAAAAAAAAA="
-        },
-        "value": {
-          "contents": {
-            "json": {
-<<<<<<< HEAD
-              "id": "0x7bead7da0a17f6382cd150b8405184e74091b8e641f18163f4431f2ed9d86c1c",
-=======
-              "id": "0x339c0e58f32e426fac88d3ddb68911f85e11503894057214d88a2b4548631f99",
->>>>>>> 03629974
+            "cursor": "ILQV+HOQDdjh7IperJooIpHFQJYT3dl40C+2QHGDyKulAQAAAAAAAAA=",
+            "node": {
+              "name": {
+                "bcs": "KgAAAAAAAAA="
+              },
+              "value": {
+                "contents": {
+                  "json": {
+                    "id": "0x339c0e58f32e426fac88d3ddb68911f85e11503894057214d88a2b4548631f99",
+                    "count": "0"
+                  }
+                }
+              }
+            }
+          }
+        ]
+      },
+      "dynamicObjectField": {
+        "name": {
+          "bcs": "KgAAAAAAAAA="
+        },
+        "value": {
+          "contents": {
+            "json": {
+              "id": "0x339c0e58f32e426fac88d3ddb68911f85e11503894057214d88a2b4548631f99",
               "count": "0"
             }
           }
@@ -96,43 +84,31 @@
       "dynamicFields": {
         "edges": [
           {
-<<<<<<< HEAD
-            "cursor": "IONEneLzlXjsEKi8fC+VblyZ++AXLueibW+IpdcARy8pAQAAAAAAAAA=",
-=======
-            "cursor": "ILQV+HOQDdjh7IperJooIpHFQJYT3dl40C+2QHGDyKulAQAAAAAAAAA=",
->>>>>>> 03629974
-            "node": {
-              "name": {
-                "bcs": "KgAAAAAAAAA="
-              },
-              "value": {
-                "contents": {
-                  "json": {
-<<<<<<< HEAD
-                    "id": "0x7bead7da0a17f6382cd150b8405184e74091b8e641f18163f4431f2ed9d86c1c",
-=======
-                    "id": "0x339c0e58f32e426fac88d3ddb68911f85e11503894057214d88a2b4548631f99",
->>>>>>> 03629974
-                    "count": "0"
-                  }
-                }
-              }
-            }
-          }
-        ]
-      },
-      "dynamicObjectField": {
-        "name": {
-          "bcs": "KgAAAAAAAAA="
-        },
-        "value": {
-          "contents": {
-            "json": {
-<<<<<<< HEAD
-              "id": "0x7bead7da0a17f6382cd150b8405184e74091b8e641f18163f4431f2ed9d86c1c",
-=======
-              "id": "0x339c0e58f32e426fac88d3ddb68911f85e11503894057214d88a2b4548631f99",
->>>>>>> 03629974
+            "cursor": "ILQV+HOQDdjh7IperJooIpHFQJYT3dl40C+2QHGDyKulAQAAAAAAAAA=",
+            "node": {
+              "name": {
+                "bcs": "KgAAAAAAAAA="
+              },
+              "value": {
+                "contents": {
+                  "json": {
+                    "id": "0x339c0e58f32e426fac88d3ddb68911f85e11503894057214d88a2b4548631f99",
+                    "count": "0"
+                  }
+                }
+              }
+            }
+          }
+        ]
+      },
+      "dynamicObjectField": {
+        "name": {
+          "bcs": "KgAAAAAAAAA="
+        },
+        "value": {
+          "contents": {
+            "json": {
+              "id": "0x339c0e58f32e426fac88d3ddb68911f85e11503894057214d88a2b4548631f99",
               "count": "0"
             }
           }
@@ -151,43 +127,31 @@
       "dynamicFields": {
         "edges": [
           {
-<<<<<<< HEAD
-            "cursor": "IONEneLzlXjsEKi8fC+VblyZ++AXLueibW+IpdcARy8pAQAAAAAAAAA=",
-=======
-            "cursor": "ILQV+HOQDdjh7IperJooIpHFQJYT3dl40C+2QHGDyKulAQAAAAAAAAA=",
->>>>>>> 03629974
-            "node": {
-              "name": {
-                "bcs": "KgAAAAAAAAA="
-              },
-              "value": {
-                "contents": {
-                  "json": {
-<<<<<<< HEAD
-                    "id": "0x7bead7da0a17f6382cd150b8405184e74091b8e641f18163f4431f2ed9d86c1c",
-=======
-                    "id": "0x339c0e58f32e426fac88d3ddb68911f85e11503894057214d88a2b4548631f99",
->>>>>>> 03629974
-                    "count": "0"
-                  }
-                }
-              }
-            }
-          }
-        ]
-      },
-      "dynamicObjectField": {
-        "name": {
-          "bcs": "KgAAAAAAAAA="
-        },
-        "value": {
-          "contents": {
-            "json": {
-<<<<<<< HEAD
-              "id": "0x7bead7da0a17f6382cd150b8405184e74091b8e641f18163f4431f2ed9d86c1c",
-=======
-              "id": "0x339c0e58f32e426fac88d3ddb68911f85e11503894057214d88a2b4548631f99",
->>>>>>> 03629974
+            "cursor": "ILQV+HOQDdjh7IperJooIpHFQJYT3dl40C+2QHGDyKulAQAAAAAAAAA=",
+            "node": {
+              "name": {
+                "bcs": "KgAAAAAAAAA="
+              },
+              "value": {
+                "contents": {
+                  "json": {
+                    "id": "0x339c0e58f32e426fac88d3ddb68911f85e11503894057214d88a2b4548631f99",
+                    "count": "0"
+                  }
+                }
+              }
+            }
+          }
+        ]
+      },
+      "dynamicObjectField": {
+        "name": {
+          "bcs": "KgAAAAAAAAA="
+        },
+        "value": {
+          "contents": {
+            "json": {
+              "id": "0x339c0e58f32e426fac88d3ddb68911f85e11503894057214d88a2b4548631f99",
               "count": "0"
             }
           }
@@ -206,43 +170,31 @@
       "dynamicFields": {
         "edges": [
           {
-<<<<<<< HEAD
-            "cursor": "IONEneLzlXjsEKi8fC+VblyZ++AXLueibW+IpdcARy8pAQAAAAAAAAA=",
-=======
-            "cursor": "ILQV+HOQDdjh7IperJooIpHFQJYT3dl40C+2QHGDyKulAQAAAAAAAAA=",
->>>>>>> 03629974
-            "node": {
-              "name": {
-                "bcs": "KgAAAAAAAAA="
-              },
-              "value": {
-                "contents": {
-                  "json": {
-<<<<<<< HEAD
-                    "id": "0x7bead7da0a17f6382cd150b8405184e74091b8e641f18163f4431f2ed9d86c1c",
-=======
-                    "id": "0x339c0e58f32e426fac88d3ddb68911f85e11503894057214d88a2b4548631f99",
->>>>>>> 03629974
-                    "count": "0"
-                  }
-                }
-              }
-            }
-          }
-        ]
-      },
-      "dynamicObjectField": {
-        "name": {
-          "bcs": "KgAAAAAAAAA="
-        },
-        "value": {
-          "contents": {
-            "json": {
-<<<<<<< HEAD
-              "id": "0x7bead7da0a17f6382cd150b8405184e74091b8e641f18163f4431f2ed9d86c1c",
-=======
-              "id": "0x339c0e58f32e426fac88d3ddb68911f85e11503894057214d88a2b4548631f99",
->>>>>>> 03629974
+            "cursor": "ILQV+HOQDdjh7IperJooIpHFQJYT3dl40C+2QHGDyKulAQAAAAAAAAA=",
+            "node": {
+              "name": {
+                "bcs": "KgAAAAAAAAA="
+              },
+              "value": {
+                "contents": {
+                  "json": {
+                    "id": "0x339c0e58f32e426fac88d3ddb68911f85e11503894057214d88a2b4548631f99",
+                    "count": "0"
+                  }
+                }
+              }
+            }
+          }
+        ]
+      },
+      "dynamicObjectField": {
+        "name": {
+          "bcs": "KgAAAAAAAAA="
+        },
+        "value": {
+          "contents": {
+            "json": {
+              "id": "0x339c0e58f32e426fac88d3ddb68911f85e11503894057214d88a2b4548631f99",
               "count": "0"
             }
           }
