processed 7 tasks

task 1 'publish'. lines 6-26:
created: object(1,0), object(1,1)
mutated: object(0,0)
gas summary: computation_cost: 1000000, storage_cost: 6862800,  storage_rebate: 0, non_refundable_storage_fee: 0

task 2 'programmable'. lines 28-29:
mutated: object(0,0)
gas summary: computation_cost: 1000000, storage_cost: 988000,  storage_rebate: 978120, non_refundable_storage_fee: 9880

task 3 'programmable'. lines 31-32:
mutated: object(0,0), object(1,0)
gas summary: computation_cost: 1000000, storage_cost: 2272400,  storage_rebate: 2249676, non_refundable_storage_fee: 22724

task 4 'programmable'. lines 34-36:
mutated: object(0,0), object(1,0)
gas summary: computation_cost: 1000000, storage_cost: 2272400,  storage_rebate: 2249676, non_refundable_storage_fee: 22724

task 5 'create-checkpoint'. lines 38-38:
Checkpoint created: 1

task 6 'run-graphql'. lines 40-85:
Response: {
  "data": {
    "transactionBlockConnection": {
      "nodes": [
        {
          "kind": {
            "__typename": "ProgrammableTransactionBlock",
            "transactions": {
              "nodes": [
                {
<<<<<<< HEAD
                  "package": "0xb148cf5b859a3d87eaad4fe708bf5660e4e14e08b45592a5c14266be2c2f2e66",
=======
                  "package": "0xb1898010eba647324ee202ddeae37f6df64331c3fe8f80078680ca957fed869c",
>>>>>>> 6418ced3
                  "module": "m",
                  "functionName": "get"
                },
                {
<<<<<<< HEAD
                  "package": "0xb148cf5b859a3d87eaad4fe708bf5660e4e14e08b45592a5c14266be2c2f2e66",
=======
                  "package": "0xb1898010eba647324ee202ddeae37f6df64331c3fe8f80078680ca957fed869c",
>>>>>>> 6418ced3
                  "module": "m",
                  "functionName": "inc"
                }
              ]
            }
          },
          "effects": {
            "status": "SUCCESS",
            "unchangedSharedObjects": []
          }
        },
        {
          "kind": {
            "__typename": "ProgrammableTransactionBlock",
            "transactions": {
              "nodes": [
                {
<<<<<<< HEAD
                  "package": "0xb148cf5b859a3d87eaad4fe708bf5660e4e14e08b45592a5c14266be2c2f2e66",
=======
                  "package": "0xb1898010eba647324ee202ddeae37f6df64331c3fe8f80078680ca957fed869c",
>>>>>>> 6418ced3
                  "module": "m",
                  "functionName": "inc"
                }
              ]
            }
          },
          "effects": {
            "status": "SUCCESS",
            "unchangedSharedObjects": []
          }
        },
        {
          "kind": {
            "__typename": "ProgrammableTransactionBlock",
            "transactions": {
              "nodes": [
                {
<<<<<<< HEAD
                  "package": "0xb148cf5b859a3d87eaad4fe708bf5660e4e14e08b45592a5c14266be2c2f2e66",
=======
                  "package": "0xb1898010eba647324ee202ddeae37f6df64331c3fe8f80078680ca957fed869c",
>>>>>>> 6418ced3
                  "module": "m",
                  "functionName": "get"
                }
              ]
            }
          },
          "effects": {
            "status": "SUCCESS",
            "unchangedSharedObjects": [
              {
                "__typename": "SharedObjectRead",
<<<<<<< HEAD
                "address": "0x048cf6f091f5821d5bd66873405653a61eaefb3107f30b29b929b424d2c13b98",
                "version": 2,
                "digest": "4KDsXP4S9pBWVYG2rwbfVjgxGtcbsz2yX43hNynxsvXN",
=======
                "address": "0xe00ffb62990b834695def856894b1ed57884e871953042148840b6f23b9f5e91",
                "version": 2,
                "digest": "N7yKLdsCiYs5KRFbgABXto5DHTBxBXxuFtRGLSgtbr9",
>>>>>>> 6418ced3
                "object": null
              }
            ]
          }
        }
      ]
    }
  }
}<|MERGE_RESOLUTION|>--- conflicted
+++ resolved
@@ -31,20 +31,12 @@
             "transactions": {
               "nodes": [
                 {
-<<<<<<< HEAD
-                  "package": "0xb148cf5b859a3d87eaad4fe708bf5660e4e14e08b45592a5c14266be2c2f2e66",
-=======
                   "package": "0xb1898010eba647324ee202ddeae37f6df64331c3fe8f80078680ca957fed869c",
->>>>>>> 6418ced3
                   "module": "m",
                   "functionName": "get"
                 },
                 {
-<<<<<<< HEAD
-                  "package": "0xb148cf5b859a3d87eaad4fe708bf5660e4e14e08b45592a5c14266be2c2f2e66",
-=======
                   "package": "0xb1898010eba647324ee202ddeae37f6df64331c3fe8f80078680ca957fed869c",
->>>>>>> 6418ced3
                   "module": "m",
                   "functionName": "inc"
                 }
@@ -62,11 +54,7 @@
             "transactions": {
               "nodes": [
                 {
-<<<<<<< HEAD
-                  "package": "0xb148cf5b859a3d87eaad4fe708bf5660e4e14e08b45592a5c14266be2c2f2e66",
-=======
                   "package": "0xb1898010eba647324ee202ddeae37f6df64331c3fe8f80078680ca957fed869c",
->>>>>>> 6418ced3
                   "module": "m",
                   "functionName": "inc"
                 }
@@ -84,11 +72,7 @@
             "transactions": {
               "nodes": [
                 {
-<<<<<<< HEAD
-                  "package": "0xb148cf5b859a3d87eaad4fe708bf5660e4e14e08b45592a5c14266be2c2f2e66",
-=======
                   "package": "0xb1898010eba647324ee202ddeae37f6df64331c3fe8f80078680ca957fed869c",
->>>>>>> 6418ced3
                   "module": "m",
                   "functionName": "get"
                 }
@@ -100,15 +84,9 @@
             "unchangedSharedObjects": [
               {
                 "__typename": "SharedObjectRead",
-<<<<<<< HEAD
-                "address": "0x048cf6f091f5821d5bd66873405653a61eaefb3107f30b29b929b424d2c13b98",
-                "version": 2,
-                "digest": "4KDsXP4S9pBWVYG2rwbfVjgxGtcbsz2yX43hNynxsvXN",
-=======
                 "address": "0xe00ffb62990b834695def856894b1ed57884e871953042148840b6f23b9f5e91",
                 "version": 2,
                 "digest": "N7yKLdsCiYs5KRFbgABXto5DHTBxBXxuFtRGLSgtbr9",
->>>>>>> 6418ced3
                 "object": null
               }
             ]
