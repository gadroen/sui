processed 13 tasks

init:
A: object(0,0)

task 1 'publish'. lines 6-19:
created: object(1,0), object(1,1)
mutated: object(0,0)
gas summary: computation_cost: 1000000, storage_cost: 6315600,  storage_rebate: 0, non_refundable_storage_fee: 0

task 2 'create-checkpoint'. lines 21-21:
Checkpoint created: 1

task 3 'run-graphql'. lines 23-196:
Response: {
  "data": {
    "transactionBlockConnection": {
      "nodes": [
        {
<<<<<<< HEAD
          "digest": "9nMH7oeaPmR9mfqd5VW6iZJ6YEffa7v5FAVSBypdhNBo",
=======
          "digest": "BLyhadJG7cSpmrg26y8KR7qPSa4rnNcaXCfKBUecNuuL",
>>>>>>> 6418ced3
          "sender": {
            "address": "0xfccc9a421bbb13c1a66a1aa98f0ad75029ede94857779c6915b44f94068b921e"
          },
          "signatures": [
<<<<<<< HEAD
            "AGLuSAMY9k4hj9b5Ch84SHqGWKpwyoja8n6yflK7rR7s0QzucVgv9GPAVjavHoirC2ZwgosLShMb/94xuRv8agF/UUY663bYjcm3XmNyULIgxJz1t5Z9vxfB+fp8WUoJKA=="
=======
            "AB6gfYhQP74fVbMkmafGJ1mX2lB5wXxFzphB7k411uNrphqBAqEEviSS+nOamFZzqyopWp1pEqmTymm//nImtQp/UUY663bYjcm3XmNyULIgxJz1t5Z9vxfB+fp8WUoJKA=="
>>>>>>> 6418ced3
          ],
          "gasInput": {
            "gasSponsor": {
              "address": "0xfccc9a421bbb13c1a66a1aa98f0ad75029ede94857779c6915b44f94068b921e"
            },
            "gasPayment": {
              "nodes": [
                {
<<<<<<< HEAD
                  "address": "0xd47b7079b810985d20b1e478aba00a354fa46f950a80d41487fb637884346d53"
=======
                  "address": "0x2582f4f4dc45b9a698166489794c8496a0dce22159035b1d29afdc668bf77820"
>>>>>>> 6418ced3
                }
              ]
            },
            "gasPrice": "1000",
            "gasBudget": "5000000000"
          },
          "kind": {
            "__typename": "ProgrammableTransactionBlock",
            "inputs": {
              "edges": [
                {
                  "cursor": "MA",
                  "node": {
                    "__typename": "Pure",
                    "bytes": "/MyaQhu7E8GmahqpjwrXUCnt6UhXd5xpFbRPlAaLkh4="
                  }
                }
              ]
            },
            "transactions": {
              "edges": [
                {
                  "cursor": "MA",
                  "node": {
                    "__typename": "PublishTransaction",
                    "modules": [
                      "oRzrCwYAAAAIAQAGAgYMAxIKBRwRBy0wCF1ACp0BCQymAQ8ABAEGAQcAAAwAAQIEAAIBAgAABQABAAEFAwQAAgoDBwgCAQgAAAEHCAIBCAEDRm9vCVR4Q29udGV4dANVSUQCaWQBbQNuZXcGb2JqZWN0CnR4X2NvbnRleHQCeHMAAAAAAAAAAAAAAAAAAAAAAAAAAAAAAAAAAAAAAAAAAAAAAAAAAAAAAAAAAAAAAAAAAAAAAAAAAAAAAAAAAAACAAICAwgBCAoDAAEAAAIFCwERAQsAEgACAA=="
                    ],
                    "dependencies": [
                      "0x0000000000000000000000000000000000000000000000000000000000000001",
                      "0x0000000000000000000000000000000000000000000000000000000000000002"
                    ]
                  }
                },
                {
                  "cursor": "MQ",
                  "node": {
                    "__typename": "TransferObjectsTransaction",
                    "inputs": [
                      {
                        "__typename": "Result",
                        "cmd": 0,
                        "ix": null
                      }
                    ],
                    "address": {
                      "__typename": "Input",
                      "ix": 0
                    }
                  }
                }
              ]
            }
          },
          "effects": {
            "status": "SUCCESS",
            "errors": null,
            "lamportVersion": 2,
            "dependencies": [
              {
<<<<<<< HEAD
                "digest": "hhEvynnWNRK1nzQqCafMXv2rTL3akiQPB3CKEJsZWpX"
=======
                "digest": "F1aQeRAENJPKwggVDaH136a1JcZwE6m8LpWPPyFoUR8P"
>>>>>>> 6418ced3
              }
            ],
            "balanceChanges": [
              {
                "owner": {
                  "address": "0xfccc9a421bbb13c1a66a1aa98f0ad75029ede94857779c6915b44f94068b921e"
                },
                "amount": "-7315600",
                "coinType": {
                  "repr": "0x0000000000000000000000000000000000000000000000000000000000000002::sui::SUI"
                }
              }
            ],
            "objectChanges": [
              {
<<<<<<< HEAD
                "address": "0xc0eac4250d3037b13386a4a76dec635636ff30f6be1b8dc5c6f2c61fd0399b59",
                "idCreated": true,
                "idDeleted": false,
                "outputState": {
                  "address": "0xc0eac4250d3037b13386a4a76dec635636ff30f6be1b8dc5c6f2c61fd0399b59",
                  "digest": "BCTSB5qvM1RSDcs48KBnsUb5SXdyEf7xbDHfVqvfE8yc"
                }
              },
              {
                "address": "0xd47b7079b810985d20b1e478aba00a354fa46f950a80d41487fb637884346d53",
                "idCreated": false,
                "idDeleted": false,
                "outputState": {
                  "address": "0xd47b7079b810985d20b1e478aba00a354fa46f950a80d41487fb637884346d53",
                  "digest": "BmJe7LzgJwFyg3DX9r87AcPF4B2zwivcr1mt9kX3TCC"
                }
              },
              {
                "address": "0xe36dac6f1171b4735157c85bf8d872a38f6ab8b0dd47fc2e1574e6b133437f96",
                "idCreated": true,
                "idDeleted": false,
                "outputState": {
                  "address": "0xe36dac6f1171b4735157c85bf8d872a38f6ab8b0dd47fc2e1574e6b133437f96",
                  "digest": "EVJgGa38EzWbKoSeCYxYbVATgxWQjRUBXPLwD62r6BD4"
=======
                "address": "0x2582f4f4dc45b9a698166489794c8496a0dce22159035b1d29afdc668bf77820",
                "idCreated": false,
                "idDeleted": false,
                "outputState": {
                  "address": "0x2582f4f4dc45b9a698166489794c8496a0dce22159035b1d29afdc668bf77820",
                  "digest": "ENM9t7fbBxU1MbAL6MSdAec4G8dFGFamYjbX1ZtdibLq"
                }
              },
              {
                "address": "0x5288132dc87f13d10e367b77c1d0d663282cc4c61f90d579bf2a204f85040799",
                "idCreated": true,
                "idDeleted": false,
                "outputState": {
                  "address": "0x5288132dc87f13d10e367b77c1d0d663282cc4c61f90d579bf2a204f85040799",
                  "digest": "3ycR8hdHm1tGm9ybUV15Gq3XqdLVUP5SvjdTg43BSRRG"
                }
              },
              {
                "address": "0xe873b25b5073541291c2acbd8a6893c5360d345888133d49869d8187e298b853",
                "idCreated": true,
                "idDeleted": false,
                "outputState": {
                  "address": "0xe873b25b5073541291c2acbd8a6893c5360d345888133d49869d8187e298b853",
                  "digest": "CEGpG7bXcmKntAdoC3rURVyn7D7oix631eeRR1NDLRyu"
>>>>>>> 6418ced3
                }
              }
            ],
            "gasEffects": {
              "gasObject": {
<<<<<<< HEAD
                "address": "0xd47b7079b810985d20b1e478aba00a354fa46f950a80d41487fb637884346d53"
=======
                "address": "0x2582f4f4dc45b9a698166489794c8496a0dce22159035b1d29afdc668bf77820"
>>>>>>> 6418ced3
              },
              "gasSummary": {
                "computationCost": "1000000",
                "storageCost": "6315600",
                "storageRebate": "0",
                "nonRefundableStorageFee": "0"
              }
            },
            "timestamp": "1970-01-01T00:00:00Z",
            "epoch": {
              "epochId": 0
            },
            "checkpoint": {
              "sequenceNumber": 1
            },
            "transactionBlock": {
<<<<<<< HEAD
              "digest": "9nMH7oeaPmR9mfqd5VW6iZJ6YEffa7v5FAVSBypdhNBo"
=======
              "digest": "BLyhadJG7cSpmrg26y8KR7qPSa4rnNcaXCfKBUecNuuL"
>>>>>>> 6418ced3
            }
          },
          "expiration": null
        }
      ]
    }
  }
}

task 4 'upgrade'. lines 198-216:
created: object(4,0)
mutated: object(0,0), object(1,1)
gas summary: computation_cost: 1000000, storage_cost: 6589200,  storage_rebate: 2595780, non_refundable_storage_fee: 26220

task 5 'create-checkpoint'. lines 218-218:
Checkpoint created: 2

task 6 'run-graphql'. lines 220-393:
Response: {
  "data": {
    "transactionBlockConnection": {
      "nodes": [
        {
<<<<<<< HEAD
          "digest": "DxcgQKuBRPJNmwc6pAPWxhNL6zswwQyVZeA7YdfE7jR1",
=======
          "digest": "BL2pBrAwvLXmFLAQMeufkY7Bd5jJXLubL3J2PCRCRbcZ",
>>>>>>> 6418ced3
          "sender": {
            "address": "0xfccc9a421bbb13c1a66a1aa98f0ad75029ede94857779c6915b44f94068b921e"
          },
          "signatures": [
<<<<<<< HEAD
            "AJvCR+BR4MshBVmcTXHAjeqoOMen76s8lc5+7J0Zgj3CDnRnyvfykLhuQFKnzXbZDbat51ZzVDkBpXliW3JjZQh/UUY663bYjcm3XmNyULIgxJz1t5Z9vxfB+fp8WUoJKA=="
=======
            "AIeNm+xaIqCS6SHrLRj46nEZL3XxA1QSEM5445DGu0+sujxsa9tvmWnZ8D43gNY/yYaCqbqkv+4G1yq6sLlPHAp/UUY663bYjcm3XmNyULIgxJz1t5Z9vxfB+fp8WUoJKA=="
>>>>>>> 6418ced3
          ],
          "gasInput": {
            "gasSponsor": {
              "address": "0xfccc9a421bbb13c1a66a1aa98f0ad75029ede94857779c6915b44f94068b921e"
            },
            "gasPayment": {
              "nodes": [
                {
<<<<<<< HEAD
                  "address": "0xd47b7079b810985d20b1e478aba00a354fa46f950a80d41487fb637884346d53"
=======
                  "address": "0x2582f4f4dc45b9a698166489794c8496a0dce22159035b1d29afdc668bf77820"
>>>>>>> 6418ced3
                }
              ]
            },
            "gasPrice": "1000",
            "gasBudget": "5000000000"
          },
          "kind": {
            "__typename": "ProgrammableTransactionBlock",
            "inputs": {
              "edges": [
                {
                  "cursor": "MA",
                  "node": {
                    "__typename": "OwnedOrImmutable",
<<<<<<< HEAD
                    "address": "0xc0eac4250d3037b13386a4a76dec635636ff30f6be1b8dc5c6f2c61fd0399b59",
                    "version": 2,
                    "digest": "BCTSB5qvM1RSDcs48KBnsUb5SXdyEf7xbDHfVqvfE8yc",
=======
                    "address": "0x5288132dc87f13d10e367b77c1d0d663282cc4c61f90d579bf2a204f85040799",
                    "version": 2,
                    "digest": "3ycR8hdHm1tGm9ybUV15Gq3XqdLVUP5SvjdTg43BSRRG",
>>>>>>> 6418ced3
                    "object": null
                  }
                },
                {
                  "cursor": "MQ",
                  "node": {
                    "__typename": "Pure",
                    "bytes": "AA=="
                  }
                },
                {
                  "cursor": "Mg",
                  "node": {
                    "__typename": "Pure",
                    "bytes": "IKtSxFg0BLyRn8vrtIRqeqpsihVPvPFxPFBg5s0K+UqS"
                  }
                }
              ]
            },
            "transactions": {
              "edges": [
                {
                  "cursor": "MA",
                  "node": {
                    "__typename": "MoveCallTransaction",
                    "package": "0x0000000000000000000000000000000000000000000000000000000000000002",
                    "module": "package",
                    "functionName": "authorize_upgrade",
                    "typeArguments": [],
                    "arguments": [
                      {
                        "__typename": "Input",
                        "ix": 0
                      },
                      {
                        "__typename": "Input",
                        "ix": 1
                      },
                      {
                        "__typename": "Input",
                        "ix": 2
                      }
                    ],
                    "function": {
                      "isEntry": false,
                      "typeParameters": [],
                      "parameters": [
                        {
                          "repr": "&mut 0x0000000000000000000000000000000000000000000000000000000000000002::package::UpgradeCap"
                        },
                        {
                          "repr": "u8"
                        },
                        {
                          "repr": "vector<u8>"
                        }
                      ],
                      "return": [
                        {
                          "repr": "0x0000000000000000000000000000000000000000000000000000000000000002::package::UpgradeTicket"
                        }
                      ]
                    }
                  }
                },
                {
                  "cursor": "MQ",
                  "node": {
                    "__typename": "UpgradeTransaction",
                    "modules": [
                      "oRzrCwYAAAAIAQAGAgYMAxIUBSYRBzc8CHNACrMBCQy8AR0ABgEIAQkAAAwAAQIEAAIBAgAABwABAAADAQIAAQQEAgABBwMEAAIKAwcIAgEIAAABBwgCAQgBA0ZvbwlUeENvbnRleHQDVUlEBGJ1cm4GZGVsZXRlAmlkAW0DbmV3Bm9iamVjdAp0eF9jb250ZXh0AnhzAAAAAAAAAAAAAAAAAAAAAAAAAAAAAAAAAAAAAAAAAAAAAAAAAAAAAAAAAAAAAAAAAAAAAAAAAAAAAAAAAAAAAgACAgUIAQoKAwABAAACBQsBEQMLABIAAgEBAAACBQsAEwABEQICAA=="
                    ],
                    "dependencies": [
                      "0x0000000000000000000000000000000000000000000000000000000000000001",
                      "0x0000000000000000000000000000000000000000000000000000000000000002"
                    ],
<<<<<<< HEAD
                    "currentPackage": "0xe36dac6f1171b4735157c85bf8d872a38f6ab8b0dd47fc2e1574e6b133437f96",
=======
                    "currentPackage": "0xe873b25b5073541291c2acbd8a6893c5360d345888133d49869d8187e298b853",
>>>>>>> 6418ced3
                    "upgradeTicket": {
                      "__typename": "Result",
                      "cmd": 0,
                      "ix": null
                    }
                  }
                },
                {
                  "cursor": "Mg",
                  "node": {
                    "__typename": "MoveCallTransaction",
                    "package": "0x0000000000000000000000000000000000000000000000000000000000000002",
                    "module": "package",
                    "functionName": "commit_upgrade",
                    "typeArguments": [],
                    "arguments": [
                      {
                        "__typename": "Input",
                        "ix": 0
                      },
                      {
                        "__typename": "Result",
                        "cmd": 1,
                        "ix": null
                      }
                    ],
                    "function": {
                      "isEntry": false,
                      "typeParameters": [],
                      "parameters": [
                        {
                          "repr": "&mut 0x0000000000000000000000000000000000000000000000000000000000000002::package::UpgradeCap"
                        },
                        {
                          "repr": "0x0000000000000000000000000000000000000000000000000000000000000002::package::UpgradeReceipt"
                        }
                      ],
                      "return": []
                    }
                  }
                }
              ]
            }
          },
          "effects": {
            "status": "SUCCESS",
            "errors": null,
            "lamportVersion": 3,
            "dependencies": [
              {
<<<<<<< HEAD
                "digest": "hhEvynnWNRK1nzQqCafMXv2rTL3akiQPB3CKEJsZWpX"
              },
              {
                "digest": "9nMH7oeaPmR9mfqd5VW6iZJ6YEffa7v5FAVSBypdhNBo"
=======
                "digest": "F1aQeRAENJPKwggVDaH136a1JcZwE6m8LpWPPyFoUR8P"
              },
              {
                "digest": "BLyhadJG7cSpmrg26y8KR7qPSa4rnNcaXCfKBUecNuuL"
>>>>>>> 6418ced3
              }
            ],
            "balanceChanges": [
              {
                "owner": {
                  "address": "0xfccc9a421bbb13c1a66a1aa98f0ad75029ede94857779c6915b44f94068b921e"
                },
                "amount": "-4993420",
                "coinType": {
                  "repr": "0x0000000000000000000000000000000000000000000000000000000000000002::sui::SUI"
                }
              }
            ],
            "objectChanges": [
              {
<<<<<<< HEAD
                "address": "0xa00dc23d256772802b3c2dee617fab34d283643a3f3d1d6707186363d0010ab3",
                "idCreated": true,
                "idDeleted": false,
                "outputState": {
                  "address": "0xa00dc23d256772802b3c2dee617fab34d283643a3f3d1d6707186363d0010ab3",
                  "digest": "Hz56co9ejuQvYxVQDqzECGzcMoaU4BwKqGLtjn6acRHB"
                }
              },
              {
                "address": "0xc0eac4250d3037b13386a4a76dec635636ff30f6be1b8dc5c6f2c61fd0399b59",
                "idCreated": false,
                "idDeleted": false,
                "outputState": {
                  "address": "0xc0eac4250d3037b13386a4a76dec635636ff30f6be1b8dc5c6f2c61fd0399b59",
                  "digest": "Ggvw7CUQju6W1kHBe6QPZiNdFAtrYvbaNGhVCVP1W4oQ"
                }
              },
              {
                "address": "0xd47b7079b810985d20b1e478aba00a354fa46f950a80d41487fb637884346d53",
                "idCreated": false,
                "idDeleted": false,
                "outputState": {
                  "address": "0xd47b7079b810985d20b1e478aba00a354fa46f950a80d41487fb637884346d53",
                  "digest": "ETCycXAmizZx2sR1YygoWKAdqb5tApZ6rRc2yZKo36Cc"
=======
                "address": "0x2582f4f4dc45b9a698166489794c8496a0dce22159035b1d29afdc668bf77820",
                "idCreated": false,
                "idDeleted": false,
                "outputState": {
                  "address": "0x2582f4f4dc45b9a698166489794c8496a0dce22159035b1d29afdc668bf77820",
                  "digest": "H5eZs4EGyuYocNUA3KvMNcps1FhzChRhWn3TBuJ9TbYC"
                }
              },
              {
                "address": "0x5288132dc87f13d10e367b77c1d0d663282cc4c61f90d579bf2a204f85040799",
                "idCreated": false,
                "idDeleted": false,
                "outputState": {
                  "address": "0x5288132dc87f13d10e367b77c1d0d663282cc4c61f90d579bf2a204f85040799",
                  "digest": "9M8AcMQ6jWCGJYR4FjL96DgfU2cApNPpcNqgz2cZd4T7"
                }
              },
              {
                "address": "0x76696ecfc32a2c6af4ce3d65a65d60233586513ba6589feac719cec314854244",
                "idCreated": true,
                "idDeleted": false,
                "outputState": {
                  "address": "0x76696ecfc32a2c6af4ce3d65a65d60233586513ba6589feac719cec314854244",
                  "digest": "64iyk27bgcVLXAR2HTgnxfWea9J1mowP27hmZZFHZCD8"
>>>>>>> 6418ced3
                }
              }
            ],
            "gasEffects": {
              "gasObject": {
<<<<<<< HEAD
                "address": "0xd47b7079b810985d20b1e478aba00a354fa46f950a80d41487fb637884346d53"
=======
                "address": "0x2582f4f4dc45b9a698166489794c8496a0dce22159035b1d29afdc668bf77820"
>>>>>>> 6418ced3
              },
              "gasSummary": {
                "computationCost": "1000000",
                "storageCost": "6589200",
                "storageRebate": "2595780",
                "nonRefundableStorageFee": "26220"
              }
            },
            "timestamp": "1970-01-01T00:00:00Z",
            "epoch": {
              "epochId": 0
            },
            "checkpoint": {
              "sequenceNumber": 2
            },
            "transactionBlock": {
<<<<<<< HEAD
              "digest": "DxcgQKuBRPJNmwc6pAPWxhNL6zswwQyVZeA7YdfE7jR1"
=======
              "digest": "BL2pBrAwvLXmFLAQMeufkY7Bd5jJXLubL3J2PCRCRbcZ"
>>>>>>> 6418ced3
            }
          },
          "expiration": null
        }
      ]
    }
  }
}

task 7 'programmable'. lines 395-404:
created: object(7,0), object(7,1)
mutated: object(0,0)
gas summary: computation_cost: 1000000, storage_cost: 3328800,  storage_rebate: 978120, non_refundable_storage_fee: 9880

task 8 'create-checkpoint'. lines 406-406:
Checkpoint created: 3

task 9 'run-graphql'. lines 408-590:
Response: {
  "data": {
    "transactionBlockConnection": {
      "nodes": [
        {
<<<<<<< HEAD
          "digest": "3uCsRF4KM4W6bdBs84iCZxwwkuuNt3PNX6Ww2GzQyD4t",
=======
          "digest": "rZdJ2VsUoFrHUCG1vQLxjjqt38Bpmk1uXXsShemqfkT",
>>>>>>> 6418ced3
          "sender": {
            "address": "0xfccc9a421bbb13c1a66a1aa98f0ad75029ede94857779c6915b44f94068b921e"
          },
          "signatures": [
<<<<<<< HEAD
            "AI5TeOmgq7pv8eaCvQP1qLzrjkGfmNB5KoMnEg2J8284JqkRKoeNorEbxb8Sh8IpPOdAgcezCucEOYWMgnh69gd/UUY663bYjcm3XmNyULIgxJz1t5Z9vxfB+fp8WUoJKA=="
=======
            "AFmksCw3tEUlpm5p6jMwDpt1i1mt82F4ZCbK80YHWKeoQUhq6kvEVvulDXVkDJPUCSHmqLHadGEACAl57U53JAt/UUY663bYjcm3XmNyULIgxJz1t5Z9vxfB+fp8WUoJKA=="
>>>>>>> 6418ced3
          ],
          "gasInput": {
            "gasSponsor": {
              "address": "0xfccc9a421bbb13c1a66a1aa98f0ad75029ede94857779c6915b44f94068b921e"
            },
            "gasPayment": {
              "nodes": [
                {
<<<<<<< HEAD
                  "address": "0xd47b7079b810985d20b1e478aba00a354fa46f950a80d41487fb637884346d53"
=======
                  "address": "0x2582f4f4dc45b9a698166489794c8496a0dce22159035b1d29afdc668bf77820"
>>>>>>> 6418ced3
                }
              ]
            },
            "gasPrice": "1000",
            "gasBudget": "5000000000"
          },
          "kind": {
            "__typename": "ProgrammableTransactionBlock",
            "inputs": {
              "edges": [
                {
                  "cursor": "MA",
                  "node": {
                    "__typename": "Pure",
                    "bytes": "KgAAAAAAAAA="
                  }
                },
                {
                  "cursor": "MQ",
                  "node": {
                    "__typename": "Pure",
                    "bytes": "KwAAAAAAAAA="
                  }
                },
                {
                  "cursor": "Mg",
                  "node": {
                    "__typename": "Pure",
                    "bytes": "6AMAAAAAAAA="
                  }
                },
                {
                  "cursor": "Mw",
                  "node": {
                    "__typename": "Pure",
                    "bytes": "/MyaQhu7E8GmahqpjwrXUCnt6UhXd5xpFbRPlAaLkh4="
                  }
                }
              ]
            },
            "transactions": {
              "edges": [
                {
                  "cursor": "MA",
                  "node": {
                    "__typename": "MakeMoveVecTransaction",
                    "type": {
                      "repr": "u64"
                    },
                    "elements": [
                      {
                        "__typename": "Input",
                        "ix": 0
                      },
                      {
                        "__typename": "Input",
                        "ix": 1
                      }
                    ]
                  }
                },
                {
                  "cursor": "MQ",
                  "node": {
                    "__typename": "MakeMoveVecTransaction",
                    "type": {
                      "repr": "u64"
                    },
                    "elements": []
                  }
                },
                {
                  "cursor": "Mg",
                  "node": {
                    "__typename": "SplitCoinsTransaction",
                    "coin": {
                      "__typename": "GasCoin"
                    },
                    "amounts": [
                      {
                        "__typename": "Input",
                        "ix": 2
                      },
                      {
                        "__typename": "Input",
                        "ix": 2
                      }
                    ]
                  }
                },
                {
                  "cursor": "Mw",
                  "node": {
                    "__typename": "MoveCallTransaction",
<<<<<<< HEAD
                    "package": "0xa00dc23d256772802b3c2dee617fab34d283643a3f3d1d6707186363d0010ab3",
=======
                    "package": "0x76696ecfc32a2c6af4ce3d65a65d60233586513ba6589feac719cec314854244",
>>>>>>> 6418ced3
                    "module": "m",
                    "functionName": "new",
                    "typeArguments": [],
                    "arguments": [
                      {
                        "__typename": "Result",
                        "cmd": 0,
                        "ix": null
                      }
                    ],
                    "function": {
                      "isEntry": false,
                      "typeParameters": [],
                      "parameters": [
                        {
                          "repr": "vector<u64>"
                        },
                        {
                          "repr": "&mut 0x0000000000000000000000000000000000000000000000000000000000000002::tx_context::TxContext"
                        }
                      ],
                      "return": [
                        {
<<<<<<< HEAD
                          "repr": "0xe36dac6f1171b4735157c85bf8d872a38f6ab8b0dd47fc2e1574e6b133437f96::m::Foo"
=======
                          "repr": "0xe873b25b5073541291c2acbd8a6893c5360d345888133d49869d8187e298b853::m::Foo"
>>>>>>> 6418ced3
                        }
                      ]
                    }
                  }
                },
                {
                  "cursor": "NA",
                  "node": {
                    "__typename": "TransferObjectsTransaction",
                    "inputs": [
                      {
                        "__typename": "Result",
                        "cmd": 3,
                        "ix": null
                      }
                    ],
                    "address": {
                      "__typename": "Input",
                      "ix": 3
                    }
                  }
                },
                {
                  "cursor": "NQ",
                  "node": {
                    "__typename": "MoveCallTransaction",
<<<<<<< HEAD
                    "package": "0xa00dc23d256772802b3c2dee617fab34d283643a3f3d1d6707186363d0010ab3",
=======
                    "package": "0x76696ecfc32a2c6af4ce3d65a65d60233586513ba6589feac719cec314854244",
>>>>>>> 6418ced3
                    "module": "m",
                    "functionName": "new",
                    "typeArguments": [],
                    "arguments": [
                      {
                        "__typename": "Result",
                        "cmd": 1,
                        "ix": null
                      }
                    ],
                    "function": {
                      "isEntry": false,
                      "typeParameters": [],
                      "parameters": [
                        {
                          "repr": "vector<u64>"
                        },
                        {
                          "repr": "&mut 0x0000000000000000000000000000000000000000000000000000000000000002::tx_context::TxContext"
                        }
                      ],
                      "return": [
                        {
<<<<<<< HEAD
                          "repr": "0xe36dac6f1171b4735157c85bf8d872a38f6ab8b0dd47fc2e1574e6b133437f96::m::Foo"
=======
                          "repr": "0xe873b25b5073541291c2acbd8a6893c5360d345888133d49869d8187e298b853::m::Foo"
>>>>>>> 6418ced3
                        }
                      ]
                    }
                  }
                },
                {
                  "cursor": "Ng",
                  "node": {
                    "__typename": "MoveCallTransaction",
<<<<<<< HEAD
                    "package": "0xa00dc23d256772802b3c2dee617fab34d283643a3f3d1d6707186363d0010ab3",
=======
                    "package": "0x76696ecfc32a2c6af4ce3d65a65d60233586513ba6589feac719cec314854244",
>>>>>>> 6418ced3
                    "module": "m",
                    "functionName": "burn",
                    "typeArguments": [],
                    "arguments": [
                      {
                        "__typename": "Result",
                        "cmd": 5,
                        "ix": null
                      }
                    ],
                    "function": {
                      "isEntry": false,
                      "typeParameters": [],
                      "parameters": [
                        {
<<<<<<< HEAD
                          "repr": "0xe36dac6f1171b4735157c85bf8d872a38f6ab8b0dd47fc2e1574e6b133437f96::m::Foo"
=======
                          "repr": "0xe873b25b5073541291c2acbd8a6893c5360d345888133d49869d8187e298b853::m::Foo"
>>>>>>> 6418ced3
                        }
                      ],
                      "return": []
                    }
                  }
                },
                {
                  "cursor": "Nw",
                  "node": {
                    "__typename": "MergeCoinsTransaction",
                    "coin": {
                      "__typename": "Result",
                      "cmd": 2,
                      "ix": 0
                    },
                    "coins": [
                      {
                        "__typename": "Result",
                        "cmd": 2,
                        "ix": 1
                      }
                    ]
                  }
                },
                {
                  "cursor": "OA",
                  "node": {
                    "__typename": "TransferObjectsTransaction",
                    "inputs": [
                      {
                        "__typename": "Result",
                        "cmd": 2,
                        "ix": 0
                      }
                    ],
                    "address": {
                      "__typename": "Input",
                      "ix": 3
                    }
                  }
                }
              ]
            }
          },
          "effects": {
            "status": "SUCCESS",
            "errors": null,
            "lamportVersion": 4,
            "dependencies": [
              {
<<<<<<< HEAD
                "digest": "DxcgQKuBRPJNmwc6pAPWxhNL6zswwQyVZeA7YdfE7jR1"
=======
                "digest": "BL2pBrAwvLXmFLAQMeufkY7Bd5jJXLubL3J2PCRCRbcZ"
>>>>>>> 6418ced3
              }
            ],
            "balanceChanges": [
              {
                "owner": {
                  "address": "0xfccc9a421bbb13c1a66a1aa98f0ad75029ede94857779c6915b44f94068b921e"
                },
                "amount": "-3350680",
                "coinType": {
                  "repr": "0x0000000000000000000000000000000000000000000000000000000000000002::sui::SUI"
                }
              }
            ],
            "objectChanges": [
              {
<<<<<<< HEAD
                "address": "0x2bdf5caea7ebb88ba887f129a4be3a60ca6de53ea8aa0687f524c3dd1547d4b9",
                "idCreated": true,
                "idDeleted": false,
                "outputState": {
                  "address": "0x2bdf5caea7ebb88ba887f129a4be3a60ca6de53ea8aa0687f524c3dd1547d4b9",
                  "digest": "J3LSH6J7CugG3tqghdkzdeMK9q4G6MTgwbWDyeuk7xjt",
=======
                "address": "0x2582f4f4dc45b9a698166489794c8496a0dce22159035b1d29afdc668bf77820",
                "idCreated": false,
                "idDeleted": false,
                "outputState": {
                  "address": "0x2582f4f4dc45b9a698166489794c8496a0dce22159035b1d29afdc668bf77820",
                  "digest": "DfMUBwHiD69D4mDcfeegrYzPtzYGwLXX8qZLZ8zVtQeg",
>>>>>>> 6418ced3
                  "asMoveObject": {
                    "contents": {
                      "type": {
                        "repr": "0x0000000000000000000000000000000000000000000000000000000000000002::coin::Coin<0x0000000000000000000000000000000000000000000000000000000000000002::sui::SUI>"
                      },
                      "json": {
<<<<<<< HEAD
                        "id": "0x2bdf5caea7ebb88ba887f129a4be3a60ca6de53ea8aa0687f524c3dd1547d4b9",
                        "balance": {
                          "value": "2000"
                        }
                      }
                    }
                  }
                }
              },
              {
                "address": "0xd47b7079b810985d20b1e478aba00a354fa46f950a80d41487fb637884346d53",
                "idCreated": false,
                "idDeleted": false,
                "outputState": {
                  "address": "0xd47b7079b810985d20b1e478aba00a354fa46f950a80d41487fb637884346d53",
                  "digest": "CUWMZGuBxfVXSSBtJ7m3TsLp5uMTMSfeHiwGy52QqA25",
=======
                        "id": "0x2582f4f4dc45b9a698166489794c8496a0dce22159035b1d29afdc668bf77820",
                        "balance": {
                          "value": "299999984338300"
                        }
                      }
                    }
                  }
                }
              },
              {
                "address": "0x6005352ea94358757a28a7b35fb20df0e22ccd876ea2766292523d15a651d9d9",
                "idCreated": true,
                "idDeleted": false,
                "outputState": {
                  "address": "0x6005352ea94358757a28a7b35fb20df0e22ccd876ea2766292523d15a651d9d9",
                  "digest": "FXRLCZZM8aQjmbmcAvKpoLP2Re1FmY4c9y4ndwg3g3ig",
>>>>>>> 6418ced3
                  "asMoveObject": {
                    "contents": {
                      "type": {
                        "repr": "0xe873b25b5073541291c2acbd8a6893c5360d345888133d49869d8187e298b853::m::Foo"
                      },
                      "json": {
<<<<<<< HEAD
                        "id": "0xd47b7079b810985d20b1e478aba00a354fa46f950a80d41487fb637884346d53",
                        "balance": {
                          "value": "299999984338300"
                        }
                      }
                    }
                  }
                }
              },
              {
                "address": "0xde78121f933a80a7658d248be1c6d52f00dd8171569845be667e5d3f01d7d906",
                "idCreated": true,
                "idDeleted": false,
                "outputState": {
                  "address": "0xde78121f933a80a7658d248be1c6d52f00dd8171569845be667e5d3f01d7d906",
                  "digest": "4jZPHxRVFzoAKuv96Tmmv1cUtbhTsYdbKY5w1Y4RVnCx",
=======
                        "id": "0x6005352ea94358757a28a7b35fb20df0e22ccd876ea2766292523d15a651d9d9",
                        "xs": [
                          "42",
                          "43"
                        ]
                      }
                    }
                  }
                }
              },
              {
                "address": "0xfad0f1aaf6703f806d3074aa0a277d665cf779d3598713849c618fe5c8bfeba4",
                "idCreated": true,
                "idDeleted": false,
                "outputState": {
                  "address": "0xfad0f1aaf6703f806d3074aa0a277d665cf779d3598713849c618fe5c8bfeba4",
                  "digest": "9AdPeNtnjSYdkwL6fYZ2xaVPDdNF2r9cF8fFu3KHttzE",
>>>>>>> 6418ced3
                  "asMoveObject": {
                    "contents": {
                      "type": {
                        "repr": "0xe36dac6f1171b4735157c85bf8d872a38f6ab8b0dd47fc2e1574e6b133437f96::m::Foo"
                      },
                      "json": {
<<<<<<< HEAD
                        "id": "0xde78121f933a80a7658d248be1c6d52f00dd8171569845be667e5d3f01d7d906",
                        "xs": [
                          "42",
                          "43"
                        ]
=======
                        "id": "0xfad0f1aaf6703f806d3074aa0a277d665cf779d3598713849c618fe5c8bfeba4",
                        "balance": {
                          "value": "2000"
                        }
>>>>>>> 6418ced3
                      }
                    }
                  }
                }
              }
            ],
            "gasEffects": {
              "gasObject": {
<<<<<<< HEAD
                "address": "0xd47b7079b810985d20b1e478aba00a354fa46f950a80d41487fb637884346d53"
=======
                "address": "0x2582f4f4dc45b9a698166489794c8496a0dce22159035b1d29afdc668bf77820"
>>>>>>> 6418ced3
              },
              "gasSummary": {
                "computationCost": "1000000",
                "storageCost": "3328800",
                "storageRebate": "978120",
                "nonRefundableStorageFee": "9880"
              }
            },
            "timestamp": "1970-01-01T00:00:00Z",
            "epoch": {
              "epochId": 0
            },
            "checkpoint": {
              "sequenceNumber": 3
            },
            "transactionBlock": {
<<<<<<< HEAD
              "digest": "3uCsRF4KM4W6bdBs84iCZxwwkuuNt3PNX6Ww2GzQyD4t"
=======
              "digest": "rZdJ2VsUoFrHUCG1vQLxjjqt38Bpmk1uXXsShemqfkT"
>>>>>>> 6418ced3
            }
          },
          "expiration": null
        }
      ]
    }
  }
}

task 10 'programmable'. lines 592-593:
Error: Transaction Effects Status: Unused result without the drop ability. Command result 0, return value 0
Execution Error: ExecutionError: ExecutionError { inner: ExecutionErrorInner { kind: UnusedValueWithoutDrop { result_idx: 0, secondary_idx: 0 }, source: None, command: None } }

task 11 'create-checkpoint'. lines 595-595:
Checkpoint created: 4

task 12 'run-graphql'. lines 597-770:
Response: {
  "data": {
    "transactionBlockConnection": {
      "nodes": [
        {
<<<<<<< HEAD
          "digest": "84GgwPw8ANXzvwA3bvr4DFexPgFrLLzPccRJtjWrwAeG",
=======
          "digest": "BNqWRRtwaVRvXML276EwiBYTh4tVji7Q9WrnyzRRmX3x",
>>>>>>> 6418ced3
          "sender": {
            "address": "0xfccc9a421bbb13c1a66a1aa98f0ad75029ede94857779c6915b44f94068b921e"
          },
          "signatures": [
<<<<<<< HEAD
            "ALeHeJdp55NdMe/7YVSndw1lJ0uIlEtQSzc76N0o+cqqRHLgKZYYyiGZIGjR82iZHLCqwQEB86upezjCUjAohQN/UUY663bYjcm3XmNyULIgxJz1t5Z9vxfB+fp8WUoJKA=="
=======
            "AHLIuOw9PI4c6d7X3l8ad5e0K1fETUSI8YsnPaGuoYvdnc9O/78mVkvTM26hyV9tcdVm2WPFBWxYc1pk4u7MnQN/UUY663bYjcm3XmNyULIgxJz1t5Z9vxfB+fp8WUoJKA=="
>>>>>>> 6418ced3
          ],
          "gasInput": {
            "gasSponsor": {
              "address": "0xfccc9a421bbb13c1a66a1aa98f0ad75029ede94857779c6915b44f94068b921e"
            },
            "gasPayment": {
              "nodes": [
                {
<<<<<<< HEAD
                  "address": "0xd47b7079b810985d20b1e478aba00a354fa46f950a80d41487fb637884346d53"
=======
                  "address": "0x2582f4f4dc45b9a698166489794c8496a0dce22159035b1d29afdc668bf77820"
>>>>>>> 6418ced3
                }
              ]
            },
            "gasPrice": "1000",
            "gasBudget": "5000000000"
          },
          "kind": {
            "__typename": "ProgrammableTransactionBlock",
            "inputs": {
              "edges": [
                {
                  "cursor": "MA",
                  "node": {
                    "__typename": "Pure",
                    "bytes": "6AMAAAAAAAA="
                  }
                }
              ]
            },
            "transactions": {
              "edges": [
                {
                  "cursor": "MA",
                  "node": {
                    "__typename": "SplitCoinsTransaction",
                    "coin": {
                      "__typename": "GasCoin"
                    },
                    "amounts": [
                      {
                        "__typename": "Input",
                        "ix": 0
                      }
                    ]
                  }
                }
              ]
            }
          },
          "effects": {
            "status": "FAILURE",
            "errors": "Unused result without the drop ability. Command result 0, return value 0",
            "lamportVersion": 5,
            "dependencies": [
              {
<<<<<<< HEAD
                "digest": "3uCsRF4KM4W6bdBs84iCZxwwkuuNt3PNX6Ww2GzQyD4t"
=======
                "digest": "rZdJ2VsUoFrHUCG1vQLxjjqt38Bpmk1uXXsShemqfkT"
>>>>>>> 6418ced3
              }
            ],
            "balanceChanges": [
              {
                "owner": {
                  "address": "0xfccc9a421bbb13c1a66a1aa98f0ad75029ede94857779c6915b44f94068b921e"
                },
                "amount": "-1009880",
                "coinType": {
                  "repr": "0x0000000000000000000000000000000000000000000000000000000000000002::sui::SUI"
                }
              }
            ],
            "objectChanges": [
              {
<<<<<<< HEAD
                "address": "0xd47b7079b810985d20b1e478aba00a354fa46f950a80d41487fb637884346d53",
                "idCreated": false,
                "idDeleted": false,
                "outputState": {
                  "address": "0xd47b7079b810985d20b1e478aba00a354fa46f950a80d41487fb637884346d53",
                  "digest": "8E3PEZB6DXzPERHimxncNwZKt8dVYkqseWRgXX6SH4Z7"
=======
                "address": "0x2582f4f4dc45b9a698166489794c8496a0dce22159035b1d29afdc668bf77820",
                "idCreated": false,
                "idDeleted": false,
                "outputState": {
                  "address": "0x2582f4f4dc45b9a698166489794c8496a0dce22159035b1d29afdc668bf77820",
                  "digest": "BVHejkK2rCGqM4DLAXVEev2Qtxt6Xo2MKERjpAwfjo3X"
>>>>>>> 6418ced3
                }
              }
            ],
            "gasEffects": {
              "gasObject": {
<<<<<<< HEAD
                "address": "0xd47b7079b810985d20b1e478aba00a354fa46f950a80d41487fb637884346d53"
=======
                "address": "0x2582f4f4dc45b9a698166489794c8496a0dce22159035b1d29afdc668bf77820"
>>>>>>> 6418ced3
              },
              "gasSummary": {
                "computationCost": "1000000",
                "storageCost": "988000",
                "storageRebate": "978120",
                "nonRefundableStorageFee": "9880"
              }
            },
            "timestamp": "1970-01-01T00:00:00Z",
            "epoch": {
              "epochId": 0
            },
            "checkpoint": {
              "sequenceNumber": 4
            },
            "transactionBlock": {
<<<<<<< HEAD
              "digest": "84GgwPw8ANXzvwA3bvr4DFexPgFrLLzPccRJtjWrwAeG"
=======
              "digest": "BNqWRRtwaVRvXML276EwiBYTh4tVji7Q9WrnyzRRmX3x"
>>>>>>> 6418ced3
            }
          },
          "expiration": null
        }
      ]
    }
  }
}<|MERGE_RESOLUTION|>--- conflicted
+++ resolved
@@ -17,20 +17,12 @@
     "transactionBlockConnection": {
       "nodes": [
         {
-<<<<<<< HEAD
-          "digest": "9nMH7oeaPmR9mfqd5VW6iZJ6YEffa7v5FAVSBypdhNBo",
-=======
           "digest": "BLyhadJG7cSpmrg26y8KR7qPSa4rnNcaXCfKBUecNuuL",
->>>>>>> 6418ced3
           "sender": {
             "address": "0xfccc9a421bbb13c1a66a1aa98f0ad75029ede94857779c6915b44f94068b921e"
           },
           "signatures": [
-<<<<<<< HEAD
-            "AGLuSAMY9k4hj9b5Ch84SHqGWKpwyoja8n6yflK7rR7s0QzucVgv9GPAVjavHoirC2ZwgosLShMb/94xuRv8agF/UUY663bYjcm3XmNyULIgxJz1t5Z9vxfB+fp8WUoJKA=="
-=======
             "AB6gfYhQP74fVbMkmafGJ1mX2lB5wXxFzphB7k411uNrphqBAqEEviSS+nOamFZzqyopWp1pEqmTymm//nImtQp/UUY663bYjcm3XmNyULIgxJz1t5Z9vxfB+fp8WUoJKA=="
->>>>>>> 6418ced3
           ],
           "gasInput": {
             "gasSponsor": {
@@ -39,11 +31,7 @@
             "gasPayment": {
               "nodes": [
                 {
-<<<<<<< HEAD
-                  "address": "0xd47b7079b810985d20b1e478aba00a354fa46f950a80d41487fb637884346d53"
-=======
                   "address": "0x2582f4f4dc45b9a698166489794c8496a0dce22159035b1d29afdc668bf77820"
->>>>>>> 6418ced3
                 }
               ]
             },
@@ -104,11 +92,7 @@
             "lamportVersion": 2,
             "dependencies": [
               {
-<<<<<<< HEAD
-                "digest": "hhEvynnWNRK1nzQqCafMXv2rTL3akiQPB3CKEJsZWpX"
-=======
                 "digest": "F1aQeRAENJPKwggVDaH136a1JcZwE6m8LpWPPyFoUR8P"
->>>>>>> 6418ced3
               }
             ],
             "balanceChanges": [
@@ -124,32 +108,6 @@
             ],
             "objectChanges": [
               {
-<<<<<<< HEAD
-                "address": "0xc0eac4250d3037b13386a4a76dec635636ff30f6be1b8dc5c6f2c61fd0399b59",
-                "idCreated": true,
-                "idDeleted": false,
-                "outputState": {
-                  "address": "0xc0eac4250d3037b13386a4a76dec635636ff30f6be1b8dc5c6f2c61fd0399b59",
-                  "digest": "BCTSB5qvM1RSDcs48KBnsUb5SXdyEf7xbDHfVqvfE8yc"
-                }
-              },
-              {
-                "address": "0xd47b7079b810985d20b1e478aba00a354fa46f950a80d41487fb637884346d53",
-                "idCreated": false,
-                "idDeleted": false,
-                "outputState": {
-                  "address": "0xd47b7079b810985d20b1e478aba00a354fa46f950a80d41487fb637884346d53",
-                  "digest": "BmJe7LzgJwFyg3DX9r87AcPF4B2zwivcr1mt9kX3TCC"
-                }
-              },
-              {
-                "address": "0xe36dac6f1171b4735157c85bf8d872a38f6ab8b0dd47fc2e1574e6b133437f96",
-                "idCreated": true,
-                "idDeleted": false,
-                "outputState": {
-                  "address": "0xe36dac6f1171b4735157c85bf8d872a38f6ab8b0dd47fc2e1574e6b133437f96",
-                  "digest": "EVJgGa38EzWbKoSeCYxYbVATgxWQjRUBXPLwD62r6BD4"
-=======
                 "address": "0x2582f4f4dc45b9a698166489794c8496a0dce22159035b1d29afdc668bf77820",
                 "idCreated": false,
                 "idDeleted": false,
@@ -174,17 +132,12 @@
                 "outputState": {
                   "address": "0xe873b25b5073541291c2acbd8a6893c5360d345888133d49869d8187e298b853",
                   "digest": "CEGpG7bXcmKntAdoC3rURVyn7D7oix631eeRR1NDLRyu"
->>>>>>> 6418ced3
                 }
               }
             ],
             "gasEffects": {
               "gasObject": {
-<<<<<<< HEAD
-                "address": "0xd47b7079b810985d20b1e478aba00a354fa46f950a80d41487fb637884346d53"
-=======
                 "address": "0x2582f4f4dc45b9a698166489794c8496a0dce22159035b1d29afdc668bf77820"
->>>>>>> 6418ced3
               },
               "gasSummary": {
                 "computationCost": "1000000",
@@ -201,11 +154,7 @@
               "sequenceNumber": 1
             },
             "transactionBlock": {
-<<<<<<< HEAD
-              "digest": "9nMH7oeaPmR9mfqd5VW6iZJ6YEffa7v5FAVSBypdhNBo"
-=======
               "digest": "BLyhadJG7cSpmrg26y8KR7qPSa4rnNcaXCfKBUecNuuL"
->>>>>>> 6418ced3
             }
           },
           "expiration": null
@@ -229,20 +178,12 @@
     "transactionBlockConnection": {
       "nodes": [
         {
-<<<<<<< HEAD
-          "digest": "DxcgQKuBRPJNmwc6pAPWxhNL6zswwQyVZeA7YdfE7jR1",
-=======
           "digest": "BL2pBrAwvLXmFLAQMeufkY7Bd5jJXLubL3J2PCRCRbcZ",
->>>>>>> 6418ced3
           "sender": {
             "address": "0xfccc9a421bbb13c1a66a1aa98f0ad75029ede94857779c6915b44f94068b921e"
           },
           "signatures": [
-<<<<<<< HEAD
-            "AJvCR+BR4MshBVmcTXHAjeqoOMen76s8lc5+7J0Zgj3CDnRnyvfykLhuQFKnzXbZDbat51ZzVDkBpXliW3JjZQh/UUY663bYjcm3XmNyULIgxJz1t5Z9vxfB+fp8WUoJKA=="
-=======
             "AIeNm+xaIqCS6SHrLRj46nEZL3XxA1QSEM5445DGu0+sujxsa9tvmWnZ8D43gNY/yYaCqbqkv+4G1yq6sLlPHAp/UUY663bYjcm3XmNyULIgxJz1t5Z9vxfB+fp8WUoJKA=="
->>>>>>> 6418ced3
           ],
           "gasInput": {
             "gasSponsor": {
@@ -251,11 +192,7 @@
             "gasPayment": {
               "nodes": [
                 {
-<<<<<<< HEAD
-                  "address": "0xd47b7079b810985d20b1e478aba00a354fa46f950a80d41487fb637884346d53"
-=======
                   "address": "0x2582f4f4dc45b9a698166489794c8496a0dce22159035b1d29afdc668bf77820"
->>>>>>> 6418ced3
                 }
               ]
             },
@@ -270,15 +207,9 @@
                   "cursor": "MA",
                   "node": {
                     "__typename": "OwnedOrImmutable",
-<<<<<<< HEAD
-                    "address": "0xc0eac4250d3037b13386a4a76dec635636ff30f6be1b8dc5c6f2c61fd0399b59",
-                    "version": 2,
-                    "digest": "BCTSB5qvM1RSDcs48KBnsUb5SXdyEf7xbDHfVqvfE8yc",
-=======
                     "address": "0x5288132dc87f13d10e367b77c1d0d663282cc4c61f90d579bf2a204f85040799",
                     "version": 2,
                     "digest": "3ycR8hdHm1tGm9ybUV15Gq3XqdLVUP5SvjdTg43BSRRG",
->>>>>>> 6418ced3
                     "object": null
                   }
                 },
@@ -355,11 +286,7 @@
                       "0x0000000000000000000000000000000000000000000000000000000000000001",
                       "0x0000000000000000000000000000000000000000000000000000000000000002"
                     ],
-<<<<<<< HEAD
-                    "currentPackage": "0xe36dac6f1171b4735157c85bf8d872a38f6ab8b0dd47fc2e1574e6b133437f96",
-=======
                     "currentPackage": "0xe873b25b5073541291c2acbd8a6893c5360d345888133d49869d8187e298b853",
->>>>>>> 6418ced3
                     "upgradeTicket": {
                       "__typename": "Result",
                       "cmd": 0,
@@ -410,17 +337,10 @@
             "lamportVersion": 3,
             "dependencies": [
               {
-<<<<<<< HEAD
-                "digest": "hhEvynnWNRK1nzQqCafMXv2rTL3akiQPB3CKEJsZWpX"
-              },
-              {
-                "digest": "9nMH7oeaPmR9mfqd5VW6iZJ6YEffa7v5FAVSBypdhNBo"
-=======
                 "digest": "F1aQeRAENJPKwggVDaH136a1JcZwE6m8LpWPPyFoUR8P"
               },
               {
                 "digest": "BLyhadJG7cSpmrg26y8KR7qPSa4rnNcaXCfKBUecNuuL"
->>>>>>> 6418ced3
               }
             ],
             "balanceChanges": [
@@ -436,32 +356,6 @@
             ],
             "objectChanges": [
               {
-<<<<<<< HEAD
-                "address": "0xa00dc23d256772802b3c2dee617fab34d283643a3f3d1d6707186363d0010ab3",
-                "idCreated": true,
-                "idDeleted": false,
-                "outputState": {
-                  "address": "0xa00dc23d256772802b3c2dee617fab34d283643a3f3d1d6707186363d0010ab3",
-                  "digest": "Hz56co9ejuQvYxVQDqzECGzcMoaU4BwKqGLtjn6acRHB"
-                }
-              },
-              {
-                "address": "0xc0eac4250d3037b13386a4a76dec635636ff30f6be1b8dc5c6f2c61fd0399b59",
-                "idCreated": false,
-                "idDeleted": false,
-                "outputState": {
-                  "address": "0xc0eac4250d3037b13386a4a76dec635636ff30f6be1b8dc5c6f2c61fd0399b59",
-                  "digest": "Ggvw7CUQju6W1kHBe6QPZiNdFAtrYvbaNGhVCVP1W4oQ"
-                }
-              },
-              {
-                "address": "0xd47b7079b810985d20b1e478aba00a354fa46f950a80d41487fb637884346d53",
-                "idCreated": false,
-                "idDeleted": false,
-                "outputState": {
-                  "address": "0xd47b7079b810985d20b1e478aba00a354fa46f950a80d41487fb637884346d53",
-                  "digest": "ETCycXAmizZx2sR1YygoWKAdqb5tApZ6rRc2yZKo36Cc"
-=======
                 "address": "0x2582f4f4dc45b9a698166489794c8496a0dce22159035b1d29afdc668bf77820",
                 "idCreated": false,
                 "idDeleted": false,
@@ -486,17 +380,12 @@
                 "outputState": {
                   "address": "0x76696ecfc32a2c6af4ce3d65a65d60233586513ba6589feac719cec314854244",
                   "digest": "64iyk27bgcVLXAR2HTgnxfWea9J1mowP27hmZZFHZCD8"
->>>>>>> 6418ced3
                 }
               }
             ],
             "gasEffects": {
               "gasObject": {
-<<<<<<< HEAD
-                "address": "0xd47b7079b810985d20b1e478aba00a354fa46f950a80d41487fb637884346d53"
-=======
                 "address": "0x2582f4f4dc45b9a698166489794c8496a0dce22159035b1d29afdc668bf77820"
->>>>>>> 6418ced3
               },
               "gasSummary": {
                 "computationCost": "1000000",
@@ -513,11 +402,7 @@
               "sequenceNumber": 2
             },
             "transactionBlock": {
-<<<<<<< HEAD
-              "digest": "DxcgQKuBRPJNmwc6pAPWxhNL6zswwQyVZeA7YdfE7jR1"
-=======
               "digest": "BL2pBrAwvLXmFLAQMeufkY7Bd5jJXLubL3J2PCRCRbcZ"
->>>>>>> 6418ced3
             }
           },
           "expiration": null
@@ -541,20 +426,12 @@
     "transactionBlockConnection": {
       "nodes": [
         {
-<<<<<<< HEAD
-          "digest": "3uCsRF4KM4W6bdBs84iCZxwwkuuNt3PNX6Ww2GzQyD4t",
-=======
           "digest": "rZdJ2VsUoFrHUCG1vQLxjjqt38Bpmk1uXXsShemqfkT",
->>>>>>> 6418ced3
           "sender": {
             "address": "0xfccc9a421bbb13c1a66a1aa98f0ad75029ede94857779c6915b44f94068b921e"
           },
           "signatures": [
-<<<<<<< HEAD
-            "AI5TeOmgq7pv8eaCvQP1qLzrjkGfmNB5KoMnEg2J8284JqkRKoeNorEbxb8Sh8IpPOdAgcezCucEOYWMgnh69gd/UUY663bYjcm3XmNyULIgxJz1t5Z9vxfB+fp8WUoJKA=="
-=======
             "AFmksCw3tEUlpm5p6jMwDpt1i1mt82F4ZCbK80YHWKeoQUhq6kvEVvulDXVkDJPUCSHmqLHadGEACAl57U53JAt/UUY663bYjcm3XmNyULIgxJz1t5Z9vxfB+fp8WUoJKA=="
->>>>>>> 6418ced3
           ],
           "gasInput": {
             "gasSponsor": {
@@ -563,11 +440,7 @@
             "gasPayment": {
               "nodes": [
                 {
-<<<<<<< HEAD
-                  "address": "0xd47b7079b810985d20b1e478aba00a354fa46f950a80d41487fb637884346d53"
-=======
                   "address": "0x2582f4f4dc45b9a698166489794c8496a0dce22159035b1d29afdc668bf77820"
->>>>>>> 6418ced3
                 }
               ]
             },
@@ -662,11 +535,7 @@
                   "cursor": "Mw",
                   "node": {
                     "__typename": "MoveCallTransaction",
-<<<<<<< HEAD
-                    "package": "0xa00dc23d256772802b3c2dee617fab34d283643a3f3d1d6707186363d0010ab3",
-=======
                     "package": "0x76696ecfc32a2c6af4ce3d65a65d60233586513ba6589feac719cec314854244",
->>>>>>> 6418ced3
                     "module": "m",
                     "functionName": "new",
                     "typeArguments": [],
@@ -690,11 +559,7 @@
                       ],
                       "return": [
                         {
-<<<<<<< HEAD
-                          "repr": "0xe36dac6f1171b4735157c85bf8d872a38f6ab8b0dd47fc2e1574e6b133437f96::m::Foo"
-=======
                           "repr": "0xe873b25b5073541291c2acbd8a6893c5360d345888133d49869d8187e298b853::m::Foo"
->>>>>>> 6418ced3
                         }
                       ]
                     }
@@ -721,11 +586,7 @@
                   "cursor": "NQ",
                   "node": {
                     "__typename": "MoveCallTransaction",
-<<<<<<< HEAD
-                    "package": "0xa00dc23d256772802b3c2dee617fab34d283643a3f3d1d6707186363d0010ab3",
-=======
                     "package": "0x76696ecfc32a2c6af4ce3d65a65d60233586513ba6589feac719cec314854244",
->>>>>>> 6418ced3
                     "module": "m",
                     "functionName": "new",
                     "typeArguments": [],
@@ -749,11 +610,7 @@
                       ],
                       "return": [
                         {
-<<<<<<< HEAD
-                          "repr": "0xe36dac6f1171b4735157c85bf8d872a38f6ab8b0dd47fc2e1574e6b133437f96::m::Foo"
-=======
                           "repr": "0xe873b25b5073541291c2acbd8a6893c5360d345888133d49869d8187e298b853::m::Foo"
->>>>>>> 6418ced3
                         }
                       ]
                     }
@@ -763,11 +620,7 @@
                   "cursor": "Ng",
                   "node": {
                     "__typename": "MoveCallTransaction",
-<<<<<<< HEAD
-                    "package": "0xa00dc23d256772802b3c2dee617fab34d283643a3f3d1d6707186363d0010ab3",
-=======
                     "package": "0x76696ecfc32a2c6af4ce3d65a65d60233586513ba6589feac719cec314854244",
->>>>>>> 6418ced3
                     "module": "m",
                     "functionName": "burn",
                     "typeArguments": [],
@@ -783,11 +636,7 @@
                       "typeParameters": [],
                       "parameters": [
                         {
-<<<<<<< HEAD
-                          "repr": "0xe36dac6f1171b4735157c85bf8d872a38f6ab8b0dd47fc2e1574e6b133437f96::m::Foo"
-=======
                           "repr": "0xe873b25b5073541291c2acbd8a6893c5360d345888133d49869d8187e298b853::m::Foo"
->>>>>>> 6418ced3
                         }
                       ],
                       "return": []
@@ -838,11 +687,7 @@
             "lamportVersion": 4,
             "dependencies": [
               {
-<<<<<<< HEAD
-                "digest": "DxcgQKuBRPJNmwc6pAPWxhNL6zswwQyVZeA7YdfE7jR1"
-=======
                 "digest": "BL2pBrAwvLXmFLAQMeufkY7Bd5jJXLubL3J2PCRCRbcZ"
->>>>>>> 6418ced3
               }
             ],
             "balanceChanges": [
@@ -858,45 +703,18 @@
             ],
             "objectChanges": [
               {
-<<<<<<< HEAD
-                "address": "0x2bdf5caea7ebb88ba887f129a4be3a60ca6de53ea8aa0687f524c3dd1547d4b9",
-                "idCreated": true,
-                "idDeleted": false,
-                "outputState": {
-                  "address": "0x2bdf5caea7ebb88ba887f129a4be3a60ca6de53ea8aa0687f524c3dd1547d4b9",
-                  "digest": "J3LSH6J7CugG3tqghdkzdeMK9q4G6MTgwbWDyeuk7xjt",
-=======
                 "address": "0x2582f4f4dc45b9a698166489794c8496a0dce22159035b1d29afdc668bf77820",
                 "idCreated": false,
                 "idDeleted": false,
                 "outputState": {
                   "address": "0x2582f4f4dc45b9a698166489794c8496a0dce22159035b1d29afdc668bf77820",
                   "digest": "DfMUBwHiD69D4mDcfeegrYzPtzYGwLXX8qZLZ8zVtQeg",
->>>>>>> 6418ced3
                   "asMoveObject": {
                     "contents": {
                       "type": {
                         "repr": "0x0000000000000000000000000000000000000000000000000000000000000002::coin::Coin<0x0000000000000000000000000000000000000000000000000000000000000002::sui::SUI>"
                       },
                       "json": {
-<<<<<<< HEAD
-                        "id": "0x2bdf5caea7ebb88ba887f129a4be3a60ca6de53ea8aa0687f524c3dd1547d4b9",
-                        "balance": {
-                          "value": "2000"
-                        }
-                      }
-                    }
-                  }
-                }
-              },
-              {
-                "address": "0xd47b7079b810985d20b1e478aba00a354fa46f950a80d41487fb637884346d53",
-                "idCreated": false,
-                "idDeleted": false,
-                "outputState": {
-                  "address": "0xd47b7079b810985d20b1e478aba00a354fa46f950a80d41487fb637884346d53",
-                  "digest": "CUWMZGuBxfVXSSBtJ7m3TsLp5uMTMSfeHiwGy52QqA25",
-=======
                         "id": "0x2582f4f4dc45b9a698166489794c8496a0dce22159035b1d29afdc668bf77820",
                         "balance": {
                           "value": "299999984338300"
@@ -913,31 +731,12 @@
                 "outputState": {
                   "address": "0x6005352ea94358757a28a7b35fb20df0e22ccd876ea2766292523d15a651d9d9",
                   "digest": "FXRLCZZM8aQjmbmcAvKpoLP2Re1FmY4c9y4ndwg3g3ig",
->>>>>>> 6418ced3
                   "asMoveObject": {
                     "contents": {
                       "type": {
                         "repr": "0xe873b25b5073541291c2acbd8a6893c5360d345888133d49869d8187e298b853::m::Foo"
                       },
                       "json": {
-<<<<<<< HEAD
-                        "id": "0xd47b7079b810985d20b1e478aba00a354fa46f950a80d41487fb637884346d53",
-                        "balance": {
-                          "value": "299999984338300"
-                        }
-                      }
-                    }
-                  }
-                }
-              },
-              {
-                "address": "0xde78121f933a80a7658d248be1c6d52f00dd8171569845be667e5d3f01d7d906",
-                "idCreated": true,
-                "idDeleted": false,
-                "outputState": {
-                  "address": "0xde78121f933a80a7658d248be1c6d52f00dd8171569845be667e5d3f01d7d906",
-                  "digest": "4jZPHxRVFzoAKuv96Tmmv1cUtbhTsYdbKY5w1Y4RVnCx",
-=======
                         "id": "0x6005352ea94358757a28a7b35fb20df0e22ccd876ea2766292523d15a651d9d9",
                         "xs": [
                           "42",
@@ -955,25 +754,16 @@
                 "outputState": {
                   "address": "0xfad0f1aaf6703f806d3074aa0a277d665cf779d3598713849c618fe5c8bfeba4",
                   "digest": "9AdPeNtnjSYdkwL6fYZ2xaVPDdNF2r9cF8fFu3KHttzE",
->>>>>>> 6418ced3
                   "asMoveObject": {
                     "contents": {
                       "type": {
-                        "repr": "0xe36dac6f1171b4735157c85bf8d872a38f6ab8b0dd47fc2e1574e6b133437f96::m::Foo"
+                        "repr": "0x0000000000000000000000000000000000000000000000000000000000000002::coin::Coin<0x0000000000000000000000000000000000000000000000000000000000000002::sui::SUI>"
                       },
                       "json": {
-<<<<<<< HEAD
-                        "id": "0xde78121f933a80a7658d248be1c6d52f00dd8171569845be667e5d3f01d7d906",
-                        "xs": [
-                          "42",
-                          "43"
-                        ]
-=======
                         "id": "0xfad0f1aaf6703f806d3074aa0a277d665cf779d3598713849c618fe5c8bfeba4",
                         "balance": {
                           "value": "2000"
                         }
->>>>>>> 6418ced3
                       }
                     }
                   }
@@ -982,11 +772,7 @@
             ],
             "gasEffects": {
               "gasObject": {
-<<<<<<< HEAD
-                "address": "0xd47b7079b810985d20b1e478aba00a354fa46f950a80d41487fb637884346d53"
-=======
                 "address": "0x2582f4f4dc45b9a698166489794c8496a0dce22159035b1d29afdc668bf77820"
->>>>>>> 6418ced3
               },
               "gasSummary": {
                 "computationCost": "1000000",
@@ -1003,11 +789,7 @@
               "sequenceNumber": 3
             },
             "transactionBlock": {
-<<<<<<< HEAD
-              "digest": "3uCsRF4KM4W6bdBs84iCZxwwkuuNt3PNX6Ww2GzQyD4t"
-=======
               "digest": "rZdJ2VsUoFrHUCG1vQLxjjqt38Bpmk1uXXsShemqfkT"
->>>>>>> 6418ced3
             }
           },
           "expiration": null
@@ -1030,20 +812,12 @@
     "transactionBlockConnection": {
       "nodes": [
         {
-<<<<<<< HEAD
-          "digest": "84GgwPw8ANXzvwA3bvr4DFexPgFrLLzPccRJtjWrwAeG",
-=======
           "digest": "BNqWRRtwaVRvXML276EwiBYTh4tVji7Q9WrnyzRRmX3x",
->>>>>>> 6418ced3
           "sender": {
             "address": "0xfccc9a421bbb13c1a66a1aa98f0ad75029ede94857779c6915b44f94068b921e"
           },
           "signatures": [
-<<<<<<< HEAD
-            "ALeHeJdp55NdMe/7YVSndw1lJ0uIlEtQSzc76N0o+cqqRHLgKZYYyiGZIGjR82iZHLCqwQEB86upezjCUjAohQN/UUY663bYjcm3XmNyULIgxJz1t5Z9vxfB+fp8WUoJKA=="
-=======
             "AHLIuOw9PI4c6d7X3l8ad5e0K1fETUSI8YsnPaGuoYvdnc9O/78mVkvTM26hyV9tcdVm2WPFBWxYc1pk4u7MnQN/UUY663bYjcm3XmNyULIgxJz1t5Z9vxfB+fp8WUoJKA=="
->>>>>>> 6418ced3
           ],
           "gasInput": {
             "gasSponsor": {
@@ -1052,11 +826,7 @@
             "gasPayment": {
               "nodes": [
                 {
-<<<<<<< HEAD
-                  "address": "0xd47b7079b810985d20b1e478aba00a354fa46f950a80d41487fb637884346d53"
-=======
                   "address": "0x2582f4f4dc45b9a698166489794c8496a0dce22159035b1d29afdc668bf77820"
->>>>>>> 6418ced3
                 }
               ]
             },
@@ -1102,11 +872,7 @@
             "lamportVersion": 5,
             "dependencies": [
               {
-<<<<<<< HEAD
-                "digest": "3uCsRF4KM4W6bdBs84iCZxwwkuuNt3PNX6Ww2GzQyD4t"
-=======
                 "digest": "rZdJ2VsUoFrHUCG1vQLxjjqt38Bpmk1uXXsShemqfkT"
->>>>>>> 6418ced3
               }
             ],
             "balanceChanges": [
@@ -1122,31 +888,18 @@
             ],
             "objectChanges": [
               {
-<<<<<<< HEAD
-                "address": "0xd47b7079b810985d20b1e478aba00a354fa46f950a80d41487fb637884346d53",
-                "idCreated": false,
-                "idDeleted": false,
-                "outputState": {
-                  "address": "0xd47b7079b810985d20b1e478aba00a354fa46f950a80d41487fb637884346d53",
-                  "digest": "8E3PEZB6DXzPERHimxncNwZKt8dVYkqseWRgXX6SH4Z7"
-=======
                 "address": "0x2582f4f4dc45b9a698166489794c8496a0dce22159035b1d29afdc668bf77820",
                 "idCreated": false,
                 "idDeleted": false,
                 "outputState": {
                   "address": "0x2582f4f4dc45b9a698166489794c8496a0dce22159035b1d29afdc668bf77820",
                   "digest": "BVHejkK2rCGqM4DLAXVEev2Qtxt6Xo2MKERjpAwfjo3X"
->>>>>>> 6418ced3
                 }
               }
             ],
             "gasEffects": {
               "gasObject": {
-<<<<<<< HEAD
-                "address": "0xd47b7079b810985d20b1e478aba00a354fa46f950a80d41487fb637884346d53"
-=======
                 "address": "0x2582f4f4dc45b9a698166489794c8496a0dce22159035b1d29afdc668bf77820"
->>>>>>> 6418ced3
               },
               "gasSummary": {
                 "computationCost": "1000000",
@@ -1163,11 +916,7 @@
               "sequenceNumber": 4
             },
             "transactionBlock": {
-<<<<<<< HEAD
-              "digest": "84GgwPw8ANXzvwA3bvr4DFexPgFrLLzPccRJtjWrwAeG"
-=======
               "digest": "BNqWRRtwaVRvXML276EwiBYTh4tVji7Q9WrnyzRRmX3x"
->>>>>>> 6418ced3
             }
           },
           "expiration": null
