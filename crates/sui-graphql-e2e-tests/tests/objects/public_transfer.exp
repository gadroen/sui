--- conflicted
+++ resolved
@@ -29,11 +29,7 @@
                   "asMoveObject": {
                     "contents": {
                       "type": {
-<<<<<<< HEAD
-                        "repr": "0x6495062df5a0b150f8d2fb5293765050d6d99daa8cbdb39a97ff7ed9fbf756b2::m::Bar"
-=======
                         "repr": "0x0000000000000000000000000000000000000000000000000000000000000002::coin::Coin<0x0000000000000000000000000000000000000000000000000000000000000002::sui::SUI>"
->>>>>>> 6418ced3
                       }
                     },
                     "hasPublicTransfer": true
@@ -45,11 +41,7 @@
                   "asMoveObject": {
                     "contents": {
                       "type": {
-<<<<<<< HEAD
-                        "repr": "0x6495062df5a0b150f8d2fb5293765050d6d99daa8cbdb39a97ff7ed9fbf756b2::m::Foo"
-=======
                         "repr": "0x3caf74baf93749db187d16daa8789476a84e0c78dd10ec0789a8d513f08714b2::m::Bar"
->>>>>>> 6418ced3
                       }
                     },
                     "hasPublicTransfer": false
@@ -61,11 +53,7 @@
                   "asMoveObject": {
                     "contents": {
                       "type": {
-<<<<<<< HEAD
-                        "repr": "0x0000000000000000000000000000000000000000000000000000000000000002::coin::Coin<0x0000000000000000000000000000000000000000000000000000000000000002::sui::SUI>"
-=======
                         "repr": "0x3caf74baf93749db187d16daa8789476a84e0c78dd10ec0789a8d513f08714b2::m::Foo"
->>>>>>> 6418ced3
                       }
                     },
                     "hasPublicTransfer": true
