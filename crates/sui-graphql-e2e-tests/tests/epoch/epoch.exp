--- conflicted
+++ resolved
@@ -15,11 +15,7 @@
 gas summary: computation_cost: 1000000, storage_cost: 1976000,  storage_rebate: 0, non_refundable_storage_fee: 0
 
 task 4 'run'. lines 16-18:
-<<<<<<< HEAD
-events: Event { package_id: sui_system, transaction_module: Identifier("sui_system"), sender: C, type_: StructTag { address: sui_system, module: Identifier("validator"), name: Identifier("StakingRequestEvent"), type_params: [] }, contents: [221, 131, 3, 122, 51, 50, 123, 182, 197, 136, 39, 174, 249, 255, 18, 255, 185, 2, 68, 54, 158, 9, 166, 251, 98, 71, 239, 230, 6, 183, 155, 78, 218, 131, 22, 109, 1, 175, 215, 221, 207, 138, 245, 248, 68, 244, 90, 170, 83, 244, 133, 72, 229, 17, 124, 35, 245, 162, 151, 140, 253, 66, 34, 68, 252, 204, 154, 66, 27, 187, 19, 193, 166, 106, 26, 169, 143, 10, 215, 80, 41, 237, 233, 72, 87, 119, 156, 105, 21, 180, 79, 148, 6, 139, 146, 30, 1, 0, 0, 0, 0, 0, 0, 0, 0, 228, 11, 84, 2, 0, 0, 0] }
-=======
 events: Event { package_id: sui_system, transaction_module: Identifier("sui_system"), sender: C, type_: StructTag { address: sui_system, module: Identifier("validator"), name: Identifier("StakingRequestEvent"), type_params: [] }, contents: [138, 42, 97, 253, 61, 22, 31, 106, 213, 157, 60, 241, 33, 156, 159, 193, 184, 127, 83, 194, 143, 198, 11, 54, 121, 139, 166, 151, 113, 26, 5, 97, 218, 131, 22, 109, 1, 175, 215, 221, 207, 138, 245, 248, 68, 244, 90, 170, 83, 244, 133, 72, 229, 17, 124, 35, 245, 162, 151, 140, 253, 66, 34, 68, 252, 204, 154, 66, 27, 187, 19, 193, 166, 106, 26, 169, 143, 10, 215, 80, 41, 237, 233, 72, 87, 119, 156, 105, 21, 180, 79, 148, 6, 139, 146, 30, 1, 0, 0, 0, 0, 0, 0, 0, 0, 228, 11, 84, 2, 0, 0, 0] }
->>>>>>> 03629974
 created: object(4,0)
 mutated: object(_), 0x0000000000000000000000000000000000000000000000000000000000000005, object(0,0)
 deleted: object(3,0)
@@ -56,11 +52,7 @@
           ]
         },
         "validatorCandidatesSize": 0,
-<<<<<<< HEAD
-        "inactivePoolsId": "0x9d2a8f630a0be2e04de5518668c2712437363c4b04eaab9e7d051f7333d48b83"
-=======
         "inactivePoolsId": "0x8713eb91a5cf17ed1c0d8e008aa785666469e7ab693ef8761efa1ee3ebbe3ab9"
->>>>>>> 03629974
       },
       "totalGasFees": "1000000",
       "totalStakeRewards": "1000000",
@@ -75,21 +67,13 @@
             "kind": {
               "__typename": "ProgrammableTransactionBlock"
             },
-<<<<<<< HEAD
-            "digest": "DeZ3bXVics3znfV31FcSgS9EMVQaCVVxR6GFDiavkjHw"
-=======
             "digest": "74v5nnByFFTd2kePFY4X2skrHsRojfdnb96562Yr3hWM"
->>>>>>> 03629974
           },
           {
             "kind": {
               "__typename": "EndOfEpochTransaction"
             },
-<<<<<<< HEAD
-            "digest": "ZJQHWAwCQ58kPjC2nHThtzDo7CtNu6ShBTsMpb2aQfj"
-=======
             "digest": "5NBZfJP5y3yrNaBesbtkatNSHoYCghaK6uCNP1uf8c2w"
->>>>>>> 03629974
           }
         ]
       }
