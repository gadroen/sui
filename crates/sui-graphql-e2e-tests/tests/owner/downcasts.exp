--- conflicted
+++ resolved
@@ -19,11 +19,7 @@
     },
     "coin": {
       "asObject": {
-<<<<<<< HEAD
-        "digest": "3j7bh3xL3YzZ66QaLk7Kojy3KJA9uZWAxjp5wUeC5W4B"
-=======
         "digest": "J5usZXMZPTsV3sSvtyW71b2GYx9FPDfcGx4RB81YSgQo"
->>>>>>> 03629974
       }
     }
   }
