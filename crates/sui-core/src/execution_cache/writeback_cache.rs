// Copyright (c) Mysten Labs, Inc.
// SPDX-License-Identifier: Apache-2.0

//! MemoryCache is a cache for the transaction execution which delays writes to the database until
//! transaction results are certified (i.e. they appear in a certified checkpoint, or an effects cert
//! is observed by a fullnode). The cache also stores committed data in memory in order to serve
//! future reads without hitting the database.
//!
//! For storing uncommitted transaction outputs, we cannot evict the data at all until it is written
//! to disk. Committed data not only can be evicted, but it is also unbounded (imagine a stream of
//! transactions that keep splitting a coin into smaller coins).
//!
//! We also want to be able to support negative cache hits (i.e. the case where we can determine an
//! object does not exist without hitting the database).
//!
//! To achieve both of these goals, we split the cache data into two pieces, a dirty set and a cached
//! set. The dirty set has no automatic evictions, data is only removed after being committed. The
//! cached set is in a bounded-sized cache with automatic evictions. In order to support negative
//! cache hits, we treat the two halves of the cache as FIFO queue. Newly written (dirty) versions are
//! inserted to one end of the dirty queue. As versions are committed to disk, they are
//! removed from the other end of the dirty queue and inserted into the cache queue. The cache queue
//! is truncated if it exceeds its maximum size, by removing all but the N newest versions.
//!
//! This gives us the property that the sequence of versions in the dirty and cached queues are the
//! most recent versions of the object, i.e. there can be no "gaps". This allows for the following:
//!
//!   - Negative cache hits: If the queried version is not in memory, but is higher than the smallest
//!     version in the cached queue, it does not exist in the db either.
//!   - Bounded reads: When reading the most recent version that is <= some version bound, we can
//!     correctly satisfy this query from the cache, or determine that we must go to the db.
//!
//! Note that at any time, either or both the dirty or the cached queue may be non-existent. There may be no
//! dirty versions of the objects, in which case there will be no dirty queue. And, the cached queue
//! may be evicted from the cache, in which case there will be no cached queue. Because only the cached
//! queue can be evicted (the dirty queue can only become empty by moving versions from it to the cached
//! queue), the "highest versions" property still holds in all cases.
//!
//! The above design is used for both objects and markers.

use crate::authority::authority_per_epoch_store::AuthorityPerEpochStore;
use crate::authority::authority_store::{
    ExecutionLockWriteGuard, LockDetailsDeprecated, ObjectLockStatus, SuiLockResult,
};
use crate::authority::authority_store_tables::LiveObject;
use crate::authority::epoch_start_configuration::{EpochFlag, EpochStartConfiguration};
use crate::authority::AuthorityStore;
use crate::state_accumulator::AccumulatorStore;
use crate::transaction_outputs::TransactionOutputs;

use dashmap::mapref::entry::Entry as DashMapEntry;
use dashmap::DashMap;
use either::Either;
use futures::{
    future::{join_all, BoxFuture},
    FutureExt,
};
use moka::sync::Cache as MokaCache;
use mysten_common::sync::notify_read::NotifyRead;
use parking_lot::Mutex;
use prometheus::Registry;
use std::collections::{BTreeMap, BTreeSet};
use std::hash::Hash;
use std::sync::Arc;
use sui_macros::fail_point_async;
use sui_protocol_config::ProtocolVersion;
use sui_types::accumulator::Accumulator;
use sui_types::base_types::{EpochId, ObjectID, ObjectRef, SequenceNumber, VerifiedExecutionData};
use sui_types::bridge::{get_bridge, Bridge};
use sui_types::digests::{
    ObjectDigest, TransactionDigest, TransactionEffectsDigest, TransactionEventsDigest,
};
use sui_types::effects::{TransactionEffects, TransactionEvents};
use sui_types::error::{SuiError, SuiResult, UserInputError};
use sui_types::message_envelope::Message;
use sui_types::messages_checkpoint::CheckpointSequenceNumber;
use sui_types::object::Object;
use sui_types::storage::{MarkerValue, ObjectKey, ObjectOrTombstone, ObjectStore, PackageObject};
use sui_types::sui_system_state::{get_sui_system_state, SuiSystemState};
use sui_types::transaction::{VerifiedSignedTransaction, VerifiedTransaction};
use tracing::{debug, info, instrument, trace, warn};

use super::ExecutionCacheAPI;
use super::{
    cache_types::CachedVersionMap, implement_passthrough_traits, object_locks::ObjectLocks,
    CheckpointCache, ExecutionCacheCommit, ExecutionCacheMetrics, ExecutionCacheReconfigAPI,
    ExecutionCacheWrite, ObjectCacheRead, StateSyncAPI, TestingAPI, TransactionCacheRead,
};

#[cfg(test)]
#[path = "unit_tests/writeback_cache_tests.rs"]
pub mod writeback_cache_tests;

#[derive(Clone, PartialEq, Eq)]
enum ObjectEntry {
    Object(Object),
    Deleted,
    Wrapped,
}

#[cfg(test)]
impl ObjectEntry {
    fn unwrap_object(&self) -> &Object {
        match self {
            ObjectEntry::Object(o) => o,
            _ => panic!("unwrap_object called on non-Object"),
        }
    }
}

impl std::fmt::Debug for ObjectEntry {
    fn fmt(&self, f: &mut std::fmt::Formatter<'_>) -> std::fmt::Result {
        match self {
            ObjectEntry::Object(o) => {
                write!(f, "ObjectEntry::Object({:?})", o.compute_object_reference())
            }
            ObjectEntry::Deleted => write!(f, "ObjectEntry::Deleted"),
            ObjectEntry::Wrapped => write!(f, "ObjectEntry::Wrapped"),
        }
    }
}

impl From<Object> for ObjectEntry {
    fn from(object: Object) -> Self {
        ObjectEntry::Object(object)
    }
}

impl From<ObjectOrTombstone> for ObjectEntry {
    fn from(object: ObjectOrTombstone) -> Self {
        match object {
            ObjectOrTombstone::Object(o) => o.into(),
            ObjectOrTombstone::Tombstone(obj_ref) => {
                if obj_ref.2.is_deleted() {
                    ObjectEntry::Deleted
                } else if obj_ref.2.is_wrapped() {
                    ObjectEntry::Wrapped
                } else {
                    panic!("tombstone digest must either be deleted or wrapped");
                }
            }
        }
    }
}

#[derive(Debug, Clone, PartialEq, Eq)]
enum LatestObjectCacheEntry {
    Object(SequenceNumber, ObjectEntry),
    NonExistent,
}

impl LatestObjectCacheEntry {
    fn is_newer_than(&self, other: &LatestObjectCacheEntry) -> bool {
        match (self, other) {
            (LatestObjectCacheEntry::Object(v1, _), LatestObjectCacheEntry::Object(v2, _)) => {
                v1 > v2
            }
            (LatestObjectCacheEntry::Object(_, _), LatestObjectCacheEntry::NonExistent) => true,
            _ => false,
        }
    }

    #[cfg(test)]
    fn version(&self) -> Option<SequenceNumber> {
        match self {
            LatestObjectCacheEntry::Object(version, _) => Some(*version),
            LatestObjectCacheEntry::NonExistent => None,
        }
    }
}

type MarkerKey = (EpochId, ObjectID);

enum CacheResult<T> {
    /// Entry is in the cache
    Hit(T),
    /// Entry is not in the cache and is known to not exist
    NegativeHit,
    /// Entry is not in the cache and may or may not exist in the store
    Miss,
}

/// UncommitedData stores execution outputs that are not yet written to the db. Entries in this
/// struct can only be purged after they are committed.
struct UncommittedData {
    /// The object dirty set. All writes go into this table first. After we flush the data to the
    /// db, the data is removed from this table and inserted into the object_cache.
    ///
    /// This table may contain both live and dead objects, since we flush both live and dead
    /// objects to the db in order to support past object queries on fullnodes.
    ///
    /// Further, we only remove objects in FIFO order, which ensures that the cached
    /// sequence of objects has no gaps. In other words, if we have versions 4, 8, 13 of
    /// an object, we can deduce that version 9 does not exist. This also makes child object
    /// reads efficient. `object_cache` cannot contain a more recent version of an object than
    /// `objects`, and neither can have any gaps. Therefore if there is any object <= the version
    /// bound for a child read in objects, it is the correct object to return.
    objects: DashMap<ObjectID, CachedVersionMap<ObjectEntry>>,

    // Markers for received objects and deleted shared objects. This contains all of the dirty
    // marker state, which is committed to the db at the same time as other transaction data.
    // After markers are committed to the db we remove them from this table and insert them into
    // marker_cache.
    markers: DashMap<MarkerKey, CachedVersionMap<MarkerValue>>,

    transaction_effects: DashMap<TransactionEffectsDigest, TransactionEffects>,

    // Because TransactionEvents are not unique to the transaction that created them, we must
    // reference count them in order to know when we can remove them from the cache. For now
    // we track all referers explicitly, but we can use a ref count when we are confident in
    // the correctness of the code.
    transaction_events:
        DashMap<TransactionEventsDigest, (BTreeSet<TransactionDigest>, TransactionEvents)>,

    executed_effects_digests: DashMap<TransactionDigest, TransactionEffectsDigest>,

    // Transaction outputs that have not yet been written to the DB. Items are removed from this
    // table as they are flushed to the db.
    pending_transaction_writes: DashMap<TransactionDigest, Arc<TransactionOutputs>>,
}

impl UncommittedData {
    fn new() -> Self {
        Self {
            objects: DashMap::new(),
            markers: DashMap::new(),
            transaction_effects: DashMap::new(),
            executed_effects_digests: DashMap::new(),
            pending_transaction_writes: DashMap::new(),
            transaction_events: DashMap::new(),
        }
    }

    fn clear(&self) {
        self.objects.clear();
        self.markers.clear();
        self.transaction_effects.clear();
        self.executed_effects_digests.clear();
        self.pending_transaction_writes.clear();
        self.transaction_events.clear();
    }

    fn is_empty(&self) -> bool {
        let empty = self.pending_transaction_writes.is_empty();
        if empty && cfg!(debug_assertions) {
            assert!(
                self.objects.is_empty()
                    && self.markers.is_empty()
                    && self.transaction_effects.is_empty()
                    && self.executed_effects_digests.is_empty()
                    && self.transaction_events.is_empty()
            );
        }
        empty
    }
}

// TODO: set this via the config
static MAX_CACHE_SIZE: u64 = 10000;

/// CachedData stores data that has been committed to the db, but is likely to be read soon.
struct CachedCommittedData {
    // See module level comment for an explanation of caching strategy.
    object_cache: MokaCache<ObjectID, Arc<Mutex<CachedVersionMap<ObjectEntry>>>>,

    // We separately cache the latest version of each object. Although this seems
    // redundant, it is the only way to support populating the cache after a read.
    // We cannot simply insert objects that we read off the disk into `object_cache`,
    // since that may violate the no-missing-versions property.
    // `object_by_id_cache` is also written to on writes so that it is always coherent.
    object_by_id_cache: MokaCache<ObjectID, Arc<Mutex<LatestObjectCacheEntry>>>,

    // See module level comment for an explanation of caching strategy.
    marker_cache: MokaCache<MarkerKey, Arc<Mutex<CachedVersionMap<MarkerValue>>>>,

    transactions: MokaCache<TransactionDigest, Arc<VerifiedTransaction>>,

    transaction_effects: MokaCache<TransactionEffectsDigest, Arc<TransactionEffects>>,

    transaction_events: MokaCache<TransactionEventsDigest, Arc<TransactionEvents>>,

    executed_effects_digests: MokaCache<TransactionDigest, TransactionEffectsDigest>,

    // Objects that were read at transaction signing time - allows us to access them again at
    // execution time with a single lock / hash lookup
    _transaction_objects: MokaCache<TransactionDigest, Vec<Object>>,
}

impl CachedCommittedData {
    fn new() -> Self {
        let object_cache = MokaCache::builder()
            .max_capacity(MAX_CACHE_SIZE)
            .max_capacity(MAX_CACHE_SIZE)
            .build();
        let object_by_id_cache = MokaCache::builder()
            .max_capacity(MAX_CACHE_SIZE)
            .max_capacity(MAX_CACHE_SIZE)
            .build();
        let marker_cache = MokaCache::builder()
            .max_capacity(MAX_CACHE_SIZE)
            .max_capacity(MAX_CACHE_SIZE)
            .build();
        let transactions = MokaCache::builder()
            .max_capacity(MAX_CACHE_SIZE)
            .max_capacity(MAX_CACHE_SIZE)
            .build();
        let transaction_effects = MokaCache::builder()
            .max_capacity(MAX_CACHE_SIZE)
            .max_capacity(MAX_CACHE_SIZE)
            .build();
        let transaction_events = MokaCache::builder()
            .max_capacity(MAX_CACHE_SIZE)
            .max_capacity(MAX_CACHE_SIZE)
            .build();
        let executed_effects_digests = MokaCache::builder()
            .max_capacity(MAX_CACHE_SIZE)
            .max_capacity(MAX_CACHE_SIZE)
            .build();
        let transaction_objects = MokaCache::builder()
            .max_capacity(MAX_CACHE_SIZE)
            .max_capacity(MAX_CACHE_SIZE)
            .build();

        Self {
            object_cache,
            object_by_id_cache,
            marker_cache,
            transactions,
            transaction_effects,
            transaction_events,
            executed_effects_digests,
            _transaction_objects: transaction_objects,
        }
    }

    fn clear_and_assert_empty(&self) {
        self.object_cache.invalidate_all();
        self.object_by_id_cache.invalidate_all();
        self.marker_cache.invalidate_all();
        self.transactions.invalidate_all();
        self.transaction_effects.invalidate_all();
        self.transaction_events.invalidate_all();
        self.executed_effects_digests.invalidate_all();
        self._transaction_objects.invalidate_all();

        assert_empty(&self.object_cache);
        assert_empty(&self.object_by_id_cache);
        assert_empty(&self.marker_cache);
        assert_empty(&self.transactions);
        assert_empty(&self.transaction_effects);
        assert_empty(&self.transaction_events);
        assert_empty(&self.executed_effects_digests);
        assert_empty(&self._transaction_objects);
    }
}

fn assert_empty<K, V>(cache: &MokaCache<K, V>)
where
    K: std::hash::Hash + std::cmp::Eq + std::cmp::PartialEq + Send + Sync + 'static,
    V: std::clone::Clone + std::marker::Send + std::marker::Sync + 'static,
{
    if cache.iter().next().is_some() {
        panic!("cache should be empty");
    }
}

pub struct WritebackCache {
    dirty: UncommittedData,
    cached: CachedCommittedData,

    // The packages cache is treated separately from objects, because they are immutable and can be
    // used by any number of transactions. Additionally, many operations require loading large
    // numbers of packages (due to dependencies), so we want to try to keep all packages in memory.
    //
    // Also, this cache can contain packages that are dirty or committed, so it does not live in
    // UncachedData or CachedCommittedData. The cache is populated in two ways:
    // - when packages are written (in which case they will also be present in the dirty set)
    // - after a cache miss. Because package IDs are unique (only one version exists for each ID)
    //   we do not need to worry about the contiguous version property.
    // - note that we removed any unfinalized packages from the cache during revert_state_update().
    packages: MokaCache<ObjectID, PackageObject>,

    object_locks: ObjectLocks,

    executed_effects_digests_notify_read: NotifyRead<TransactionDigest, TransactionEffectsDigest>,
    store: Arc<AuthorityStore>,
    metrics: Arc<ExecutionCacheMetrics>,
}

macro_rules! check_cache_entry_by_version {
    ($self: ident, $table: expr, $level: expr, $cache: expr, $version: expr) => {
        $self.metrics.record_cache_request($table, $level);
        if let Some(cache) = $cache {
            if let Some(entry) = cache.get(&$version) {
                $self.metrics.record_cache_hit($table, $level);
                return CacheResult::Hit(entry.clone());
            }

            if let Some(least_version) = cache.get_least() {
                if least_version.0 < $version {
                    // If the version is greater than the least version in the cache, then we know
                    // that the object does not exist anywhere
                    $self.metrics.record_cache_negative_hit($table, $level);
                    return CacheResult::NegativeHit;
                }
            }
        }
        $self.metrics.record_cache_miss($table, $level);
    };
}

macro_rules! check_cache_entry_by_latest {
    ($self: ident, $table: expr, $level: expr, $cache: expr) => {
        $self.metrics.record_cache_request($table, $level);
        if let Some(cache) = $cache {
            if let Some((version, entry)) = cache.get_highest() {
                $self.metrics.record_cache_hit($table, $level);
                return CacheResult::Hit((*version, entry.clone()));
            } else {
                panic!("empty CachedVersionMap should have been removed");
            }
        }
        $self.metrics.record_cache_miss($table, $level);
    };
}

impl WritebackCache {
    pub fn new(store: Arc<AuthorityStore>, metrics: Arc<ExecutionCacheMetrics>) -> Self {
        let packages = MokaCache::builder()
            .max_capacity(MAX_CACHE_SIZE)
            .max_capacity(MAX_CACHE_SIZE)
            .build();
        Self {
            dirty: UncommittedData::new(),
            cached: CachedCommittedData::new(),
            packages,
            object_locks: ObjectLocks::new(),
            executed_effects_digests_notify_read: NotifyRead::new(),
            store,
            metrics,
        }
    }

    pub fn new_for_tests(store: Arc<AuthorityStore>, registry: &Registry) -> Self {
        Self::new(store, ExecutionCacheMetrics::new(registry).into())
    }

    #[cfg(test)]
    pub fn reset_for_test(&mut self) {
        let mut new = Self::new(self.store.clone(), self.metrics.clone());
        std::mem::swap(self, &mut new);
    }

    async fn write_object_entry(
        &self,
        object_id: &ObjectID,
        version: SequenceNumber,
        object: ObjectEntry,
    ) {
        debug!("inserting object entry {:?}: {:?}", object_id, version);
        fail_point_async!("write_object_entry");
        self.metrics.record_cache_write("object");
        self.dirty
            .objects
            .entry(*object_id)
            .or_default()
            .insert(version, object.clone());
        self.cached.object_by_id_cache.insert(
            *object_id,
            Arc::new(Mutex::new(LatestObjectCacheEntry::Object(version, object))),
        );
    }

    async fn write_marker_value(
        &self,
        epoch_id: EpochId,
        object_key: &ObjectKey,
        marker_value: MarkerValue,
    ) {
        tracing::trace!(
            "inserting marker value {:?}: {:?}",
            object_key,
            marker_value
        );
        fail_point_async!("write_marker_entry");
        self.metrics.record_cache_write("marker");
        self.dirty
            .markers
            .entry((epoch_id, object_key.0))
            .or_default()
            .value_mut()
            .insert(object_key.1, marker_value);
    }

    // lock both the dirty and committed sides of the cache, and then pass the entries to
    // the callback. Written with the `with` pattern because any other way of doing this
    // creates lifetime hell.
    fn with_locked_cache_entries<K, V, R>(
        dirty_map: &DashMap<K, CachedVersionMap<V>>,
        cached_map: &MokaCache<K, Arc<Mutex<CachedVersionMap<V>>>>,
        key: &K,
        cb: impl FnOnce(Option<&CachedVersionMap<V>>, Option<&CachedVersionMap<V>>) -> R,
    ) -> R
    where
        K: Copy + Eq + Hash + Send + Sync + 'static,
        V: Send + Sync + 'static,
    {
        let dirty_entry = dirty_map.entry(*key);
        let dirty_entry = match &dirty_entry {
            DashMapEntry::Occupied(occupied) => Some(occupied.get()),
            DashMapEntry::Vacant(_) => None,
        };

        let cached_entry = cached_map.get(key);
        let cached_lock = cached_entry.as_ref().map(|entry| entry.lock());
        let cached_entry = cached_lock.as_deref();

        cb(dirty_entry, cached_entry)
    }

    // Attempt to get an object from the cache. The DB is not consulted.
    // Can return Hit, Miss, or NegativeHit (if the object is known to not exist).
    fn get_object_entry_by_key_cache_only(
        &self,
        object_id: &ObjectID,
        version: SequenceNumber,
    ) -> CacheResult<ObjectEntry> {
        Self::with_locked_cache_entries(
            &self.dirty.objects,
            &self.cached.object_cache,
            object_id,
            |dirty_entry, cached_entry| {
                check_cache_entry_by_version!(
                    self,
                    "object_by_version",
                    "uncommitted",
                    dirty_entry,
                    version
                );
                check_cache_entry_by_version!(
                    self,
                    "object_by_version",
                    "committed",
                    cached_entry,
                    version
                );
                CacheResult::Miss
            },
        )
    }

    fn get_object_by_key_cache_only(
        &self,
        object_id: &ObjectID,
        version: SequenceNumber,
    ) -> CacheResult<Object> {
        match self.get_object_entry_by_key_cache_only(object_id, version) {
            CacheResult::Hit(entry) => match entry {
                ObjectEntry::Object(object) => CacheResult::Hit(object),
                ObjectEntry::Deleted | ObjectEntry::Wrapped => CacheResult::NegativeHit,
            },
            CacheResult::Miss => CacheResult::Miss,
            CacheResult::NegativeHit => CacheResult::NegativeHit,
        }
    }

    fn get_object_entry_by_id_cache_only(
        &self,
        request_type: &'static str,
        object_id: &ObjectID,
    ) -> CacheResult<(SequenceNumber, ObjectEntry)> {
        if let Some(entry) = self.cached.object_by_id_cache.get(object_id) {
            let entry = entry.lock();
            match &*entry {
                LatestObjectCacheEntry::Object(latest_version, latest_object) => {
                    return CacheResult::Hit((*latest_version, latest_object.clone()))
                }
                LatestObjectCacheEntry::NonExistent => return CacheResult::NegativeHit,
            }
        }

        Self::with_locked_cache_entries(
            &self.dirty.objects,
            &self.cached.object_cache,
            object_id,
            |dirty_entry, cached_entry| {
                check_cache_entry_by_latest!(self, request_type, "uncommitted", dirty_entry);
                check_cache_entry_by_latest!(self, request_type, "committed", cached_entry);
                CacheResult::Miss
            },
        )
    }

    fn get_object_by_id_cache_only(
        &self,
        request_type: &'static str,
        object_id: &ObjectID,
    ) -> CacheResult<(SequenceNumber, Object)> {
        match self.get_object_entry_by_id_cache_only(request_type, object_id) {
            CacheResult::Hit((version, entry)) => match entry {
                ObjectEntry::Object(object) => CacheResult::Hit((version, object)),
                ObjectEntry::Deleted | ObjectEntry::Wrapped => CacheResult::NegativeHit,
            },
            CacheResult::NegativeHit => CacheResult::NegativeHit,
            CacheResult::Miss => CacheResult::Miss,
        }
    }

    fn get_marker_value_cache_only(
        &self,
        object_id: &ObjectID,
        version: SequenceNumber,
        epoch_id: EpochId,
    ) -> CacheResult<MarkerValue> {
        Self::with_locked_cache_entries(
            &self.dirty.markers,
            &self.cached.marker_cache,
            &(epoch_id, *object_id),
            |dirty_entry, cached_entry| {
                check_cache_entry_by_version!(
                    self,
                    "marker_by_version",
                    "uncommitted",
                    dirty_entry,
                    version
                );
                check_cache_entry_by_version!(
                    self,
                    "marker_by_version",
                    "committed",
                    cached_entry,
                    version
                );
                CacheResult::Miss
            },
        )
    }

    fn get_latest_marker_value_cache_only(
        &self,
        object_id: &ObjectID,
        epoch_id: EpochId,
    ) -> CacheResult<(SequenceNumber, MarkerValue)> {
        Self::with_locked_cache_entries(
            &self.dirty.markers,
            &self.cached.marker_cache,
            &(epoch_id, *object_id),
            |dirty_entry, cached_entry| {
                check_cache_entry_by_latest!(self, "marker_latest", "uncommitted", dirty_entry);
                check_cache_entry_by_latest!(self, "marker_latest", "committed", cached_entry);
                CacheResult::Miss
            },
        )
    }

    fn get_object_impl(
        &self,
        request_type: &'static str,
        id: &ObjectID,
    ) -> SuiResult<Option<Object>> {
        match self.get_object_by_id_cache_only(request_type, id) {
            CacheResult::Hit((_, object)) => Ok(Some(object)),
            CacheResult::NegativeHit => Ok(None),
            CacheResult::Miss => Ok(self.store.get_object(id)?),
        }
    }

    fn record_db_get(&self, request_type: &'static str) -> &AuthorityStore {
        self.metrics.record_cache_request(request_type, "db");
        &self.store
    }

    fn record_db_multi_get(&self, request_type: &'static str, count: usize) -> &AuthorityStore {
        self.metrics
            .record_cache_multi_request(request_type, "db", count);
        &self.store
    }

    #[instrument(level = "debug", skip_all)]
    async fn write_transaction_outputs(
        &self,
        epoch_id: EpochId,
        tx_outputs: Arc<TransactionOutputs>,
    ) -> SuiResult {
        trace!(digest = ?tx_outputs.transaction.digest(), "writing transaction outputs to cache");

        let TransactionOutputs {
            transaction,
            effects,
            markers,
            written,
            deleted,
            wrapped,
            events,
            ..
        } = &*tx_outputs;

        // Deletions and wraps must be written first. The reason is that one of the deletes
        // may be a child object, and if we write the parent object first, a reader may or may
        // not see the previous version of the child object, instead of the deleted/wrapped
        // tombstone, which would cause an execution fork
        for ObjectKey(id, version) in deleted.iter() {
            self.write_object_entry(id, *version, ObjectEntry::Deleted)
                .await;
        }

        for ObjectKey(id, version) in wrapped.iter() {
            self.write_object_entry(id, *version, ObjectEntry::Wrapped)
                .await;
        }

        // Update all markers
        for (object_key, marker_value) in markers.iter() {
            self.write_marker_value(epoch_id, object_key, *marker_value)
                .await;
        }

        // Write children before parents to ensure that readers do not observe a parent object
        // before its most recent children are visible.
        for (object_id, object) in written.iter() {
            if object.is_child_object() {
                self.write_object_entry(object_id, object.version(), object.clone().into())
                    .await;
            }
        }
        for (object_id, object) in written.iter() {
            if !object.is_child_object() {
                self.write_object_entry(object_id, object.version(), object.clone().into())
                    .await;
                if object.is_package() {
                    debug!("caching package: {:?}", object.compute_object_reference());
                    self.packages
                        .insert(*object_id, PackageObject::new(object.clone()));
                }
            }
        }

        let tx_digest = *transaction.digest();
        let effects_digest = effects.digest();

        // insert transaction effects before executed_effects_digests so that there
        // are never dangling entries in executed_effects_digests
        self.metrics.record_cache_write("transaction_effects");
        self.dirty
            .transaction_effects
            .insert(effects_digest, effects.clone());

        // note: if events.data.is_empty(), then there are no events for this transaction. We
        // store it anyway to avoid special cases in commint_transaction_outputs, and translate
        // an empty events structure to None when reading.
        self.metrics.record_cache_write("transaction_events");
        match self.dirty.transaction_events.entry(events.digest()) {
            DashMapEntry::Occupied(mut occupied) => {
                occupied.get_mut().0.insert(tx_digest);
            }
            DashMapEntry::Vacant(entry) => {
                let mut txns = BTreeSet::new();
                txns.insert(tx_digest);
                entry.insert((txns, events.clone()));
            }
        }

        self.metrics.record_cache_write("executed_effects_digests");
        self.dirty
            .executed_effects_digests
            .insert(tx_digest, effects_digest);

        self.metrics.record_cache_write("transaction_block");
        self.dirty
            .pending_transaction_writes
            .insert(tx_digest, tx_outputs);

        self.executed_effects_digests_notify_read
            .notify(&tx_digest, &effects_digest);

        self.metrics
            .pending_notify_read
            .set(self.executed_effects_digests_notify_read.num_pending() as i64);

        Ok(())
    }

    // Commits dirty data for the given TransactionDigest to the db.
    #[instrument(level = "debug", skip(self))]
    async fn commit_transaction_outputs(
        &self,
        epoch: EpochId,
        digests: &[TransactionDigest],
    ) -> SuiResult {
        fail_point_async!("writeback-cache-commit");

        let mut all_outputs = Vec::with_capacity(digests.len());
        for tx in digests {
            let Some(outputs) = self
                .dirty
                .pending_transaction_writes
                .get(tx)
                .map(|o| o.clone())
            else {
                // This can happen in the following rare case:
                // All transactions in the checkpoint are committed to the db (by commit_transaction_outputs,
                // called in CheckpointExecutor::process_executed_transactions), but the process crashes before
                // the checkpoint water mark is bumped. We will then re-commit thhe checkpoint at startup,
                // despite that all transactions are already executed.
                warn!("Attempt to commit unknown transaction {:?}", tx);
                continue;
            };
            all_outputs.push(outputs);
        }

        // Flush writes to disk before removing anything from dirty set. otherwise,
        // a cache eviction could cause a value to disappear briefly, even if we insert to the
        // cache before removing from the dirty set.
        self.store
            .write_transaction_outputs(epoch, &all_outputs)
            .await?;

        for outputs in all_outputs.iter() {
            let tx_digest = outputs.transaction.digest();
            assert!(self
                .dirty
                .pending_transaction_writes
                .remove(tx_digest)
                .is_some());
            self.flush_transactions_from_dirty_to_cached(epoch, *tx_digest, outputs);
        }

        Ok(())
    }

    fn flush_transactions_from_dirty_to_cached(
        &self,
        epoch: EpochId,
        tx_digest: TransactionDigest,
        outputs: &TransactionOutputs,
    ) {
        // Now, remove each piece of committed data from the dirty state and insert it into the cache.
        // TODO: outputs should have a strong count of 1 so we should be able to move out of it
        let TransactionOutputs {
            transaction,
            effects,
            markers,
            written,
            deleted,
            wrapped,
            events,
            ..
        } = outputs;

        let effects_digest = effects.digest();
        let events_digest = events.digest();

        // Update cache before removing from self.dirty to avoid
        // unnecessary cache misses
        self.cached
            .transactions
            .insert(tx_digest, transaction.clone());
        self.cached
            .transaction_effects
            .insert(effects_digest, effects.clone().into());
        self.cached
            .executed_effects_digests
            .insert(tx_digest, effects_digest);
        self.cached
            .transaction_events
            .insert(events_digest, events.clone().into());

        self.dirty
            .transaction_effects
            .remove(&effects_digest)
            .expect("effects must exist");

        match self.dirty.transaction_events.entry(events.digest()) {
            DashMapEntry::Occupied(mut occupied) => {
                let txns = &mut occupied.get_mut().0;
                assert!(txns.remove(&tx_digest), "transaction must exist");
                if txns.is_empty() {
                    occupied.remove();
                }
            }
            DashMapEntry::Vacant(_) => {
                panic!("events must exist");
            }
        }

        self.dirty
            .executed_effects_digests
            .remove(&tx_digest)
            .expect("executed effects must exist");

        // Move dirty markers to cache
        for (object_key, marker_value) in markers.iter() {
            Self::move_version_from_dirty_to_cache(
                &self.dirty.markers,
                &self.cached.marker_cache,
                (epoch, object_key.0),
                object_key.1,
                marker_value,
            );
        }

        for (object_id, object) in written.iter() {
            Self::move_version_from_dirty_to_cache(
                &self.dirty.objects,
                &self.cached.object_cache,
                *object_id,
                object.version(),
                &ObjectEntry::Object(object.clone()),
            );
        }

        for ObjectKey(object_id, version) in deleted.iter() {
            Self::move_version_from_dirty_to_cache(
                &self.dirty.objects,
                &self.cached.object_cache,
                *object_id,
                *version,
                &ObjectEntry::Deleted,
            );
        }

        for ObjectKey(object_id, version) in wrapped.iter() {
            Self::move_version_from_dirty_to_cache(
                &self.dirty.objects,
                &self.cached.object_cache,
                *object_id,
                *version,
                &ObjectEntry::Wrapped,
            );
        }
    }

    async fn persist_transactions(&self, digests: &[TransactionDigest]) -> SuiResult {
        let mut txns = Vec::with_capacity(digests.len());
        for tx_digest in digests {
            let Some(tx) = self
                .dirty
                .pending_transaction_writes
                .get(tx_digest)
                .map(|o| o.transaction.clone())
            else {
                // tx should exist in the db if it is not in dirty set.
                debug_assert!(self
                    .store
                    .get_transaction_block(tx_digest)
                    .unwrap()
                    .is_some());
                // If the transaction is not in dirty, it does not need to be committed.
                // This situation can happen if we build a checkpoint locally which was just executed
                // via state sync.
                continue;
            };

            txns.push((*tx_digest, (*tx).clone()));
        }

        self.store.commit_transactions(&txns)
    }

    // Move the oldest/least entry from the dirty queue to the cache queue.
    // This is called after the entry is committed to the db.
    fn move_version_from_dirty_to_cache<K, V>(
        dirty: &DashMap<K, CachedVersionMap<V>>,
        cache: &MokaCache<K, Arc<Mutex<CachedVersionMap<V>>>>,
        key: K,
        version: SequenceNumber,
        value: &V,
    ) where
        K: Eq + std::hash::Hash + Clone + Send + Sync + Copy + 'static,
        V: Send + Sync + Clone + Eq + std::fmt::Debug + 'static,
    {
        static MAX_VERSIONS: usize = 3;

        // IMPORTANT: lock both the dirty set entry and the cache entry before modifying either.
        // this ensures that readers cannot see a value temporarily disappear.
        let dirty_entry = dirty.entry(key);
        let cache_entry = cache.entry(key).or_default();
        let mut cache_map = cache_entry.value().lock();

        // insert into cache and drop old versions.
        cache_map.insert(version, value.clone());
        // TODO: make this automatic by giving CachedVersionMap an optional max capacity
        cache_map.truncate_to(MAX_VERSIONS);

        let DashMapEntry::Occupied(mut occupied_dirty_entry) = dirty_entry else {
            panic!("dirty map must exist");
        };

        let removed = occupied_dirty_entry.get_mut().pop_oldest(&version);

        assert_eq!(removed.as_ref(), Some(value), "dirty version must exist");

        // if there are no versions remaining, remove the map entry
        if occupied_dirty_entry.get().is_empty() {
            occupied_dirty_entry.remove();
        }
    }

    // Updates the latest object id cache with an entry that was read from the db.
    // Writes bypass this function, because an object write is guaranteed to be the
    // most recent version (and cannot race with any other writes to that object id)
    //
    // If there are racing calls to this function, it is guaranteed that after a call
    // has returned, reads from that thread will not observe a lower version than the
    // one they inserted
    fn cache_latest_object_by_id(&self, object_id: &ObjectID, object: LatestObjectCacheEntry) {
        trace!("caching object by id: {:?} {:?}", object_id, object);
        // Warning: tricky code!
        let entry = self
            .cached
            .object_by_id_cache
            .entry(*object_id)
            // only one racing insert will call the closure
            .or_insert_with(|| Arc::new(Mutex::new(object.clone())));

        // We may be racing with another thread that observed an older version of the object
        if !entry.is_fresh() {
            // !is_fresh means we lost the race, and entry holds the value that was
            // inserted by the other thread. We need to check if we have a more recent version
            // than the other reader.
            //
            // This could also mean that the entry was inserted by a transaction write. This
            // could occur in the following case:
            //
            // THREAD 1            | THREAD 2
            // reads object at v1  |
            //                     | tx writes object at v2
            // tries to cache v1
            //
            // Thread 1 will see that v2 is already in the cache when it tries to cache it,
            // and will try to update the cache with v1. But the is_newer_than check will fail,
            // so v2 will remain in the cache

            // Ensure only the latest version is inserted.
            let mut entry = entry.value().lock();
            if object.is_newer_than(&entry) {
                *entry = object;
            }
        }
    }

    fn cache_object_not_found(&self, object_id: &ObjectID) {
        // when caching non-existence, we use version 0. Since that is less than OBJECT_START_VERSION
        // it is guaranteed to lose the race with any reader than finds an extant version.
        self.cache_latest_object_by_id(object_id, LatestObjectCacheEntry::NonExistent);
    }

    fn clear_state_end_of_epoch_impl(&self, _execution_guard: &ExecutionLockWriteGuard<'_>) {
        info!("clearing state at end of epoch");
        assert!(
            self.dirty.pending_transaction_writes.is_empty(),
            "should be empty due to revert_state_update"
        );
        self.dirty.clear();
        info!("clearing old transaction locks");
        self.object_locks.clear();
    }

    fn revert_state_update_impl(&self, tx: &TransactionDigest) -> SuiResult {
        // TODO: remove revert_state_update_impl entirely, and simply drop all dirty
        // state when clear_state_end_of_epoch_impl is called.
        // Futher, once we do this, we can delay the insertion of the transaction into
        // pending_consensus_transactions until after the transaction has executed.
        let Some((_, outputs)) = self.dirty.pending_transaction_writes.remove(tx) else {
            assert!(
                !self.is_tx_already_executed(tx).expect("read cannot fail"),
                "attempt to revert committed transaction"
            );

            // A transaction can be inserted into pending_consensus_transactions, but then reconfiguration
            // can happen before the transaction executes.
            info!("Not reverting {:?} as it was not executed", tx);
            return Ok(());
        };

        for (object_id, object) in outputs.written.iter() {
            if object.is_package() {
                info!("removing non-finalized package from cache: {:?}", object_id);
                self.packages.invalidate(object_id);
            }
            self.cached.object_by_id_cache.invalidate(object_id);
        }

        // Note: individual object entries are removed when clear_state_end_of_epoch_impl is called
        Ok(())
    }

    pub fn clear_caches_and_assert_empty(&self) {
        info!("clearing caches");
        self.cached.clear_and_assert_empty();
        self.packages.invalidate_all();
        assert_empty(&self.packages);
    }
}

impl ExecutionCacheAPI for WritebackCache {}

impl ExecutionCacheCommit for WritebackCache {
    fn commit_transaction_outputs<'a>(
        &'a self,
        epoch: EpochId,
        digests: &'a [TransactionDigest],
    ) -> BoxFuture<'a, SuiResult> {
        WritebackCache::commit_transaction_outputs(self, epoch, digests).boxed()
    }

    fn persist_transactions<'a>(
        &'a self,
        digests: &'a [TransactionDigest],
    ) -> BoxFuture<'a, SuiResult> {
        WritebackCache::persist_transactions(self, digests).boxed()
    }
}

impl ObjectCacheRead for WritebackCache {
    fn get_package_object(&self, package_id: &ObjectID) -> SuiResult<Option<PackageObject>> {
        self.metrics
            .record_cache_request("package", "package_cache");
        if let Some(p) = self.packages.get(package_id) {
            if cfg!(debug_assertions) {
                if let Some(store_package) = self.store.get_object(package_id).unwrap() {
                    assert_eq!(
                        store_package.digest(),
                        p.object().digest(),
                        "Package object cache is inconsistent for package {:?}",
                        package_id
                    );
                }
            }
            self.metrics.record_cache_hit("package", "package_cache");
            return Ok(Some(p));
        } else {
            self.metrics.record_cache_miss("package", "package_cache");
        }

        // We try the dirty objects cache as well before going to the database. This is necessary
        // because the package could be evicted from the package cache before it is committed
        // to the database.
        if let Some(p) = self.get_object_impl("package", package_id)? {
            if p.is_package() {
                let p = PackageObject::new(p);
                tracing::trace!(
                    "caching package: {:?}",
                    p.object().compute_object_reference()
                );
                self.metrics.record_cache_write("package");
                self.packages.insert(*package_id, p.clone());
                Ok(Some(p))
            } else {
                Err(SuiError::UserInputError {
                    error: UserInputError::MoveObjectAsPackage {
                        object_id: *package_id,
                    },
                })
            }
        } else {
            Ok(None)
        }
    }

    fn force_reload_system_packages(&self, _system_package_ids: &[ObjectID]) {
        // This is a no-op because all writes go through the cache, therefore it can never
        // be incoherent
    }

    // get_object and variants.

    fn get_object(&self, id: &ObjectID) -> SuiResult<Option<Object>> {
<<<<<<< HEAD
        match self.get_object_by_id_cache_only(id) {
            CacheResult::Hit((_, object)) => Ok(Some(object)),
            CacheResult::NegativeHit => Ok(None),
            CacheResult::Miss => {
                let obj = self.store.get_object(id)?;
                if let Some(obj) = &obj {
                    self.cache_latest_object_by_id(
                        id,
                        LatestObjectCacheEntry::Object(obj.version(), obj.clone().into()),
                    );
                } else {
                    self.cache_object_not_found(id);
                }
                Ok(obj)
            }
        }
=======
        self.get_object_impl("object_latest", id)
>>>>>>> 1bffd366
    }

    fn get_object_by_key(
        &self,
        object_id: &ObjectID,
        version: SequenceNumber,
    ) -> SuiResult<Option<Object>> {
        match self.get_object_by_key_cache_only(object_id, version) {
            CacheResult::Hit(object) => Ok(Some(object)),
            CacheResult::NegativeHit => Ok(None),
            CacheResult::Miss => Ok(self
                .record_db_get("object_by_version")
                .get_object_by_key(object_id, version)?),
        }
    }

    fn multi_get_objects_by_key(
        &self,
        object_keys: &[ObjectKey],
    ) -> Result<Vec<Option<Object>>, SuiError> {
        do_fallback_lookup(
            object_keys,
            |key| {
                Ok(match self.get_object_by_key_cache_only(&key.0, key.1) {
                    CacheResult::Hit(maybe_object) => CacheResult::Hit(Some(maybe_object)),
                    CacheResult::NegativeHit => CacheResult::NegativeHit,
                    CacheResult::Miss => CacheResult::Miss,
                })
            },
            |remaining| {
                self.record_db_multi_get("object_by_version", remaining.len())
                    .multi_get_objects_by_key(remaining)
                    .map_err(Into::into)
            },
        )
    }

    fn object_exists_by_key(
        &self,
        object_id: &ObjectID,
        version: SequenceNumber,
    ) -> SuiResult<bool> {
        match self.get_object_by_key_cache_only(object_id, version) {
            CacheResult::Hit(_) => Ok(true),
            CacheResult::NegativeHit => Ok(false),
            CacheResult::Miss => self
                .record_db_get("object_by_version")
                .object_exists_by_key(object_id, version),
        }
    }

    fn multi_object_exists_by_key(&self, object_keys: &[ObjectKey]) -> SuiResult<Vec<bool>> {
        do_fallback_lookup(
            object_keys,
            |key| {
                Ok(match self.get_object_by_key_cache_only(&key.0, key.1) {
                    CacheResult::Hit(_) => CacheResult::Hit(true),
                    CacheResult::NegativeHit => CacheResult::Hit(false),
                    CacheResult::Miss => CacheResult::Miss,
                })
            },
            |remaining| {
                self.record_db_multi_get("object_by_version", remaining.len())
                    .multi_object_exists_by_key(remaining)
            },
        )
    }

    fn get_latest_object_ref_or_tombstone(
        &self,
        object_id: ObjectID,
    ) -> SuiResult<Option<ObjectRef>> {
        match self.get_object_entry_by_id_cache_only("latest_objref_or_tombstone", &object_id) {
            CacheResult::Hit((version, entry)) => Ok(Some(match entry {
                ObjectEntry::Object(object) => object.compute_object_reference(),
                ObjectEntry::Deleted => (object_id, version, ObjectDigest::OBJECT_DIGEST_DELETED),
                ObjectEntry::Wrapped => (object_id, version, ObjectDigest::OBJECT_DIGEST_WRAPPED),
            })),
<<<<<<< HEAD
            CacheResult::NegativeHit => Ok(None),
            CacheResult::Miss => self.store.get_latest_object_ref_or_tombstone(object_id),
=======
            CacheResult::NegativeHit => {
                panic!("cannot have negative hit when getting latest object or tombstone")
            }
            CacheResult::Miss => self
                .record_db_get("latest_objref_or_tombstone")
                .get_latest_object_ref_or_tombstone(object_id),
>>>>>>> 1bffd366
        }
    }

    fn get_latest_object_or_tombstone(
        &self,
        object_id: ObjectID,
    ) -> Result<Option<(ObjectKey, ObjectOrTombstone)>, SuiError> {
        match self.get_object_entry_by_id_cache_only("latest_object_or_tombstone", &object_id) {
            CacheResult::Hit((version, entry)) => {
                let key = ObjectKey(object_id, version);
                Ok(Some(match entry {
                    ObjectEntry::Object(object) => (key, object.into()),
                    ObjectEntry::Deleted => (
                        key,
                        ObjectOrTombstone::Tombstone((
                            object_id,
                            version,
                            ObjectDigest::OBJECT_DIGEST_DELETED,
                        )),
                    ),
                    ObjectEntry::Wrapped => (
                        key,
                        ObjectOrTombstone::Tombstone((
                            object_id,
                            version,
                            ObjectDigest::OBJECT_DIGEST_WRAPPED,
                        )),
                    ),
                }))
            }
<<<<<<< HEAD
            CacheResult::NegativeHit => Ok(None),
            CacheResult::Miss => self.store.get_latest_object_or_tombstone(object_id),
=======
            CacheResult::NegativeHit => {
                panic!("cannot have negative hit when getting latest object or tombstone")
            }
            CacheResult::Miss => self
                .record_db_get("latest_object_or_tombstone")
                .get_latest_object_or_tombstone(object_id),
>>>>>>> 1bffd366
        }
    }

    fn find_object_lt_or_eq_version(
        &self,
        object_id: ObjectID,
        version_bound: SequenceNumber,
    ) -> SuiResult<Option<Object>> {
        macro_rules! check_cache_entry {
            ($level: expr, $objects: expr) => {
                self.metrics
                    .record_cache_request("object_lt_or_eq_version", $level);
                if let Some(objects) = $objects {
                    if let Some((_, object)) = objects
                        .all_versions_lt_or_eq_descending(&version_bound)
                        .next()
                    {
                        if let ObjectEntry::Object(object) = object {
                            self.metrics
                                .record_cache_hit("object_lt_or_eq_version", $level);
                            return Ok(Some(object.clone()));
                        } else {
                            // if we find a tombstone, the object does not exist
                            self.metrics
                                .record_cache_negative_hit("object_lt_or_eq_version", $level);
                            return Ok(None);
                        }
                    }
                }
            };
        }

        // if we have the latest version cached, and it is within the bound, we are done
        if let Some(latest) = self.cached.object_by_id_cache.get(&object_id) {
            let latest = latest.lock();
            match &*latest {
                LatestObjectCacheEntry::Object(latest_version, object) => {
                    if *latest_version <= version_bound {
                        if let ObjectEntry::Object(object) = object {
                            return Ok(Some(object.clone()));
                        } else {
                            // object is a tombstone, but is still within the version bound
                            return Ok(None);
                        }
                    }
                    // latest object is not within the version bound. fall through.
                }
                // No object by this ID exists at all
                LatestObjectCacheEntry::NonExistent => {
                    return Ok(None);
                }
            }
        }

        Self::with_locked_cache_entries(
            &self.dirty.objects,
            &self.cached.object_cache,
            &object_id,
            |dirty_entry, cached_entry| {
<<<<<<< HEAD
                check_cache_entry!(dirty_entry);
                check_cache_entry!(cached_entry);

                // Much of the time, the query will be for the very latest object version, so
                // try that first. But we have to be careful:
                // 1. We must load the tombstone if it is present, because its version may exceed
                //    the version_bound, in which case we must do a scan.
                // 2. You might think we could just call `self.store.get_latest_object_or_tombstone` here.
                //    But we cannot, because there may be a more recent version in the dirty set, which
                //    we skipped over in check_cache_entry! because of the version bound. If we skipped
                //    it above, we will skip it here as well, but it is more important to optimize the
                //    case where we miss the cache entirely. Put another way, we expect that most of the
                //    the time, if we reach this point, there will be nothing in the dirty set, and we
                //    will go straight to the db - but the dirty set check is still necessary for
                //    correctness.
                let latest: Option<(SequenceNumber, ObjectEntry)> =
                    if let Some(dirty_set) = dirty_entry {
                        dirty_set.get_highest().cloned()
                    } else {
                        self.store.get_latest_object_or_tombstone(object_id)?.map(
                            |(ObjectKey(_, version), obj_or_tombstone)| {
                                (version, ObjectEntry::from(obj_or_tombstone))
                            },
                        )
                    };

                if let Some((obj_version, obj_entry)) = latest {
                    // we can always cache the latest object (or tombstone), even if it is not within the
                    // version_bound. This is done in order to warm the cache in the case where a sequence
                    // of transactions all read the same child object without writing to it.
                    self.cache_latest_object_by_id(
                        &object_id,
                        LatestObjectCacheEntry::Object(obj_version, obj_entry.clone()),
                    );

                    if obj_version <= version_bound {
                        match obj_entry {
                            ObjectEntry::Object(object) => Ok(Some(object)),
                            ObjectEntry::Deleted | ObjectEntry::Wrapped => Ok(None),
                        }
                    } else {
                        // the latest object exceeded the bound, so now we have to do a scan
                        self.store
                            .find_object_lt_or_eq_version(object_id, version_bound)
                    }
                } else {
                    // no object found in dirty set or db, object does not exist
                    assert!(cached_entry.is_none());
                    self.cache_object_not_found(&object_id);
                    Ok(None)
                }
=======
                check_cache_entry!("committed", dirty_entry);
                check_cache_entry!("uncommitted", cached_entry);
                self.record_db_get("object_lt_or_eq_version")
                    .find_object_lt_or_eq_version(object_id, version)
>>>>>>> 1bffd366
            },
        )
    }

    fn get_sui_system_state_object_unsafe(&self) -> SuiResult<SuiSystemState> {
        get_sui_system_state(self)
    }

    fn get_bridge_object_unsafe(&self) -> SuiResult<Bridge> {
        get_bridge(self)
    }

    fn get_marker_value(
        &self,
        object_id: &ObjectID,
        version: SequenceNumber,
        epoch_id: EpochId,
    ) -> SuiResult<Option<MarkerValue>> {
        match self.get_marker_value_cache_only(object_id, version, epoch_id) {
            CacheResult::Hit(marker) => Ok(Some(marker)),
            CacheResult::NegativeHit => Ok(None),
            CacheResult::Miss => self
                .record_db_get("marker_by_version")
                .get_marker_value(object_id, &version, epoch_id),
        }
    }

    fn get_latest_marker(
        &self,
        object_id: &ObjectID,
        epoch_id: EpochId,
    ) -> SuiResult<Option<(SequenceNumber, MarkerValue)>> {
        match self.get_latest_marker_value_cache_only(object_id, epoch_id) {
            CacheResult::Hit((v, marker)) => Ok(Some((v, marker))),
            CacheResult::NegativeHit => {
                panic!("cannot have negative hit when getting latest marker")
            }
            CacheResult::Miss => self
                .record_db_get("marker_latest")
                .get_latest_marker(object_id, epoch_id),
        }
    }

    fn get_lock(&self, obj_ref: ObjectRef, epoch_store: &AuthorityPerEpochStore) -> SuiLockResult {
        let cur_epoch = epoch_store.epoch();
        match self.get_object_by_id_cache_only("lock", &obj_ref.0) {
            CacheResult::Hit((_, obj)) => {
                let actual_objref = obj.compute_object_reference();
                if obj_ref != actual_objref {
                    Ok(ObjectLockStatus::LockedAtDifferentVersion {
                        locked_ref: actual_objref,
                    })
                } else {
                    // requested object ref is live, check if there is a lock
                    Ok(
                        match self
                            .object_locks
                            .get_transaction_lock(&obj_ref, epoch_store)?
                        {
                            Some(tx_digest) => ObjectLockStatus::LockedToTx {
                                locked_by_tx: LockDetailsDeprecated {
                                    epoch: cur_epoch,
                                    tx_digest,
                                },
                            },
                            None => ObjectLockStatus::Initialized,
                        },
                    )
                }
            }
            CacheResult::NegativeHit => {
                Err(SuiError::from(UserInputError::ObjectNotFound {
                    object_id: obj_ref.0,
                    // even though we know the requested version, we leave it as None to indicate
                    // that the object does not exist at any version
                    version: None,
                }))
            }
            CacheResult::Miss => self.record_db_get("lock").get_lock(obj_ref, epoch_store),
        }
    }

    fn _get_live_objref(&self, object_id: ObjectID) -> SuiResult<ObjectRef> {
        let obj = self.get_object_impl("live_objref", &object_id)?.ok_or(
            UserInputError::ObjectNotFound {
                object_id,
                version: None,
            },
        )?;
        Ok(obj.compute_object_reference())
    }

    fn check_owned_objects_are_live(&self, owned_object_refs: &[ObjectRef]) -> SuiResult {
        do_fallback_lookup(
            owned_object_refs,
            |obj_ref| match self.get_object_by_id_cache_only("object_is_live", &obj_ref.0) {
                CacheResult::Hit((version, obj)) => {
                    if obj.compute_object_reference() != *obj_ref {
                        Err(UserInputError::ObjectVersionUnavailableForConsumption {
                            provided_obj_ref: *obj_ref,
                            current_version: version,
                        }
                        .into())
                    } else {
                        Ok(CacheResult::Hit(()))
                    }
                }
                CacheResult::NegativeHit => Err(UserInputError::ObjectNotFound {
                    object_id: obj_ref.0,
                    version: None,
                }
                .into()),
                CacheResult::Miss => Ok(CacheResult::Miss),
            },
            |remaining| {
                self.record_db_multi_get("object_is_live", remaining.len())
                    .check_owned_objects_are_live(remaining)?;
                Ok(vec![(); remaining.len()])
            },
        )?;
        Ok(())
    }
}

impl TransactionCacheRead for WritebackCache {
    fn multi_get_transaction_blocks(
        &self,
        digests: &[TransactionDigest],
    ) -> SuiResult<Vec<Option<Arc<VerifiedTransaction>>>> {
        do_fallback_lookup(
            digests,
            |digest| {
                self.metrics
                    .record_cache_request("transaction_block", "uncommitted");
                if let Some(tx) = self.dirty.pending_transaction_writes.get(digest) {
                    self.metrics
                        .record_cache_hit("transaction_block", "uncommitted");
                    return Ok(CacheResult::Hit(Some(tx.transaction.clone())));
                }
                self.metrics
                    .record_cache_miss("transaction_block", "uncommitted");

                self.metrics
                    .record_cache_request("transaction_block", "committed");
                if let Some(tx) = self.cached.transactions.get(digest) {
                    self.metrics
                        .record_cache_hit("transaction_block", "committed");
                    return Ok(CacheResult::Hit(Some(tx.clone())));
                }
                self.metrics
                    .record_cache_miss("transaction_block", "committed");

                Ok(CacheResult::Miss)
            },
            |remaining| {
                self.record_db_multi_get("transaction_block", remaining.len())
                    .multi_get_transaction_blocks(remaining)
                    .map(|v| v.into_iter().map(|o| o.map(Arc::new)).collect())
            },
        )
    }

    fn multi_get_executed_effects_digests(
        &self,
        digests: &[TransactionDigest],
    ) -> SuiResult<Vec<Option<TransactionEffectsDigest>>> {
        do_fallback_lookup(
            digests,
            |digest| {
                self.metrics
                    .record_cache_request("executed_effects_digests", "uncommitted");
                if let Some(digest) = self.dirty.executed_effects_digests.get(digest) {
                    self.metrics
                        .record_cache_hit("executed_effects_digests", "uncommitted");
                    return Ok(CacheResult::Hit(Some(*digest)));
                }
                self.metrics
                    .record_cache_miss("executed_effects_digests", "uncommitted");

                self.metrics
                    .record_cache_request("executed_effects_digests", "committed");
                if let Some(digest) = self.cached.executed_effects_digests.get(digest) {
                    self.metrics
                        .record_cache_hit("executed_effects_digests", "committed");
                    return Ok(CacheResult::Hit(Some(digest)));
                }
                self.metrics
                    .record_cache_miss("executed_effects_digests", "committed");

                Ok(CacheResult::Miss)
            },
            |remaining| {
                self.record_db_multi_get("executed_effects_digests", remaining.len())
                    .multi_get_executed_effects_digests(remaining)
            },
        )
    }

    fn multi_get_effects(
        &self,
        digests: &[TransactionEffectsDigest],
    ) -> SuiResult<Vec<Option<TransactionEffects>>> {
        do_fallback_lookup(
            digests,
            |digest| {
                self.metrics
                    .record_cache_request("transaction_effects", "uncommitted");
                if let Some(effects) = self.dirty.transaction_effects.get(digest) {
                    self.metrics
                        .record_cache_hit("transaction_effects", "uncommitted");
                    return Ok(CacheResult::Hit(Some(effects.clone())));
                }
                self.metrics
                    .record_cache_miss("transaction_effects", "uncommitted");

                self.metrics
                    .record_cache_request("transaction_effects", "committed");
                if let Some(effects) = self.cached.transaction_effects.get(digest) {
                    self.metrics
                        .record_cache_hit("transaction_effects", "committed");
                    return Ok(CacheResult::Hit(Some((*effects).clone())));
                }
                self.metrics
                    .record_cache_miss("transaction_effects", "committed");

                Ok(CacheResult::Miss)
            },
            |remaining| {
                self.record_db_multi_get("transaction_effects", remaining.len())
                    .multi_get_effects(remaining.iter())
            },
        )
    }

    fn notify_read_executed_effects_digests<'a>(
        &'a self,
        digests: &'a [TransactionDigest],
    ) -> BoxFuture<'a, SuiResult<Vec<TransactionEffectsDigest>>> {
        async move {
            let registrations = self
                .executed_effects_digests_notify_read
                .register_all(digests);

            let executed_effects_digests = self.multi_get_executed_effects_digests(digests)?;

            let results = executed_effects_digests
                .into_iter()
                .zip(registrations)
                .map(|(a, r)| match a {
                    // Note that Some() clause also drops registration that is already fulfilled
                    Some(ready) => Either::Left(futures::future::ready(ready)),
                    None => Either::Right(r),
                });

            Ok(join_all(results).await)
        }
        .boxed()
    }

    fn multi_get_events(
        &self,
        event_digests: &[TransactionEventsDigest],
    ) -> SuiResult<Vec<Option<TransactionEvents>>> {
        fn map_events(events: TransactionEvents) -> Option<TransactionEvents> {
            if events.data.is_empty() {
                None
            } else {
                Some(events)
            }
        }

        do_fallback_lookup(
            event_digests,
            |digest| {
                self.metrics
                    .record_cache_request("transaction_events", "uncommitted");
                if let Some(events) = self
                    .dirty
                    .transaction_events
                    .get(digest)
                    .map(|e| e.1.clone())
                {
                    self.metrics
                        .record_cache_hit("transaction_events", "uncommitted");

                    return Ok(CacheResult::Hit(map_events(events)));
                }
                self.metrics
                    .record_cache_miss("transaction_events", "uncommitted");

                self.metrics
                    .record_cache_request("transaction_events", "committed");
                if let Some(events) = self
                    .cached
                    .transaction_events
                    .get(digest)
                    .map(|e| (*e).clone())
                {
                    self.metrics
                        .record_cache_hit("transaction_events", "committed");
                    return Ok(CacheResult::Hit(map_events(events)));
                }

                self.metrics
                    .record_cache_miss("transaction_events", "committed");

                Ok(CacheResult::Miss)
            },
            |digests| self.store.multi_get_events(digests),
        )
    }
}

impl ExecutionCacheWrite for WritebackCache {
    fn acquire_transaction_locks<'a>(
        &'a self,
        epoch_store: &'a AuthorityPerEpochStore,
        owned_input_objects: &'a [ObjectRef],
        transaction: VerifiedSignedTransaction,
    ) -> BoxFuture<'a, SuiResult> {
        self.object_locks
            .acquire_transaction_locks(self, epoch_store, owned_input_objects, transaction)
            .boxed()
    }

    fn write_transaction_outputs(
        &self,
        epoch_id: EpochId,
        tx_outputs: Arc<TransactionOutputs>,
    ) -> BoxFuture<'_, SuiResult> {
        WritebackCache::write_transaction_outputs(self, epoch_id, tx_outputs).boxed()
    }
}

/// do_fallback_lookup is a helper function for multi-get operations.
/// It takes a list of keys and first attempts to look up each key in the cache.
/// The cache can return a hit, a miss, or a negative hit (if the object is known to not exist).
/// Any keys that result in a miss are then looked up in the store.
///
/// The "get from cache" and "get from store" behavior are implemented by the caller and provided
/// via the get_cached_key and multiget_fallback functions.
fn do_fallback_lookup<K: Copy, V: Default + Clone>(
    keys: &[K],
    get_cached_key: impl Fn(&K) -> SuiResult<CacheResult<V>>,
    multiget_fallback: impl Fn(&[K]) -> SuiResult<Vec<V>>,
) -> SuiResult<Vec<V>> {
    let mut results = vec![V::default(); keys.len()];
    let mut fallback_keys = Vec::with_capacity(keys.len());
    let mut fallback_indices = Vec::with_capacity(keys.len());

    for (i, key) in keys.iter().enumerate() {
        match get_cached_key(key)? {
            CacheResult::Miss => {
                fallback_keys.push(*key);
                fallback_indices.push(i);
            }
            CacheResult::NegativeHit => (),
            CacheResult::Hit(value) => {
                results[i] = value;
            }
        }
    }

    let fallback_results = multiget_fallback(&fallback_keys)?;
    assert_eq!(fallback_results.len(), fallback_indices.len());
    assert_eq!(fallback_results.len(), fallback_keys.len());

    for (i, result) in fallback_indices
        .into_iter()
        .zip(fallback_results.into_iter())
    {
        results[i] = result;
    }
    Ok(results)
}

implement_passthrough_traits!(WritebackCache);

impl AccumulatorStore for WritebackCache {
    fn get_object_ref_prior_to_key_deprecated(
        &self,
        object_id: &ObjectID,
        version: SequenceNumber,
    ) -> SuiResult<Option<ObjectRef>> {
        // There is probably a more efficient way to implement this, but since this is only used by
        // old protocol versions, it is better to do the simple thing that is obviously correct.
        // In this case we previous version from all sources and choose the highest
        let mut candidates = Vec::new();

        let check_versions =
            |versions: &CachedVersionMap<ObjectEntry>| match versions.get_prior_to(&version) {
                Some((version, object_entry)) => match object_entry {
                    ObjectEntry::Object(object) => {
                        assert_eq!(object.version(), version);
                        Some(object.compute_object_reference())
                    }
                    ObjectEntry::Deleted => {
                        Some((*object_id, version, ObjectDigest::OBJECT_DIGEST_DELETED))
                    }
                    ObjectEntry::Wrapped => {
                        Some((*object_id, version, ObjectDigest::OBJECT_DIGEST_WRAPPED))
                    }
                },
                None => None,
            };

        // first check dirty data
        if let Some(objects) = self.dirty.objects.get(object_id) {
            if let Some(prior) = check_versions(&objects) {
                candidates.push(prior);
            }
        }

        if let Some(objects) = self.cached.object_cache.get(object_id) {
            if let Some(prior) = check_versions(&objects.lock()) {
                candidates.push(prior);
            }
        }

        if let Some(prior) = self
            .store
            .get_object_ref_prior_to_key_deprecated(object_id, version)?
        {
            candidates.push(prior);
        }

        // sort candidates by version, and return the highest
        candidates.sort_by_key(|(_, version, _)| *version);
        Ok(candidates.pop())
    }

    fn get_root_state_accumulator_for_epoch(
        &self,
        epoch: EpochId,
    ) -> SuiResult<Option<(CheckpointSequenceNumber, Accumulator)>> {
        self.store.get_root_state_accumulator_for_epoch(epoch)
    }

    fn get_root_state_accumulator_for_highest_epoch(
        &self,
    ) -> SuiResult<Option<(EpochId, (CheckpointSequenceNumber, Accumulator))>> {
        self.store.get_root_state_accumulator_for_highest_epoch()
    }

    fn insert_state_accumulator_for_epoch(
        &self,
        epoch: EpochId,
        checkpoint_seq_num: &CheckpointSequenceNumber,
        acc: &Accumulator,
    ) -> SuiResult {
        self.store
            .insert_state_accumulator_for_epoch(epoch, checkpoint_seq_num, acc)
    }

    fn iter_live_object_set(
        &self,
        include_wrapped_tombstone: bool,
    ) -> Box<dyn Iterator<Item = LiveObject> + '_> {
        // The only time it is safe to iterate the live object set is at an epoch boundary,
        // at which point the db is consistent and the dirty cache is empty. So this does
        // read the cache
        assert!(
            self.dirty.is_empty(),
            "cannot iterate live object set with dirty data"
        );
        self.store.iter_live_object_set(include_wrapped_tombstone)
    }

    // A version of iter_live_object_set that reads the cache. Only use for testing. If used
    // on a live validator, can cause the server to block for as long as it takes to iterate
    // the entire live object set.
    fn iter_cached_live_object_set_for_testing(
        &self,
        include_wrapped_tombstone: bool,
    ) -> Box<dyn Iterator<Item = LiveObject> + '_> {
        // hold iter until we are finished to prevent any concurrent inserts/deletes
        let iter = self.dirty.objects.iter();
        let mut dirty_objects = BTreeMap::new();

        // add everything from the store
        for obj in self.store.iter_live_object_set(include_wrapped_tombstone) {
            dirty_objects.insert(obj.object_id(), obj);
        }

        // add everything from the cache, but also remove deletions
        for entry in iter {
            let id = *entry.key();
            let value = entry.value();
            match value.get_highest().unwrap() {
                (_, ObjectEntry::Object(object)) => {
                    dirty_objects.insert(id, LiveObject::Normal(object.clone()));
                }
                (version, ObjectEntry::Wrapped) => {
                    if include_wrapped_tombstone {
                        dirty_objects.insert(id, LiveObject::Wrapped(ObjectKey(id, *version)));
                    } else {
                        dirty_objects.remove(&id);
                    }
                }
                (_, ObjectEntry::Deleted) => {
                    dirty_objects.remove(&id);
                }
            }
        }

        Box::new(dirty_objects.into_values())
    }
}<|MERGE_RESOLUTION|>--- conflicted
+++ resolved
@@ -660,7 +660,18 @@
         match self.get_object_by_id_cache_only(request_type, id) {
             CacheResult::Hit((_, object)) => Ok(Some(object)),
             CacheResult::NegativeHit => Ok(None),
-            CacheResult::Miss => Ok(self.store.get_object(id)?),
+            CacheResult::Miss => {
+                let obj = self.store.get_object(id)?;
+                if let Some(obj) = &obj {
+                    self.cache_latest_object_by_id(
+                        id,
+                        LatestObjectCacheEntry::Object(obj.version(), obj.clone().into()),
+                    );
+                } else {
+                    self.cache_object_not_found(id);
+                }
+                Ok(obj)
+            }
         }
     }
 
@@ -1165,26 +1176,7 @@
     // get_object and variants.
 
     fn get_object(&self, id: &ObjectID) -> SuiResult<Option<Object>> {
-<<<<<<< HEAD
-        match self.get_object_by_id_cache_only(id) {
-            CacheResult::Hit((_, object)) => Ok(Some(object)),
-            CacheResult::NegativeHit => Ok(None),
-            CacheResult::Miss => {
-                let obj = self.store.get_object(id)?;
-                if let Some(obj) = &obj {
-                    self.cache_latest_object_by_id(
-                        id,
-                        LatestObjectCacheEntry::Object(obj.version(), obj.clone().into()),
-                    );
-                } else {
-                    self.cache_object_not_found(id);
-                }
-                Ok(obj)
-            }
-        }
-=======
         self.get_object_impl("object_latest", id)
->>>>>>> 1bffd366
     }
 
     fn get_object_by_key(
@@ -1263,17 +1255,10 @@
                 ObjectEntry::Deleted => (object_id, version, ObjectDigest::OBJECT_DIGEST_DELETED),
                 ObjectEntry::Wrapped => (object_id, version, ObjectDigest::OBJECT_DIGEST_WRAPPED),
             })),
-<<<<<<< HEAD
             CacheResult::NegativeHit => Ok(None),
-            CacheResult::Miss => self.store.get_latest_object_ref_or_tombstone(object_id),
-=======
-            CacheResult::NegativeHit => {
-                panic!("cannot have negative hit when getting latest object or tombstone")
-            }
             CacheResult::Miss => self
                 .record_db_get("latest_objref_or_tombstone")
                 .get_latest_object_ref_or_tombstone(object_id),
->>>>>>> 1bffd366
         }
     }
 
@@ -1304,17 +1289,10 @@
                     ),
                 }))
             }
-<<<<<<< HEAD
             CacheResult::NegativeHit => Ok(None),
-            CacheResult::Miss => self.store.get_latest_object_or_tombstone(object_id),
-=======
-            CacheResult::NegativeHit => {
-                panic!("cannot have negative hit when getting latest object or tombstone")
-            }
             CacheResult::Miss => self
                 .record_db_get("latest_object_or_tombstone")
                 .get_latest_object_or_tombstone(object_id),
->>>>>>> 1bffd366
         }
     }
 
@@ -1374,9 +1352,8 @@
             &self.cached.object_cache,
             &object_id,
             |dirty_entry, cached_entry| {
-<<<<<<< HEAD
-                check_cache_entry!(dirty_entry);
-                check_cache_entry!(cached_entry);
+                check_cache_entry!("committed", dirty_entry);
+                check_cache_entry!("uncommitted", cached_entry);
 
                 // Much of the time, the query will be for the very latest object version, so
                 // try that first. But we have to be careful:
@@ -1394,11 +1371,11 @@
                     if let Some(dirty_set) = dirty_entry {
                         dirty_set.get_highest().cloned()
                     } else {
-                        self.store.get_latest_object_or_tombstone(object_id)?.map(
-                            |(ObjectKey(_, version), obj_or_tombstone)| {
+                        self.record_db_get("object_lt_or_eq_version_latest")
+                            .get_latest_object_or_tombstone(object_id)?
+                            .map(|(ObjectKey(_, version), obj_or_tombstone)| {
                                 (version, ObjectEntry::from(obj_or_tombstone))
-                            },
-                        )
+                            })
                     };
 
                 if let Some((obj_version, obj_entry)) = latest {
@@ -1417,8 +1394,8 @@
                         }
                     } else {
                         // the latest object exceeded the bound, so now we have to do a scan
-                        self.store
-                            .find_object_lt_or_eq_version(object_id, version_bound)
+                        self.record_db_get("object_lt_or_eq_version_scan")
+                            .find_object_lt_or_eq_version(object_id, version)
                     }
                 } else {
                     // no object found in dirty set or db, object does not exist
@@ -1426,12 +1403,6 @@
                     self.cache_object_not_found(&object_id);
                     Ok(None)
                 }
-=======
-                check_cache_entry!("committed", dirty_entry);
-                check_cache_entry!("uncommitted", cached_entry);
-                self.record_db_get("object_lt_or_eq_version")
-                    .find_object_lt_or_eq_version(object_id, version)
->>>>>>> 1bffd366
             },
         )
     }
