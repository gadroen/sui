--- conflicted
+++ resolved
@@ -472,20 +472,10 @@
 
         // At this point we need to check if any shared objects need locks,
         // and whether they have them.
-<<<<<<< HEAD
-        let shared_object_refs: Vec<_> = objects_by_kind
-            .iter()
-            .filter(|(kind, _)| matches!(kind, InputObjectKind::SharedMoveObject(_)))
-            .map(|(_, obj)| obj.compute_object_reference())
-            .sorted()
-            .collect();
-
-        let shared_objects_ids = shared_object_refs.iter().map(|(id, _, _)| *id);
+        let shared_object_refs = input_objects.filter_shared_objects();
+        let shared_objects_ids = shared_object_refs.iter().map(|(id, _, _)| id);
         let tombstones = self.database.tombstones_exist(shared_objects_ids)?;
 
-=======
-        let shared_object_refs = input_objects.filter_shared_objects();
->>>>>>> dab176c1
         if !shared_object_refs.is_empty() && !certificate.data.kind.is_system_tx() {
             // If the transaction contains shared objects, we need to ensure they have been scheduled
             // for processing by the consensus protocol.
@@ -1227,10 +1217,17 @@
 
     /// Check whether a shared-object certificate has already been given shared-locks.
     async fn shared_locks_exist(&self, certificate: &CertifiedTransaction) -> SuiResult<bool> {
+        // Check the locks.
         let digest = certificate.digest();
         let shared_inputs = certificate.shared_input_objects();
         let shared_locks = self.database.sequenced(digest, shared_inputs)?;
-        Ok(shared_locks[0].is_some())
+
+        // Check the tombstones
+        let shared_inputs = certificate.shared_input_objects();
+        let tombstones = self.database.tombstones_exist(shared_inputs)?;
+
+        // We consider locks exist if we either have the locks or a tombstone.
+        Ok(shared_locks[0].is_some() || !tombstones.is_empty())
     }
 
     /// Get a read reference to an object/seq lock
@@ -1303,6 +1300,9 @@
                     SuiError::NotASharedObjectTransaction
                 );
 
+                // Check if we already assigned locks to the shared objects.
+                let shared_locks = self.shared_locks_exist(&certificate).await?;
+
                 // If we already executed this transaction, return the signed effects.
                 let digest = certificate.digest();
                 if self.database.effects_exists(digest)? {
@@ -1312,7 +1312,7 @@
                 }
 
                 // If we didn't already assigned shared-locks to this transaction, we do it now.
-                if !self.shared_locks_exist(&certificate).await? {
+                if !shared_locks {
                     // Check the certificate. Remember that Byzantine authorities may input anything into
                     // consensus.
                     certificate.verify(&self.committee.load())?;
