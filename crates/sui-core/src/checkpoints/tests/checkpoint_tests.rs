// Copyright (c) 2022, Mysten Labs, Inc.
// SPDX-License-Identifier: Apache-2.0

use super::*;
use crate::{
    authority::{AuthorityState, AuthorityStore},
    authority_active::execution_driver::PendCertificateForExecutionNoop,
    authority_aggregator::{
        authority_aggregator_tests::transfer_coin_transaction, AuthorityAggregator,
    },
    authority_batch::batch_tests::init_state_parameters_from_rng,
    authority_client::LocalAuthorityClient,
    gateway_state::GatewayMetrics,
};
use rand::prelude::StdRng;
use rand::SeedableRng;
use std::{collections::HashSet, env, fs, path::PathBuf, sync::Arc, time::Duration};
use sui_types::{
    base_types::{AuthorityName, ObjectID},
    batch::UpdateItem,
    crypto::get_key_pair_from_rng,
    messages::ExecutionStatus,
    object::Object,
    utils::{make_committee_key, make_committee_key_num},
    waypoint::GlobalCheckpoint,
};

use parking_lot::Mutex;
use sui_types::crypto::KeyPair;

fn random_ckpoint_store() -> (Committee, Vec<KeyPair>, Vec<(PathBuf, CheckpointStore)>) {
    random_ckpoint_store_num(4)
}

fn random_ckpoint_store_num(
    num: usize,
) -> (Committee, Vec<KeyPair>, Vec<(PathBuf, CheckpointStore)>) {
    let mut rng = StdRng::from_seed(RNG_SEED);
    let (keys, committee) = make_committee_key_num(num, &mut rng);
    let stores = keys
        .iter()
        .map(|k| {
            let dir = env::temp_dir();
            let path = dir.join(format!("SC_{:?}", ObjectID::random()));
            fs::create_dir(&path).unwrap();

            // Create an authority
            let cps = CheckpointStore::open(
                path.clone(),
                None,
                committee.epoch,
                *k.public_key_bytes(),
                Arc::pin(k.copy()),
            )
            .unwrap();
            (path, cps)
        })
        .collect();
    (committee, keys, stores)
}

#[test]
fn crash_recovery() {
    let mut rng = StdRng::from_seed(RNG_SEED);
    let (keys, committee) = make_committee_key(&mut rng);
    let k = keys[0].copy();

    // Setup

    let dir = env::temp_dir();
    let path = dir.join(format!("SC_{:?}", ObjectID::random()));
    fs::create_dir(&path).unwrap();

    // Create an authority
    // Open store first time

    let mut cps = CheckpointStore::open(
        path.clone(),
        None,
        committee.epoch,
        *k.public_key_bytes(),
        Arc::pin(k.copy()),
    )
    .unwrap();

    // --- TEST 0 ---

    // Check init from empty works.

    let locals = cps.get_locals();
    assert!(locals.current_proposal.is_none());
    assert!(locals.proposal_next_transaction.is_none());

    // Do stuff

    let t1 = ExecutionDigests::random();
    let t2 = ExecutionDigests::random();
    let t3 = ExecutionDigests::random();
    let t4 = ExecutionDigests::random();
    let t5 = ExecutionDigests::random();
    let t6 = ExecutionDigests::random();

    cps.handle_internal_batch(4, &[(1, t1), (2, t2), (3, t3)])
        .unwrap();

    // --- TEST 1 ---
    // Check the recording of transactions works

    let locals = cps.get_locals();
    assert_eq!(locals.next_transaction_sequence, 4);

    let proposal = cps.set_proposal(committee.epoch).unwrap();
    assert_eq!(*proposal.sequence_number(), 0);

    cps.handle_internal_batch(7, &[(4, t4), (5, t5), (6, t6)])
        .unwrap();

    // Delete and re-open DB
    drop(cps);

    let mut cps_new = CheckpointStore::open(
        path,
        None,
        committee.epoch,
        *k.public_key_bytes(),
        Arc::pin(k.copy()),
    )
    .unwrap();

    // TEST 3 -- the current proposal is correctly recreated.

    let locals = cps_new.get_locals();
    assert!(locals.current_proposal.is_some());
    assert!(locals.proposal_next_transaction.is_some());
    assert_eq!(locals.next_transaction_sequence, 7);

    assert_eq!(
        &proposal.proposal.0.checkpoint,
        &locals
            .current_proposal
            .as_ref()
            .unwrap()
            .proposal
            .0
            .checkpoint
    );
}

#[test]
fn make_checkpoint_db() {
    let (_committee, _keys, mut stores) = random_ckpoint_store();
    let (_, mut cps) = stores.pop().unwrap();

    let t1 = ExecutionDigests::random();
    let t2 = ExecutionDigests::random();
    let t3 = ExecutionDigests::random();
    let t4 = ExecutionDigests::random();
    let t5 = ExecutionDigests::random();
    let t6 = ExecutionDigests::random();

    cps.update_processed_transactions(&[(1, t1), (2, t2), (3, t3)])
        .unwrap();
    assert_eq!(cps.checkpoint_contents.iter().count(), 0);
    assert_eq!(cps.extra_transactions.iter().count(), 3);
    assert_eq!(cps.unprocessed_transactions.iter().count(), 0);

    assert_eq!(cps.next_checkpoint(), 0);

    cps.update_new_checkpoint(0, &[t1, t2, t4, t5]).unwrap();
    assert_eq!(cps.checkpoint_contents.iter().count(), 4);
    assert_eq!(cps.extra_transactions.iter().count(), 1);
    assert_eq!(cps.unprocessed_transactions.iter().count(), 2);

    assert_eq!(cps.lowest_unprocessed_checkpoint(), 0);

    let (_cp_seq, tx_seq) = cps.transactions_to_checkpoint.get(&t4).unwrap().unwrap();
    assert!(tx_seq >= u64::MAX / 2);

    assert_eq!(cps.next_checkpoint(), 1);

    cps.update_processed_transactions(&[(4, t4), (5, t5), (6, t6)])
        .unwrap();
    assert_eq!(cps.checkpoint_contents.iter().count(), 4);
    assert_eq!(cps.extra_transactions.iter().count(), 2); // t3 & t6
    assert_eq!(cps.unprocessed_transactions.iter().count(), 0);

    assert_eq!(cps.lowest_unprocessed_checkpoint(), 1);

    let (_cp_seq, tx_seq) = cps.transactions_to_checkpoint.get(&t4).unwrap().unwrap();
    assert_eq!(tx_seq, 4);
}

#[test]
fn make_proposals() {
    let (committee, _keys, mut stores) = random_ckpoint_store();
    let (_, mut cps1) = stores.pop().unwrap();
    let (_, mut cps2) = stores.pop().unwrap();
    let (_, mut cps3) = stores.pop().unwrap();
    let (_, mut cps4) = stores.pop().unwrap();

    let t1 = ExecutionDigests::random();
    let t2 = ExecutionDigests::random();
    let t3 = ExecutionDigests::random();
    let t4 = ExecutionDigests::random();
    let t5 = ExecutionDigests::random();
    // let t6 = TransactionDigest::random();

    cps1.update_processed_transactions(&[(1, t2), (2, t3)])
        .unwrap();

    cps2.update_processed_transactions(&[(1, t1), (2, t2)])
        .unwrap();

    cps3.update_processed_transactions(&[(1, t3), (2, t4)])
        .unwrap();

    cps4.update_processed_transactions(&[(1, t4), (2, t5)])
        .unwrap();

    let p1 = cps1.set_proposal(committee.epoch).unwrap();
    let p2 = cps2.set_proposal(committee.epoch).unwrap();
    let p3 = cps3.set_proposal(committee.epoch).unwrap();

    let ckp_items: Vec<_> = p1
        .transactions()
        .chain(p2.transactions())
        .chain(p3.transactions())
        .cloned()
        .collect();

    cps1.update_new_checkpoint(0, &ckp_items[..]).unwrap();
    cps2.update_new_checkpoint(0, &ckp_items[..]).unwrap();
    cps3.update_new_checkpoint(0, &ckp_items[..]).unwrap();
    cps4.update_new_checkpoint(0, &ckp_items[..]).unwrap();

    assert_eq!(
        cps4.unprocessed_transactions.keys().collect::<HashSet<_>>(),
        [t1, t2, t3].into_iter().collect::<HashSet<_>>()
    );

    assert_eq!(
        cps4.extra_transactions.keys().collect::<HashSet<_>>(),
        [t5].into_iter().collect::<HashSet<_>>()
    );
}

#[test]
fn make_diffs() {
    let (committee, _keys, mut stores) = random_ckpoint_store();
    let (_, mut cps1) = stores.pop().unwrap();
    let (_, mut cps2) = stores.pop().unwrap();
    let (_, mut cps3) = stores.pop().unwrap();
    let (_, mut cps4) = stores.pop().unwrap();

    let t1 = ExecutionDigests::random();
    let t2 = ExecutionDigests::random();
    let t3 = ExecutionDigests::random();
    let t4 = ExecutionDigests::random();
    let t5 = ExecutionDigests::random();
    // let t6 = TransactionDigest::random();

    cps1.update_processed_transactions(&[(1, t2), (2, t3)])
        .unwrap();

    cps2.update_processed_transactions(&[(1, t1), (2, t2)])
        .unwrap();

    cps3.update_processed_transactions(&[(1, t3), (2, t4)])
        .unwrap();

    cps4.update_processed_transactions(&[(1, t4), (2, t5)])
        .unwrap();

    let p1 = cps1.set_proposal(committee.epoch).unwrap();
    let p2 = cps2.set_proposal(committee.epoch).unwrap();
    let p3 = cps3.set_proposal(committee.epoch).unwrap();
    let p4 = cps4.set_proposal(committee.epoch).unwrap();

    let diff12 = p1.fragment_with(&p2);
    let diff23 = p2.fragment_with(&p3);

    let mut global = GlobalCheckpoint::<AuthorityName, ExecutionDigests>::new();
    global.insert(diff12.diff.clone()).unwrap();
    global.insert(diff23.diff).unwrap();

    // P4 proposal not selected
    let diff41 = p4.fragment_with(&p1);
    let all_items4 = global
        .checkpoint_items(&diff41.diff, p4.transactions().cloned().collect())
        .unwrap();

    // P1 proposal selected
    let all_items1 = global
        .checkpoint_items(&diff12.diff, p1.transactions().cloned().collect())
        .unwrap();

    // All get the same set for the proposal
    assert_eq!(all_items1, all_items4);
}

#[test]
fn latest_proposal() {
    let (committee, _keys, mut stores) = random_ckpoint_store();
    let (_, mut cps1) = stores.pop().unwrap();
    let (_, mut cps2) = stores.pop().unwrap();
    let (_, mut cps3) = stores.pop().unwrap();
    let (_, mut cps4) = stores.pop().unwrap();

    let t1 = ExecutionDigests::random();
    let t2 = ExecutionDigests::random();
    let t3 = ExecutionDigests::random();
    let t4 = ExecutionDigests::random();
    let t5 = ExecutionDigests::random();
    let t6 = ExecutionDigests::random();

    cps1.update_processed_transactions(&[(1, t2), (2, t3)])
        .unwrap();

    cps2.update_processed_transactions(&[(1, t1), (2, t2)])
        .unwrap();

    cps3.update_processed_transactions(&[(1, t3), (2, t4)])
        .unwrap();

    cps4.update_processed_transactions(&[(1, t4), (2, t5)])
        .unwrap();

    // --- TEST 0 ---

    // No checkpoint no proposal

    let request = CheckpointRequest::latest(false);
    let response = cps1
        .handle_latest_proposal(committee.epoch, &request)
        .expect("no errors");
    assert!(response.detail.is_none());
    assert!(matches!(
        response.info,
        AuthorityCheckpointInfo::Proposal { .. }
    ));
    if let AuthorityCheckpointInfo::Proposal { current, previous } = response.info {
        assert!(current.is_some()); // Asking for a proposal creates one
        assert!(matches!(previous, AuthenticatedCheckpoint::None));
    }

    // ---

    let p1 = cps1.set_proposal(committee.epoch).unwrap();
    let p2 = cps2.set_proposal(committee.epoch).unwrap();
    let p3 = cps3.set_proposal(committee.epoch).unwrap();

    // --- TEST 1 ---

    // First checkpoint condition

    // Check the latest checkpoint with no detail
    let request = CheckpointRequest::latest(false);
    let response = cps1
        .handle_latest_proposal(committee.epoch, &request)
        .expect("no errors");
    assert!(response.detail.is_none());
    assert!(matches!(
        response.info,
        AuthorityCheckpointInfo::Proposal { .. }
    ));
    if let AuthorityCheckpointInfo::Proposal { current, previous } = response.info {
        assert!(current.is_some());
        assert!(matches!(previous, AuthenticatedCheckpoint::None));

        let current_proposal = current.unwrap();
        current_proposal.0.verify().expect("no signature error");
        assert_eq!(*current_proposal.0.checkpoint.sequence_number(), 0);
    }

    // --- TEST 2 ---

    // Check the latest checkpoint with detail
    let request = CheckpointRequest::latest(true);
    let response = cps1
        .handle_latest_proposal(committee.epoch, &request)
        .expect("no errors");
    assert!(response.detail.is_some());
    assert!(matches!(
        response.info,
        AuthorityCheckpointInfo::Proposal { .. }
    ));
    if let AuthorityCheckpointInfo::Proposal { current, previous } = response.info {
        assert!(current.is_some());
        assert!(matches!(previous, AuthenticatedCheckpoint::None));

        let current_proposal = current.unwrap();
        current_proposal
            .0
            .verify_with_transactions(response.detail.as_ref().unwrap())
            .expect("no signature error");
        assert_eq!(*current_proposal.0.checkpoint.sequence_number(), 0);
    }

    // ---

    let ckp_items: Vec<_> = p1
        .transactions()
        .chain(p2.transactions())
        .chain(p3.transactions())
        .cloned()
        .collect();

    let transactions = CheckpointContents::new(ckp_items.clone().into_iter());
    let summary = CheckpointSummary::new(committee.epoch, 0, &transactions, None);

    cps1.handle_internal_set_checkpoint(committee.epoch, summary.clone(), &transactions)
        .unwrap();
    cps2.handle_internal_set_checkpoint(committee.epoch, summary.clone(), &transactions)
        .unwrap();
    cps3.handle_internal_set_checkpoint(committee.epoch, summary.clone(), &transactions)
        .unwrap();
    cps4.handle_internal_set_checkpoint(committee.epoch, summary, &transactions)
        .unwrap();

    // --- TEST3 ---

    // No valid checkpoint proposal condition...
    assert!(cps1.get_locals().current_proposal.is_none());
    // ... because a valid checkpoint cannot be generated.
    assert!(cps1.set_proposal(committee.epoch).is_err());

    let request = CheckpointRequest::latest(false);
    let response = cps1
        .handle_latest_proposal(committee.epoch, &request)
        .expect("no errors");
    assert!(response.detail.is_none());
    assert!(matches!(
        response.info,
        AuthorityCheckpointInfo::Proposal { .. }
    ));
    if let AuthorityCheckpointInfo::Proposal { current, previous } = response.info {
        assert!(current.is_none());
        assert!(matches!(previous, AuthenticatedCheckpoint::Signed { .. }));
    }

    // --- TEST 4 ---

    // When details are needed, then return unexecuted transactions if there is no proposal
    let request = CheckpointRequest::latest(true);
    let response = cps1
        .handle_latest_proposal(committee.epoch, &request)
        .expect("no errors");
    assert!(response.detail.is_some());
    use typed_store::traits::Map;
    let txs = response.detail.unwrap();
    let unprocessed = CheckpointContents::new(cps1.unprocessed_transactions.keys());
    assert_eq!(txs.transactions, unprocessed.transactions);

    assert!(matches!(
        response.info,
        AuthorityCheckpointInfo::Proposal { .. }
    ));
    if let AuthorityCheckpointInfo::Proposal { current, previous } = response.info {
        assert!(current.is_none());
        assert!(matches!(previous, AuthenticatedCheckpoint::Signed { .. }));
    }

    // ---
    use std::iter;
    let batch: Vec<_> = ckp_items
        .into_iter()
        .chain(iter::once(t6))
        .enumerate()
        .map(|(seq, item)| (seq as u64 + 2, item))
        .collect();
    cps1.update_processed_transactions(&batch[..]).unwrap();

    let _p1 = cps1.set_proposal(committee.epoch).unwrap();

    // --- TEST 5 ---

    // Get the full proposal with previous proposal
    let request = CheckpointRequest::latest(true);
    let response = cps1
        .handle_latest_proposal(committee.epoch, &request)
        .expect("no errors");
    assert!(matches!(
        response.info,
        AuthorityCheckpointInfo::Proposal { .. }
    ));
    if let AuthorityCheckpointInfo::Proposal { current, previous } = response.info {
        assert!(current.is_some());
        assert!(matches!(previous, AuthenticatedCheckpoint::Signed { .. }));

        let current_proposal = current.unwrap();
        current_proposal.0.verify().expect("no signature error");
        assert_eq!(*current_proposal.0.checkpoint.sequence_number(), 1);
    }
}

#[test]
fn set_get_checkpoint() {
    let (committee, _keys, mut stores) = random_ckpoint_store();
    let (_, mut cps1) = stores.pop().unwrap();
    let (_, mut cps2) = stores.pop().unwrap();
    let (_, mut cps3) = stores.pop().unwrap();
    let (_, mut cps4) = stores.pop().unwrap();

    let t1 = ExecutionDigests::random();
    let t2 = ExecutionDigests::random();
    let t3 = ExecutionDigests::random();
    let t4 = ExecutionDigests::random();
    let t5 = ExecutionDigests::random();
    // let t6 = TransactionDigest::random();

    cps1.update_processed_transactions(&[(1, t2), (2, t3)])
        .unwrap();

    cps2.update_processed_transactions(&[(1, t1), (2, t2)])
        .unwrap();

    cps3.update_processed_transactions(&[(1, t3), (2, t4)])
        .unwrap();

    cps4.update_processed_transactions(&[(1, t4), (2, t5)])
        .unwrap();

    let p1 = cps1.set_proposal(committee.epoch).unwrap();
    let p2 = cps2.set_proposal(committee.epoch).unwrap();
    let p3 = cps3.set_proposal(committee.epoch).unwrap();

    // --- TEST 0 ---

    // There is no previous checkpoint
    let response = cps1.handle_past_checkpoint(true, 0).unwrap();
    assert!(matches!(
        response.info,
        AuthorityCheckpointInfo::Past(AuthenticatedCheckpoint::None)
    ));
    assert!(response.detail.is_none());

    // There is no previous checkpoint
    let response = cps1.handle_past_checkpoint(true, 0).unwrap();
    assert!(matches!(
        response.info,
        AuthorityCheckpointInfo::Past(AuthenticatedCheckpoint::None)
    ));
    assert!(response.detail.is_none());

    // ---

    let ckp_items = p1
        .transactions()
        .chain(p2.transactions())
        .chain(p3.transactions())
        .cloned();

    let transactions = CheckpointContents::new(ckp_items);
    let summary = CheckpointSummary::new(committee.epoch, 0, &transactions, None);

    cps1.handle_internal_set_checkpoint(committee.epoch, summary.clone(), &transactions)
        .unwrap();
    cps2.handle_internal_set_checkpoint(committee.epoch, summary.clone(), &transactions)
        .unwrap();
    cps3.handle_internal_set_checkpoint(committee.epoch, summary, &transactions)
        .unwrap();
    // cps4.handle_internal_set_checkpoint(summary, &transactions)
    //     .unwrap();

    // --- TEST 1 ---

    // Now we have a signed checkpoint
    let response = cps1.handle_past_checkpoint(true, 0).unwrap();
    assert!(matches!(
        response.info,
        AuthorityCheckpointInfo::Past(AuthenticatedCheckpoint::Signed(..))
    ));
    if let AuthorityCheckpointInfo::Past(AuthenticatedCheckpoint::Signed(signed)) = response.info {
        signed
            .verify_with_transactions(&response.detail.unwrap())
            .unwrap();
    }

    // Make a certificate
    let mut signed_checkpoint: Vec<SignedCheckpoint> = Vec::new();
    for x in [&mut cps1, &mut cps2, &mut cps3] {
        match x.handle_past_checkpoint(true, 0).unwrap().info {
            AuthorityCheckpointInfo::Past(AuthenticatedCheckpoint::Signed(signed)) => {
                signed_checkpoint.push(signed)
            }
            _ => unreachable!(),
        };
    }

    // --- TEST 2 ---

    // We can set the checkpoint cert to those that have it

    let checkpoint_cert = CertifiedCheckpoint::aggregate(signed_checkpoint, &committee).unwrap();

    // Send the certificate to a party that has the data
    let response_ckp = cps1
        .handle_checkpoint_certificate(&checkpoint_cert, &None, &committee)
        .unwrap();
    assert!(matches!(
        response_ckp.info,
        AuthorityCheckpointInfo::Success
    ));

    // Now we have a certified checkpoint
    let response = cps1.handle_past_checkpoint(true, 0).unwrap();
    assert!(matches!(
        response.info,
        AuthorityCheckpointInfo::Past(AuthenticatedCheckpoint::Certified(..))
    ));

    // --- TEST 3 ---

    // Setting just cert to a node that does not have the checkpoint fails
    let response_ckp = cps4.handle_checkpoint_certificate(&checkpoint_cert, &None, &committee);
    assert!(response_ckp.is_err());

    // Setting with contents succeeds
    let response_ckp = cps4
        .handle_checkpoint_certificate(&checkpoint_cert, &Some(transactions), &committee)
        .unwrap();
    assert!(matches!(
        response_ckp.info,
        AuthorityCheckpointInfo::Success
    ));

    // Now we have a certified checkpoint
    let response = cps4.handle_past_checkpoint(true, 0).unwrap();
    assert!(matches!(
        response.info,
        AuthorityCheckpointInfo::Past(AuthenticatedCheckpoint::Certified(..))
    ));
}

#[test]
fn checkpoint_integration() {
    let mut rng = StdRng::from_seed(RNG_SEED);
    let (keys, committee) = make_committee_key(&mut rng);
    let k = keys[0].copy();

    // Setup

    let dir = env::temp_dir();
    let path = dir.join(format!("SC_{:?}", ObjectID::random()));
    fs::create_dir(&path).unwrap();

    // Create an authority
    // Make a checkpoint store:

    let mut cps = CheckpointStore::open(
        path,
        None,
        committee.epoch,
        *k.public_key_bytes(),
        Arc::pin(k.copy()),
    )
    .unwrap();

    let mut next_tx_num: TxSequenceNumber = 0;
    let mut unprocessed = Vec::new();
    while cps.get_locals().next_checkpoint < 10 {
        let old_checkpoint = cps.get_locals().next_checkpoint;

        let some_fresh_transactions: Vec<_> = (0..7)
            .map(|_| ExecutionDigests::random())
            .chain(unprocessed.clone().into_iter())
            .enumerate()
            .map(|(i, d)| (i as u64 + next_tx_num, d))
            .collect();
        next_tx_num = some_fresh_transactions
            .iter()
            .map(|(s, _)| s)
            .max()
            .unwrap()
            + 1;

        // Step 0. Add transactions to checkpoint
        cps.handle_internal_batch(next_tx_num, &some_fresh_transactions[..])
            .unwrap();

        // Step 1. Make a proposal
        let _proposal = cps.set_proposal(committee.epoch).unwrap();

        // Step 2. Continue to process transactions while a proposal is out.
        let some_fresh_transactions: Vec<_> = (0..7)
            .map(|_| ExecutionDigests::random())
            .enumerate()
            .map(|(i, d)| (i as u64 + next_tx_num, d))
            .collect();
        next_tx_num = some_fresh_transactions
            .iter()
            .map(|(s, _)| s)
            .max()
            .unwrap()
            + 1;

        // Step 3. Receive a Checkpoint
        unprocessed = (0..5)
            .map(|_| ExecutionDigests::random())
            .into_iter()
            .chain(some_fresh_transactions.iter().cloned().map(|(_, d)| d))
            .collect();
        let transactions = CheckpointContents::new(unprocessed.clone().into_iter());
        let next_checkpoint = cps.get_locals().next_checkpoint;
        let summary = CheckpointSummary::new(
            committee.epoch,
            next_checkpoint,
            &transactions,
            cps.get_prev_checkpoint_digest(next_checkpoint)
                .expect("previous checkpoint should exist"),
        );

        cps.handle_internal_set_checkpoint(committee.epoch, summary.clone(), &transactions)
            .unwrap();

        // Cannot make a checkpoint proposal before adding the unprocessed transactions
        assert!(cps.set_proposal(committee.epoch).is_err());
        // Loop invariant to ensure termination or error
        assert_eq!(cps.get_locals().next_checkpoint, old_checkpoint + 1);
    }
}

// Now check the connection between state / bacth and checkpoint mechanism

#[tokio::test]
async fn test_batch_to_checkpointing() {
    // Create a random directory to store the DB
    let dir = env::temp_dir();
    let path = dir.join(format!("DB_{:?}", ObjectID::random()));
    fs::create_dir(&path).unwrap();

    // Create an authority
    // Make a test key pair
    let seed = [1u8; 32];
    let (committee, _, authority_key) =
        init_state_parameters_from_rng(&mut StdRng::from_seed(seed));

    let mut store_path = path.clone();
    store_path.push("store");
    let store = Arc::new(AuthorityStore::open(&store_path, None));

    let mut checkpoints_path = path.clone();
    checkpoints_path.push("checkpoints");

    let secret = Arc::pin(authority_key);
    let checkpoints = Arc::new(Mutex::new(
        CheckpointStore::open(
            &checkpoints_path,
            None,
            committee.epoch,
            *secret.public_key_bytes(),
            secret.clone(),
        )
        .unwrap(),
    ));

    let state = AuthorityState::new(
        committee,
        *secret.public_key_bytes(),
        secret,
        store.clone(),
        None,
        None,
        Some(checkpoints.clone()),
        &sui_config::genesis::Genesis::get_default_genesis(),
<<<<<<< HEAD
=======
        false,
        &prometheus::Registry::new(),
>>>>>>> bb429dfc
    )
    .await;
    let authority_state = Arc::new(state);

    let inner_state = authority_state.clone();
    let _join = tokio::task::spawn(async move {
        inner_state
            .run_batch_service(1000, Duration::from_millis(500))
            .await
    });
    // Send transactions out of order
    let mut rx = authority_state.subscribe_batch();

    {
        let t0 = &authority_state.batch_notifier.ticket().expect("ok");
        let t1 = &authority_state.batch_notifier.ticket().expect("ok");
        let t2 = &authority_state.batch_notifier.ticket().expect("ok");
        let t3 = &authority_state.batch_notifier.ticket().expect("ok");

        store.side_sequence(t1.seq(), &ExecutionDigests::random());
        store.side_sequence(t3.seq(), &ExecutionDigests::random());
        store.side_sequence(t2.seq(), &ExecutionDigests::random());
        store.side_sequence(t0.seq(), &ExecutionDigests::random());
    }

    // Get transactions in order then batch.
    assert!(matches!(
        rx.recv().await.unwrap(),
        UpdateItem::Transaction((0, _))
    ));

    assert!(matches!(
        rx.recv().await.unwrap(),
        UpdateItem::Transaction((1, _))
    ));
    assert!(matches!(
        rx.recv().await.unwrap(),
        UpdateItem::Transaction((2, _))
    ));
    assert!(matches!(
        rx.recv().await.unwrap(),
        UpdateItem::Transaction((3, _))
    ));

    // Then we (eventually) get a batch
    assert!(matches!(rx.recv().await.unwrap(), UpdateItem::Batch(_)));

    // Now once we have a batch we should also have stuff in the checkpoint
    assert_eq!(checkpoints.lock().next_transaction_sequence_expected(), 4);

    // When we close the sending channel we also also end the service task
    authority_state.batch_notifier.close();

    _join.await.expect("No errors in task").expect("ok");
}

#[tokio::test(flavor = "current_thread", start_paused = true)]
async fn test_batch_to_checkpointing_init_crash() {
    // Create a random directory to store the DB
    let dir = env::temp_dir();
    let path = dir.join(format!("DB_{:?}", ObjectID::random()));
    fs::create_dir(&path).unwrap();

    // Make a test key pair
    let seed = [1u8; 32];
    let (committee, _, authority_key) =
        init_state_parameters_from_rng(&mut StdRng::from_seed(seed));

    let mut store_path = path.clone();
    store_path.push("store");

    let mut checkpoints_path = path.clone();
    checkpoints_path.push("checkpoints");

    let secret = Arc::pin(authority_key);

    // Scope to ensure all variables are dropped
    {
        let store = Arc::new(AuthorityStore::open(&store_path, None));

        let state = AuthorityState::new(
            committee.clone(),
            *secret.public_key_bytes(),
            secret.clone(),
            store.clone(),
            None,
            None,
            None,
            &sui_config::genesis::Genesis::get_default_genesis(),
<<<<<<< HEAD
=======
            false,
            &prometheus::Registry::new(),
>>>>>>> bb429dfc
        )
        .await;
        let authority_state = Arc::new(state);

        let inner_state = authority_state.clone();
        let _join = tokio::task::spawn(async move {
            inner_state
                .run_batch_service(1000, Duration::from_millis(500))
                .await
        });

        tokio::time::advance(Duration::from_millis(10)).await;
        tokio::task::yield_now().await;

        // Send transactions out of order
        let mut rx = authority_state.subscribe_batch();

        {
            let t0 = &authority_state.batch_notifier.ticket().expect("ok");
            let t1 = &authority_state.batch_notifier.ticket().expect("ok");
            let t2 = &authority_state.batch_notifier.ticket().expect("ok");
            let t3 = &authority_state.batch_notifier.ticket().expect("ok");

            store.side_sequence(t1.seq(), &ExecutionDigests::random());
            store.side_sequence(t3.seq(), &ExecutionDigests::random());
            store.side_sequence(t2.seq(), &ExecutionDigests::random());
            store.side_sequence(t0.seq(), &ExecutionDigests::random());
        }

        // Get transactions in order then batch.
        assert!(matches!(
            rx.recv().await.unwrap(),
            UpdateItem::Transaction((0, _))
        ));

        assert!(matches!(
            rx.recv().await.unwrap(),
            UpdateItem::Transaction((1, _))
        ));
        assert!(matches!(
            rx.recv().await.unwrap(),
            UpdateItem::Transaction((2, _))
        ));
        let v = rx.recv().await;
        assert!(matches!(v.unwrap(), UpdateItem::Transaction((3, _))));

        // Then we (eventually) get a batch
        assert!(matches!(rx.recv().await.unwrap(), UpdateItem::Batch(_)));

        // When we close the sending channel we also also end the service task
        authority_state.batch_notifier.close();

        _join.await.expect("No errors in task").expect("ok");
    }

    // Scope to ensure all variables are dropped
    {
        let store = Arc::new(AuthorityStore::open(&store_path, None));

        let checkpoints = Arc::new(Mutex::new(
            CheckpointStore::open(
                &checkpoints_path,
                None,
                committee.epoch,
                *secret.public_key_bytes(),
                secret.clone(),
            )
            .unwrap(),
        ));

        // Start with no transactions
        assert_eq!(checkpoints.lock().next_transaction_sequence_expected(), 0);

        let state = AuthorityState::new(
            committee,
            *secret.public_key_bytes(),
            secret,
            store.clone(),
            None,
            None,
            Some(checkpoints.clone()),
            &sui_config::genesis::Genesis::get_default_genesis(),
<<<<<<< HEAD
=======
            false,
            &prometheus::Registry::new(),
>>>>>>> bb429dfc
        )
        .await;
        let authority_state = Arc::new(state);

        // But init feeds the transactions in
        assert_eq!(checkpoints.lock().next_transaction_sequence_expected(), 4);

        // When we close the sending channel we also also end the service task
        authority_state.batch_notifier.close();
    }
}

#[test]
fn set_fragment_external() {
    let (committee, _keys, mut test_objects) = random_ckpoint_store();
    let (test_tx, _rx) = TestConsensus::new();

    let (_, mut cps1) = test_objects.pop().unwrap();
    cps1.set_consensus(Box::new(test_tx.clone()))
        .expect("No issues setting the consensus");
    let (_, mut cps2) = test_objects.pop().unwrap();
    cps2.set_consensus(Box::new(test_tx.clone()))
        .expect("No issues setting the consensus");
    let (_, mut cps3) = test_objects.pop().unwrap();
    cps3.set_consensus(Box::new(test_tx.clone()))
        .expect("No issues setting the consensus");
    let (_, mut cps4) = test_objects.pop().unwrap();
    cps4.set_consensus(Box::new(test_tx))
        .expect("No issues setting the consensus");

    let t1 = ExecutionDigests::random();
    let t2 = ExecutionDigests::random();
    let t3 = ExecutionDigests::random();
    let t4 = ExecutionDigests::random();
    let t5 = ExecutionDigests::random();
    // let t6 = TransactionDigest::random();

    cps1.update_processed_transactions(&[(1, t2), (2, t3)])
        .unwrap();

    cps2.update_processed_transactions(&[(1, t1), (2, t2)])
        .unwrap();

    cps3.update_processed_transactions(&[(1, t3), (2, t4)])
        .unwrap();

    cps4.update_processed_transactions(&[(1, t4), (2, t5)])
        .unwrap();

    let p1 = cps1.set_proposal(committee.epoch).unwrap();
    let p2 = cps2.set_proposal(committee.epoch).unwrap();
    let _p3 = cps3.set_proposal(committee.epoch).unwrap();

    let fragment12 = p1.fragment_with(&p2);
    // let fragment13 = p1.diff_with(&p3);

    // When the fragment concern the authority it processes it
    assert!(cps1
        .handle_receive_fragment(&fragment12, &committee)
        .is_ok());
    assert!(cps2
        .handle_receive_fragment(&fragment12, &committee)
        .is_ok());

    // When the fragment does not concern the authority it does not process it.
    assert!(cps3
        .handle_receive_fragment(&fragment12, &committee)
        .is_err());
}

#[test]
fn set_fragment_reconstruct() {
    let (committee, _keys, mut test_objects) = random_ckpoint_store();
    let (_, mut cps1) = test_objects.pop().unwrap();
    let (_, mut cps2) = test_objects.pop().unwrap();
    let (_, mut cps3) = test_objects.pop().unwrap();
    let (_, mut cps4) = test_objects.pop().unwrap();

    let t1 = ExecutionDigests::random();
    let t2 = ExecutionDigests::random();
    let t3 = ExecutionDigests::random();
    let t4 = ExecutionDigests::random();
    let t5 = ExecutionDigests::random();
    // let t6 = TransactionDigest::random();

    cps1.update_processed_transactions(&[(1, t2), (2, t3)])
        .unwrap();

    cps2.update_processed_transactions(&[(1, t1), (2, t2)])
        .unwrap();

    cps3.update_processed_transactions(&[(1, t3), (2, t4)])
        .unwrap();

    cps4.update_processed_transactions(&[(1, t4), (2, t5)])
        .unwrap();

    let p1 = cps1.set_proposal(committee.epoch).unwrap();
    let p2 = cps2.set_proposal(committee.epoch).unwrap();
    let p3 = cps3.set_proposal(committee.epoch).unwrap();
    let p4 = cps4.set_proposal(committee.epoch).unwrap();

    let fragment12 = p1.fragment_with(&p2);
    let fragment34 = p3.fragment_with(&p4);

    let attempt1 = FragmentReconstruction::construct(
        0,
        committee.clone(),
        &[fragment12.clone(), fragment34.clone()],
    );
    assert!(matches!(attempt1, Ok(None)));

    let fragment41 = p4.fragment_with(&p1);
    let attempt2 =
        FragmentReconstruction::construct(0, committee, &[fragment12, fragment34, fragment41]);
    assert!(attempt2.is_ok());

    let reconstruction = attempt2.unwrap().unwrap();
    assert_eq!(reconstruction.global.authority_waypoints.len(), 4);
}

#[test]
fn set_fragment_reconstruct_two_components() {
    let (committee, _keys, mut test_objects) = random_ckpoint_store_num(2 * 3 + 1);

    let t2 = ExecutionDigests::random();
    let t3 = ExecutionDigests::random();
    // let t6 = TransactionDigest::random();

    for (_, cps) in &mut test_objects {
        cps.update_processed_transactions(&[(1, t2), (2, t3)])
            .unwrap();
    }

    let mut proposals: Vec<_> = test_objects
        .iter_mut()
        .map(|(_, cps)| cps.set_proposal(committee.epoch).unwrap())
        .collect();

    // Get out the last two
    let p_x = proposals.pop().unwrap();
    let p_y = proposals.pop().unwrap();

    let fragment_xy = p_x.fragment_with(&p_y);

    let attempt1 = FragmentReconstruction::construct(0, committee.clone(), &[fragment_xy.clone()]);
    assert!(matches!(attempt1, Ok(None)));

    // Make a daisy chain of the other proposals
    let mut fragments = vec![fragment_xy];

    while let Some(proposal) = proposals.pop() {
        if !proposals.is_empty() {
            let fragment_xy = proposal.fragment_with(&proposals[0]);
            fragments.push(fragment_xy);
        }

        if proposals.len() == 1 {
            break;
        }

        let attempt2 = FragmentReconstruction::construct(0, committee.clone(), &fragments);
        // Error until we have the full 5 others
        assert!(matches!(attempt2, Ok(None)));
    }

    let attempt2 = FragmentReconstruction::construct(0, committee, &fragments);
    assert!(attempt2.is_ok());

    let reconstruction = attempt2.unwrap().unwrap();
    assert_eq!(reconstruction.global.authority_waypoints.len(), 5);
}

#[test]
fn set_fragment_reconstruct_two_mutual() {
    let (committee, _, mut test_objects) = random_ckpoint_store_num(4);

    let t2 = ExecutionDigests::random();
    let t3 = ExecutionDigests::random();
    // let t6 = TransactionDigest::random();

    for (_, cps) in &mut test_objects {
        cps.update_processed_transactions(&[(1, t2), (2, t3)])
            .unwrap();
    }

    let mut proposals: Vec<_> = test_objects
        .iter_mut()
        .map(|(_, cps)| cps.set_proposal(committee.epoch).unwrap())
        .collect();

    // Get out the last two
    let p_x = proposals.pop().unwrap();
    let p_y = proposals.pop().unwrap();

    let fragment_xy = p_x.fragment_with(&p_y);
    let fragment_yx = p_y.fragment_with(&p_x);

    let attempt1 = FragmentReconstruction::construct(0, committee, &[fragment_xy, fragment_yx]);
    assert!(matches!(attempt1, Ok(None)));
}

#[derive(Clone)]
struct TestConsensus {
    sender: Arc<std::sync::Mutex<std::sync::mpsc::Sender<CheckpointFragment>>>,
}

impl ConsensusSender for TestConsensus {
    fn send_to_consensus(&self, fragment: CheckpointFragment) -> Result<(), SuiError> {
        self.sender
            .lock()
            .expect("Locking failed")
            .send(fragment)
            .expect("Failed to send");
        Ok(())
    }
}

impl TestConsensus {
    pub fn new() -> (TestConsensus, std::sync::mpsc::Receiver<CheckpointFragment>) {
        let (tx, rx) = std::sync::mpsc::channel();
        (
            TestConsensus {
                sender: Arc::new(std::sync::Mutex::new(tx)),
            },
            rx,
        )
    }
}

#[test]
fn test_fragment_full_flow() {
    let (committee, _keys, mut test_objects) = random_ckpoint_store_num(2 * 3 + 1);

    let (test_tx, rx) = TestConsensus::new();

    let t2 = ExecutionDigests::random();
    let t3 = ExecutionDigests::random();
    // let t6 = TransactionDigest::random();

    for (_, cps) in &mut test_objects {
        cps.set_consensus(Box::new(test_tx.clone()))
            .expect("No issues setting the consensus");
        cps.update_processed_transactions(&[(1, t2), (2, t3)])
            .unwrap();
    }

    let mut proposals: Vec<_> = test_objects
        .iter_mut()
        .map(|(_, cps)| cps.set_proposal(committee.epoch).unwrap())
        .collect();

    // Get out the last two
    let p_x = proposals.pop().unwrap();
    let p_y = proposals.pop().unwrap();

    let fragment_xy = p_x.fragment_with(&p_y);

    // TEST 1 -- submitting a fragment not involving a validator gets rejected by the
    //           validator.

    // Validator 3 is not validator 5 or 6
    assert!(test_objects[3]
        .1
        .handle_receive_fragment(&fragment_xy, &committee)
        .is_err());
    // Nothing is sent to consensus
    assert!(rx.try_recv().is_err());

    // But accept it on both the 5 and 6
    assert!(test_objects[5]
        .1
        .handle_receive_fragment(&fragment_xy, &committee)
        .is_ok());
    assert!(test_objects[6]
        .1
        .handle_receive_fragment(&fragment_xy, &committee)
        .is_ok());

    // Check we registered one local fragment
    assert_eq!(test_objects[5].1.local_fragments.iter().count(), 1);

    // Make a daisy chain of the other proposals
    let mut fragments = vec![fragment_xy];

    while let Some(proposal) = proposals.pop() {
        if !proposals.is_empty() {
            let fragment_xy = proposal.fragment_with(&proposals[proposals.len() - 1]);
            assert!(test_objects[proposals.len() - 1]
                .1
                .handle_receive_fragment(&fragment_xy, &committee)
                .is_ok());
            fragments.push(fragment_xy);
        }

        if proposals.len() == 1 {
            break;
        }
    }

    // TEST 2 -- submit to all validators leads to reconstruction

    let mut seq = ExecutionIndices::default();
    let cps0 = &mut test_objects[0].1;
    let mut all_fragments = Vec::new();
    while let Ok(fragment) = rx.try_recv() {
        all_fragments.push(fragment.clone());
        assert!(cps0
            .handle_internal_fragment(
                seq.clone(),
                fragment,
                &committee,
                &PendCertificateForExecutionNoop
            )
            .is_ok());
        seq.next(
            /* total_batches */ 100, /* total_transactions */ 100,
        );
    }

    // Two fragments for 5-6, and then 0-1, 1-2, 2-3, 3-4
    assert_eq!(seq.next_transaction_index, 6);
    // Advanced to next checkpoint
    assert_eq!(cps0.next_checkpoint(), 1);

    let response = cps0
        .handle_past_checkpoint(true, 0)
        .expect("No errors on response");
    // Ensure the reconstruction worked
    assert_eq!(response.detail.unwrap().transactions.len(), 2);

    // TEST 3 -- feed the framents to the node 6 which cannot decode the
    // sequence of fragments.

    let mut seq = ExecutionIndices::default();
    let cps6 = &mut test_objects[6].1;
    for fragment in &all_fragments {
        let _ = cps6.handle_internal_fragment(
            seq.clone(),
            fragment.clone(),
            &committee,
            &PendCertificateForExecutionNoop,
        );
        seq.next(
            /* total_batches */ 100, /* total_transactions */ 100,
        );
    }

    // Two fragments for 5-6, and then 0-1, 1-2, 2-3, 3-4
    assert_eq!(cps6.fragments.iter().count(), 6);
    // Cannot advance to next checkpoint
    assert_eq!(cps6.next_checkpoint(), 0);
    // But recording of fragments is closed

    // However recording has stopped
    // and no more fragments are recorded.

    for fragment in &all_fragments {
        let _ = cps6.handle_internal_fragment(
            seq.clone(),
            fragment.clone(),
            &committee,
            &PendCertificateForExecutionNoop,
        );
        seq.next(
            /* total_batches */ 100, /* total_transactions */ 100,
        );
    }

    // Two fragments for 5-6, and then 0-1, 1-2, 2-3, 3-4
    assert_eq!(cps6.fragments.iter().count(), 12);
    // Cannot advance to next checkpoint
    assert_eq!(cps6.next_checkpoint(), 0);
    // But recording of fragments is closed
}

#[derive(Clone)]
struct AsyncTestConsensus {
    sender: Arc<std::sync::Mutex<tokio::sync::mpsc::UnboundedSender<CheckpointFragment>>>,
}

impl ConsensusSender for AsyncTestConsensus {
    fn send_to_consensus(&self, fragment: CheckpointFragment) -> Result<(), SuiError> {
        self.sender
            .lock()
            .expect("Locking failed")
            .send(fragment)
            .expect("Failed to send");
        Ok(())
    }
}

#[allow(clippy::disallowed_methods)]
impl AsyncTestConsensus {
    pub fn new() -> (
        AsyncTestConsensus,
        tokio::sync::mpsc::UnboundedReceiver<CheckpointFragment>,
    ) {
        let (tx, rx) = tokio::sync::mpsc::unbounded_channel();
        (
            AsyncTestConsensus {
                sender: Arc::new(std::sync::Mutex::new(tx)),
            },
            rx,
        )
    }
}

#[derive(Clone)]
#[allow(dead_code)]
pub struct TestAuthority {
    pub store: Arc<AuthorityStore>,
    pub authority: Arc<AuthorityState>,
    pub checkpoint: Arc<Mutex<CheckpointStore>>,
}

#[allow(dead_code)]
pub struct TestSetup {
    pub committee: Committee,
    pub authorities: Vec<TestAuthority>,
    pub transactions: Vec<sui_types::messages::Transaction>,
    pub aggregator: AuthorityAggregator<LocalAuthorityClient>,
}

// TODO use the file name as a seed
const RNG_SEED: [u8; 32] = [
    21, 23, 199, 200, 234, 250, 252, 178, 94, 15, 202, 178, 62, 186, 88, 137, 233, 192, 130, 157,
    179, 179, 65, 9, 31, 249, 221, 123, 225, 112, 199, 247,
];

pub async fn checkpoint_tests_setup(num_objects: usize, batch_interval: Duration) -> TestSetup {
    let mut rng = StdRng::from_seed(RNG_SEED);
    let (keys, committee) = make_committee_key(&mut rng);

    let mut genesis_objects = Vec::new();
    let mut transactions = Vec::new();

    // Generate a large number of objects for testing
    for _i in 0..num_objects {
        let (addr1, key1) = get_key_pair_from_rng(&mut rng);
        let (addr2, _) = get_key_pair_from_rng(&mut rng);
        let gas_object1 = Object::with_owner_for_testing(addr1);
        let gas_object2 = Object::with_owner_for_testing(addr1);

        let tx = transfer_coin_transaction(
            addr1,
            &key1,
            addr2,
            gas_object1.compute_object_reference(),
            gas_object2.compute_object_reference(),
        );

        genesis_objects.push(gas_object1);
        genesis_objects.push(gas_object2);
        transactions.push(tx);
    }

    let genesis_objects_ref: Vec<_> = genesis_objects.iter().collect();

    // Set the fake consensus channel
    let (sender, mut _rx) = AsyncTestConsensus::new();

    let mut authorities = Vec::new();

    // Make all authorities and their services.
    let genesis = sui_config::genesis::Genesis::get_default_genesis();
    for k in &keys {
        let dir = env::temp_dir();
        let path = dir.join(format!("SC_{:?}", ObjectID::random()));
        fs::create_dir(&path).unwrap();

        let mut store_path = path.clone();
        store_path.push("store");

        let mut checkpoints_path = path.clone();
        checkpoints_path.push("checkpoints");

        let secret = Arc::pin(k.copy());

        // Make a checkpoint store:

        let store = Arc::new(AuthorityStore::open(&store_path, None));

        let mut checkpoint = CheckpointStore::open(
            &checkpoints_path,
            None,
            committee.epoch,
            *secret.public_key_bytes(),
            secret.clone(),
        )
        .unwrap();

        checkpoint
            .set_consensus(Box::new(sender.clone()))
            .expect("No issues");
        let checkpoint = Arc::new(Mutex::new(checkpoint));
        let authority = AuthorityState::new(
            committee.clone(),
            *secret.public_key_bytes(),
            secret,
            store.clone(),
            None,
            None,
            Some(checkpoint.clone()),
            &genesis,
<<<<<<< HEAD
=======
            false,
            &prometheus::Registry::new(),
>>>>>>> bb429dfc
        )
        .await;

        // Add objects for testing
        authority
            .insert_genesis_objects_bulk_unsafe(&genesis_objects_ref[..])
            .await;

        let authority = Arc::new(authority);

        let inner_state = authority.clone();
        let _join =
            tokio::task::spawn(
                async move { inner_state.run_batch_service(1000, batch_interval).await },
            );

        authorities.push(TestAuthority {
            store,
            authority,
            checkpoint,
        });
    }

    // The fake consensus channel for testing
    let checkpoint_stores: Vec<_> = authorities.iter().map(|a| a.checkpoint.clone()).collect();
    let c = committee.clone();
    let _join = tokio::task::spawn(async move {
        let mut seq = ExecutionIndices::default();
        while let Some(msg) = _rx.recv().await {
            println!("Deliver fragment seq={:?}", seq);
            for cps in &checkpoint_stores {
                if let Err(err) = cps.lock().handle_internal_fragment(
                    seq.clone(),
                    msg.clone(),
                    &c,
                    &PendCertificateForExecutionNoop,
                ) {
                    println!("Error: {:?}", err);
                }
            }
            seq.next(
                /* total_batches */ 100, /* total_transactions */ 100,
            );
        }
        println!("CHANNEL EXIT.");
    });

    // Now make an authority aggregator
    let aggregator = AuthorityAggregator::new(
        committee.clone(),
        authorities
            .iter()
            .map(|a| {
                (
                    a.authority.name,
                    LocalAuthorityClient::new_from_authority(a.authority.clone()),
                )
            })
            .collect(),
        GatewayMetrics::new_for_tests(),
    );

    TestSetup {
        committee,
        authorities,
        transactions,
        aggregator,
    }
}

#[tokio::test(flavor = "current_thread", start_paused = true)]
async fn checkpoint_messaging_flow_bug() {
    let mut setup = checkpoint_tests_setup(5, Duration::from_millis(500)).await;

    // Check that the system is running.
    let t = setup.transactions.pop().unwrap();
    let (_cert, _effects) = setup
        .aggregator
        .execute_transaction(&t)
        .await
        .expect("All ok.");
}

#[tokio::test(flavor = "current_thread", start_paused = true)]
async fn checkpoint_messaging_flow() {
    let mut setup = checkpoint_tests_setup(5, Duration::from_millis(500)).await;

    // Check that the system is running.
    let t = setup.transactions.pop().unwrap();
    let (_cert, effects) = setup
        .aggregator
        .execute_transaction(&t)
        .await
        .expect("All ok.");

    // Check whether this is a success?
    assert!(matches!(
        effects.effects.status,
        ExecutionStatus::Success { .. }
    ));

    // Wait for a batch to go through
    // (We do not really wait, we jump there since real-time is not running).
    tokio::time::sleep(Duration::from_secs(5)).await;

    // Happy path checkpoint flow

    // Step 1 -- get a bunch of proposals
    let mut proposals = Vec::new();
    for (auth, client) in &setup.aggregator.authority_clients {
        let response = client
            .handle_checkpoint(CheckpointRequest::latest(true))
            .await
            .expect("No issues");

        assert!(matches!(
            response.info,
            AuthorityCheckpointInfo::Proposal { .. }
        ));

        if let AuthorityCheckpointInfo::Proposal { current, .. } = &response.info {
            assert!(current.is_some());

            proposals.push((
                *auth,
                CheckpointProposal::new(
                    current.as_ref().unwrap().clone(),
                    response.detail.unwrap(),
                ),
            ));
        }
    }

    // Step 2 -- make fragments using the proposals.
    let proposal_len = proposals.len();
    for (i, (auth, proposal)) in proposals.iter().enumerate() {
        let p0 = proposal.fragment_with(&proposals[(i + 1) % proposal_len].1);
        let p1 = proposal.fragment_with(&proposals[(i + 3) % proposal_len].1);

        let client = &setup.aggregator.authority_clients[auth];
        client
            .handle_checkpoint(CheckpointRequest::set_fragment(p0))
            .await
            .expect("ok");
        client
            .handle_checkpoint(CheckpointRequest::set_fragment(p1))
            .await
            .expect("ok");
    }

    // Give time to the receiving task to process
    tokio::time::sleep(Duration::from_secs(1)).await;

    // Note that some will be having a signed checkpoint and some will node
    // because they were not included in the first two links that make a checkpoint.

    // Step 3 - get the signed checkpoint
    let mut signed_checkpoint = Vec::new();
    let mut contents = None;
    let mut failed_authorities = HashSet::new();
    for (auth, client) in &setup.aggregator.authority_clients {
        let response = client
            .handle_checkpoint(CheckpointRequest::past(0, true))
            .await
            .expect("No issues");

        match &response.info {
            AuthorityCheckpointInfo::Past(AuthenticatedCheckpoint::Signed(checkpoint)) => {
                signed_checkpoint.push(checkpoint.clone());
                contents = response.detail.clone();
            }
            _ => {
                failed_authorities.insert(*auth);
            }
        }
    }

    assert_eq!(contents.as_ref().unwrap().transactions.len(), 1);

    // Construct a certificate
    // We need at least f+1 signatures
    assert!(signed_checkpoint.len() > 1);
    let checkpoint_cert =
        CertifiedCheckpoint::aggregate(signed_checkpoint, &setup.committee.clone())
            .expect("all ok");

    // Step 4 -- Upload the certificate back up.
    for (auth, client) in &setup.aggregator.authority_clients {
        let request = if failed_authorities.contains(auth) {
            CheckpointRequest::set_checkpoint(checkpoint_cert.clone(), contents.clone())
        } else {
            // These validators already have the checkpoint
            CheckpointRequest::set_checkpoint(checkpoint_cert.clone(), None)
        };

        let response = client.handle_checkpoint(request).await.expect("No issues");
        assert!(matches!(response.info, AuthorityCheckpointInfo::Success));
    }
}<|MERGE_RESOLUTION|>--- conflicted
+++ resolved
@@ -763,11 +763,7 @@
         None,
         Some(checkpoints.clone()),
         &sui_config::genesis::Genesis::get_default_genesis(),
-<<<<<<< HEAD
-=======
-        false,
         &prometheus::Registry::new(),
->>>>>>> bb429dfc
     )
     .await;
     let authority_state = Arc::new(state);
@@ -857,11 +853,7 @@
             None,
             None,
             &sui_config::genesis::Genesis::get_default_genesis(),
-<<<<<<< HEAD
-=======
-            false,
             &prometheus::Registry::new(),
->>>>>>> bb429dfc
         )
         .await;
         let authority_state = Arc::new(state);
@@ -944,11 +936,7 @@
             None,
             Some(checkpoints.clone()),
             &sui_config::genesis::Genesis::get_default_genesis(),
-<<<<<<< HEAD
-=======
-            false,
             &prometheus::Registry::new(),
->>>>>>> bb429dfc
         )
         .await;
         let authority_state = Arc::new(state);
@@ -1454,11 +1442,7 @@
             None,
             Some(checkpoint.clone()),
             &genesis,
-<<<<<<< HEAD
-=======
-            false,
             &prometheus::Registry::new(),
->>>>>>> bb429dfc
         )
         .await;
 
