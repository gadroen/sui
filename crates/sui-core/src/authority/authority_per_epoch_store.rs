--- conflicted
+++ resolved
@@ -1411,15 +1411,11 @@
 
     async fn set_assigned_shared_object_versions(
         &self,
-        tx_digest: &TransactionDigest,
+        tx_key: &TransactionKey,
         init_shared_versions: &[(ObjectID, SequenceNumber)],
         assigned_versions: &Vec<(ObjectID, SequenceNumber)>,
         cache_reader: &dyn ExecutionCacheRead,
     ) -> SuiResult {
-<<<<<<< HEAD
-        let tx_key = certificate.key();
-=======
->>>>>>> debcc9df
         debug!(
             ?tx_key,
             ?assigned_versions,
@@ -1431,7 +1427,7 @@
         if self.randomness_state_enabled() {
             self.tables()?
                 .assigned_shared_object_versions_v2
-                .insert(&tx_key, assigned_versions)?;
+                .insert(tx_key, assigned_versions)?;
         } else {
             self.tables()?
                 .assigned_shared_object_versions
@@ -1551,7 +1547,7 @@
             .map(|iso| iso.id_and_version())
             .collect();
         self.set_assigned_shared_object_versions(
-            certificate.digest(),
+            &certificate.key(),
             &init_shared_versions,
             &assigned_versions,
             cache_reader,
@@ -2689,12 +2685,8 @@
                 shared_input_objects
             };
 
-<<<<<<< HEAD
             let mut shared_input_next_versions = self
-                .get_or_init_next_object_versions(
-                    unique_shared_input_objects.into_iter(),
-                    cache_reader,
-                )
+                .get_or_init_next_object_versions(&unique_shared_input_objects, cache_reader)
                 .await?;
 
             // If we're generating randomness, update the randomness state object version.
@@ -2721,10 +2713,6 @@
             }
 
             shared_input_next_versions
-=======
-            self.get_or_init_next_object_versions(&unique_shared_input_objects, cache_reader)
-                .await?
->>>>>>> debcc9df
         };
 
         let mut deferred_txns: BTreeMap<DeferralKey, Vec<VerifiedSequencedConsensusTransaction>> =
