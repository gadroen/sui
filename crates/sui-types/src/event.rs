// Copyright (c) 2022, Mysten Labs, Inc.
// SPDX-License-Identifier: Apache-2.0

use move_bytecode_utils::{layout::TypeLayoutBuilder, module_cache::GetModule};
use move_core_types::{
    language_storage::{ModuleId, StructTag, TypeTag},
    value::{MoveStruct, MoveTypeLayout},
};
use name_variant::NamedVariant;
use serde::{Deserialize, Serialize};
use serde_json::Value;
use serde_with::{serde_as, Bytes};
use strum_macros::EnumDiscriminants;

use crate::{
    base_types::{ObjectID, SequenceNumber, SuiAddress, TransactionDigest},
    committee::EpochId,
    error::SuiError,
    messages_checkpoint::CheckpointSequenceNumber,
};

/// A universal Sui event type encapsulating different types of events
#[derive(Debug, Clone, PartialEq)]
pub struct EventEnvelope {
    /// UTC timestamp in milliseconds since epoch (1/1/1970)
    pub timestamp: u64,
    /// Transaction digest of associated transaction, if any
    pub tx_digest: Option<TransactionDigest>,
    /// Specific event type
    pub event: Event,
<<<<<<< HEAD
=======
    /// json value for MoveStruct (for MoveEvent only)
    pub move_struct_json_value: Option<Value>,
>>>>>>> 192cbc7a
}

impl EventEnvelope {
    pub fn new(
        timestamp: u64,
        tx_digest: Option<TransactionDigest>,
        event: Event,
        move_struct_json_value: Option<Value>,
    ) -> Self {
        Self {
            timestamp,
            tx_digest,
            event,
            move_struct_json_value,
        }
    }

    pub fn event_type(&self) -> &'static str {
        self.event.variant_name()
    }
}

#[derive(Eq, Debug, Clone, PartialEq, Deserialize, Serialize, Hash)]
pub enum TransferType {
    Coin,
    ToAddress,
    ToObject, // wrap object in another object
}

/// Specific type of event
#[serde_as]
#[derive(
    Eq, Debug, Clone, PartialEq, NamedVariant, Deserialize, Serialize, Hash, EnumDiscriminants,
)]
#[strum_discriminants(name(EventType))]
pub enum Event {
    /// Move-specific event
    MoveEvent {
        type_: StructTag,
        #[serde_as(as = "Bytes")]
        contents: Vec<u8>,
    },
    /// Module published
    Publish { package_id: ObjectID },
    /// Transfer objects to new address / wrap in another object / coin
    TransferObject {
        object_id: ObjectID,
        version: SequenceNumber,
        destination_addr: SuiAddress,
        type_: TransferType,
    },
    /// Delete object
    DeleteObject(ObjectID),
    /// New object creation
    NewObject(ObjectID),
    /// Epooch change
    EpochChange(EpochId),
    /// New checkpoint
    Checkpoint(CheckpointSequenceNumber),
}

impl Event {
    pub fn move_event(type_: StructTag, contents: Vec<u8>) -> Self {
        Event::MoveEvent { type_, contents }
    }

    /// Returns the EventType associated with an Event
    pub fn event_type(&self) -> EventType {
        self.into()
    }

    /// Returns the object or package ID associated with the event, if available.  Specifically:
    /// - For TransferObject: the object ID being transferred (eg moving child from parent, its the child)
    /// - for Publish, the package ID (which is the object ID of the module)
    /// - for DeleteObject and NewObject, the Object ID
    pub fn object_id(&self) -> Option<ObjectID> {
        match self {
            Event::Publish { package_id } => Some(*package_id),
            Event::TransferObject { object_id, .. } => Some(*object_id),
            Event::DeleteObject(obj_id) => Some(*obj_id),
            Event::NewObject(obj_id) => Some(*obj_id),
            _ => None,
        }
    }

    /// Extract a module ID, if available, from a SuiEvent
    pub fn module_id(&self) -> Option<ModuleId> {
        match self {
            Event::MoveEvent {
                type_: struct_tag, ..
            } => Some(struct_tag.module_id()),
            _ => None,
        }
    }

    /// Extracts a MoveStruct, if possible, from the event
    pub fn extract_move_struct(
        &self,
        resolver: &impl GetModule,
    ) -> Result<Option<MoveStruct>, SuiError> {
        match self {
            Event::MoveEvent { type_, contents } => {
                let typestruct = TypeTag::Struct(type_.clone());
                let layout =
                    TypeLayoutBuilder::build_with_fields(&typestruct, resolver).map_err(|e| {
                        SuiError::ObjectSerializationError {
                            error: e.to_string(),
                        }
                    })?;
                match layout {
                    MoveTypeLayout::Struct(l) => {
                        let s = MoveStruct::simple_deserialize(contents, &l).map_err(|e| {
                            SuiError::ObjectSerializationError {
                                error: e.to_string(),
                            }
                        })?;
                        Ok(Some(s))
                    }
                    _ => unreachable!(
                        "We called build_with_types on Struct type, should get a struct layout"
                    ),
                }
            }
            _ => Ok(None),
        }
    }
}<|MERGE_RESOLUTION|>--- conflicted
+++ resolved
@@ -28,11 +28,8 @@
     pub tx_digest: Option<TransactionDigest>,
     /// Specific event type
     pub event: Event,
-<<<<<<< HEAD
-=======
     /// json value for MoveStruct (for MoveEvent only)
     pub move_struct_json_value: Option<Value>,
->>>>>>> 192cbc7a
 }
 
 impl EventEnvelope {
