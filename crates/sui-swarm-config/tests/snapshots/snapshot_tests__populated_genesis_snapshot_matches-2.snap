---
source: crates/sui-swarm-config/tests/snapshot_tests.rs
expression: genesis.sui_system_object().into_genesis_version_for_tooling()
---
epoch: 0
protocol_version: 33
system_state_version: 1
validators:
  total_stake: 20000000000000000
  active_validators:
    - metadata:
        sui_address: "0x60307f36c284875bf298d4d85a673046648b1ac4b47e712e42ab10d57dd77a26"
        protocol_pubkey_bytes:
          - 153
          - 242
          - 94
          - 246
          - 31
          - 128
          - 50
          - 185
          - 20
          - 99
          - 100
          - 96
          - 152
          - 44
          - 92
          - 198
          - 241
          - 52
          - 239
          - 29
          - 218
          - 231
          - 102
          - 87
          - 242
          - 203
          - 254
          - 193
          - 235
          - 252
          - 141
          - 9
          - 115
          - 116
          - 8
          - 13
          - 246
          - 252
          - 240
          - 220
          - 184
          - 188
          - 75
          - 13
          - 142
          - 10
          - 245
          - 216
          - 14
          - 187
          - 255
          - 43
          - 76
          - 89
          - 159
          - 84
          - 244
          - 45
          - 99
          - 18
          - 223
          - 195
          - 20
          - 39
          - 96
          - 120
          - 193
          - 204
          - 52
          - 126
          - 187
          - 190
          - 197
          - 25
          - 139
          - 226
          - 88
          - 81
          - 63
          - 56
          - 107
          - 147
          - 13
          - 2
          - 194
          - 116
          - 154
          - 128
          - 62
          - 35
          - 48
          - 149
          - 94
          - 189
          - 26
          - 16
        network_pubkey_bytes:
          - 148
          - 228
          - 168
          - 73
          - 49
          - 68
          - 233
          - 230
          - 150
          - 32
          - 140
          - 190
          - 208
          - 2
          - 89
          - 230
          - 221
          - 181
          - 111
          - 151
          - 155
          - 145
          - 195
          - 41
          - 103
          - 86
          - 9
          - 133
          - 190
          - 97
          - 144
          - 155
        worker_pubkey_bytes:
          - 31
          - 42
          - 121
          - 1
          - 168
          - 66
          - 228
          - 211
          - 98
          - 59
          - 198
          - 28
          - 225
          - 193
          - 113
          - 125
          - 46
          - 118
          - 142
          - 15
          - 215
          - 45
          - 248
          - 52
          - 26
          - 245
          - 102
          - 21
          - 185
          - 22
          - 240
          - 56
        proof_of_possession_bytes:
          - 151
          - 191
          - 31
          - 245
          - 62
          - 131
          - 184
          - 23
          - 162
          - 33
          - 124
          - 71
          - 229
          - 10
          - 56
          - 179
          - 47
          - 67
          - 223
          - 65
          - 196
          - 125
          - 67
          - 111
          - 55
          - 104
          - 114
          - 157
          - 166
          - 146
          - 6
          - 104
          - 90
          - 214
          - 33
          - 36
          - 63
          - 93
          - 228
          - 221
          - 166
          - 7
          - 164
          - 61
          - 169
          - 219
          - 78
          - 19
        name: "0"
        description: ""
        image_url: ""
        project_url: ""
        net_address: /ip4/127.0.0.1/tcp/80
        p2p_address: /ip4/127.0.0.1/udp/80
        primary_address: /ip4/127.0.0.1/udp/80
        worker_address: /ip4/127.0.0.1/udp/80
        next_epoch_protocol_pubkey_bytes: ~
        next_epoch_proof_of_possession: ~
        next_epoch_network_pubkey_bytes: ~
        next_epoch_worker_pubkey_bytes: ~
        next_epoch_net_address: ~
        next_epoch_p2p_address: ~
        next_epoch_primary_address: ~
        next_epoch_worker_address: ~
        extra_fields:
          id:
<<<<<<< HEAD
            id: "0xcbd90da082741e733eaa48f43d43c1998e39a5fbf8105c938dc0f2cb1438caaf"
          size: 0
      voting_power: 10000
      operation_cap_id: "0xcb31849276946a8cfbcc33941cd5491c64023f4261f7ecbef63fa7737bed73a0"
      gas_price: 1000
      staking_pool:
        id: "0x8ee7607ecd4776f910848af9b5326f0681fb69c18e6466893029d7f80d42491d"
=======
            id: "0x860b86ae24486aefa00fa140846304874ea031da982c7757f2fda1db4ad21038"
          size: 0
      voting_power: 10000
      operation_cap_id: "0xb65033808abc9eb4d06dcc0b448df258793bd742bab358fae89aeb1d14ab2005"
      gas_price: 1000
      staking_pool:
        id: "0x4aa27e26da62f5c10d842a99a6491937c593d28a1ed71c83edc695b162e71499"
>>>>>>> 6418ced3
        activation_epoch: 0
        deactivation_epoch: ~
        sui_balance: 20000000000000000
        rewards_pool:
          value: 0
        pool_token_balance: 20000000000000000
        exchange_rates:
<<<<<<< HEAD
          id: "0x04e98ee8db8e53c70ba6a8a4a679d23b78fc9aff8c4e1751cbe48b9579bdd089"
=======
          id: "0xdc02c2651d968b6ecfcc7344de4df58abdb89678ccb3031e202420d0cf866b21"
>>>>>>> 6418ced3
          size: 1
        pending_stake: 0
        pending_total_sui_withdraw: 0
        pending_pool_token_withdraw: 0
        extra_fields:
          id:
<<<<<<< HEAD
            id: "0x5ec0b91ee601c62c2a18ad2f8c29a40c5eb965af3a15e19f6da373f36e2e1db1"
=======
            id: "0x257f9978c1eb51147186a304f9af0a48c316ef11e9043fb677f5bd33af8743dd"
>>>>>>> 6418ced3
          size: 0
      commission_rate: 200
      next_epoch_stake: 20000000000000000
      next_epoch_gas_price: 1000
      next_epoch_commission_rate: 200
      extra_fields:
        id:
<<<<<<< HEAD
          id: "0x819b96d14cb4929defa213b8ed5f90684ba2f6e247644be77fd920b018412ad5"
        size: 0
  pending_active_validators:
    contents:
      id: "0x77441ffd3f2329b78fe51262bd8095e56899d6c5eea487bbd11ef2ea7b0d5d0c"
      size: 0
  pending_removals: []
  staking_pool_mappings:
    id: "0x1e6d37c6a546575db0077d719dbb37d2f4d20a3bcf0b9b4140e14a79c3fc3a2c"
    size: 1
  inactive_validators:
    id: "0x164dd0c1da815cd427d015a815fbc8d79ff44f0c251a5adf305344a585a610ff"
    size: 0
  validator_candidates:
    id: "0x412bebd6ec3bec77e5ec1ec3c9beb6ed718b57d9cf5428c61d5e7c06c54ab973"
=======
          id: "0x4c24519c31d3505a4c93b58e4a1702f6007accbf9dea0a2cb049de42cb455ef6"
        size: 0
  pending_active_validators:
    contents:
      id: "0x39f63db0ffe936730a1d9182a6657cc65198afa8feb70363dd98dcf5177c9e94"
      size: 0
  pending_removals: []
  staking_pool_mappings:
    id: "0x132160e4de335f927cc64b176e36993144b3267020d022d3b0decafb7b82de2e"
    size: 1
  inactive_validators:
    id: "0x6bc89d41f1ab191c754836c18bd2095165be4c4a4ceb3b8a74b90c058895fb56"
    size: 0
  validator_candidates:
    id: "0xd75d72d1988413ee1ba2aaa30381671906631cd813af14143ff24a6e874d959b"
>>>>>>> 6418ced3
    size: 0
  at_risk_validators:
    contents: []
  extra_fields:
    id:
<<<<<<< HEAD
      id: "0x943b35dd527c00f361292dfe3df440511f79cd31eff712fd52235ddf89470f61"
=======
      id: "0xd22c0e9253f9718038c9300ea6ab47f50fdd7637177eba30ab6d60a1b695286d"
>>>>>>> 6418ced3
    size: 0
storage_fund:
  total_object_storage_rebates:
    value: 0
  non_refundable_balance:
    value: 0
parameters:
  epoch_duration_ms: 86400000
  stake_subsidy_start_epoch: 0
  max_validator_count: 150
  min_validator_joining_stake: 30000000000000000
  validator_low_stake_threshold: 20000000000000000
  validator_very_low_stake_threshold: 15000000000000000
  validator_low_stake_grace_period: 7
  extra_fields:
    id:
<<<<<<< HEAD
      id: "0xa6cd384c569a4723dff0380a71b06916ab49157fd0097fc5966b3184731dd56d"
=======
      id: "0x5a00e854e161221981e45979aa7a14ac47f12201f7c1623a131fb56e98b4e006"
>>>>>>> 6418ced3
    size: 0
reference_gas_price: 1000
validator_report_records:
  contents: []
stake_subsidy:
  balance:
    value: 9230000000000000000
  distribution_counter: 0
  current_distribution_amount: 1000000000000000
  stake_subsidy_period_length: 10
  stake_subsidy_decrease_rate: 1000
  extra_fields:
    id:
<<<<<<< HEAD
      id: "0x281b905b3aed3537a018573a96362516916c06b48b09c58361bd6e4bfb3c4850"
=======
      id: "0x30abb6cd37d9dfc219272ec8620300fac4cbf8bde31535fe35808f08dc424696"
>>>>>>> 6418ced3
    size: 0
safe_mode: false
safe_mode_storage_rewards:
  value: 0
safe_mode_computation_rewards:
  value: 0
safe_mode_storage_rebates: 0
safe_mode_non_refundable_storage_fee: 0
epoch_start_timestamp_ms: 10
extra_fields:
  id:
<<<<<<< HEAD
    id: "0x588df68c76234a852c3f412db5d1aaab7ff07d7a6593e5e38fee6eaae4582b25"
=======
    id: "0x0a99c14d9923216127e127206da215756ab0e981c19d1a99d586725787e3142b"
>>>>>>> 6418ced3
  size: 0
<|MERGE_RESOLUTION|>--- conflicted
+++ resolved
@@ -240,15 +240,6 @@
         next_epoch_worker_address: ~
         extra_fields:
           id:
-<<<<<<< HEAD
-            id: "0xcbd90da082741e733eaa48f43d43c1998e39a5fbf8105c938dc0f2cb1438caaf"
-          size: 0
-      voting_power: 10000
-      operation_cap_id: "0xcb31849276946a8cfbcc33941cd5491c64023f4261f7ecbef63fa7737bed73a0"
-      gas_price: 1000
-      staking_pool:
-        id: "0x8ee7607ecd4776f910848af9b5326f0681fb69c18e6466893029d7f80d42491d"
-=======
             id: "0x860b86ae24486aefa00fa140846304874ea031da982c7757f2fda1db4ad21038"
           size: 0
       voting_power: 10000
@@ -256,7 +247,6 @@
       gas_price: 1000
       staking_pool:
         id: "0x4aa27e26da62f5c10d842a99a6491937c593d28a1ed71c83edc695b162e71499"
->>>>>>> 6418ced3
         activation_epoch: 0
         deactivation_epoch: ~
         sui_balance: 20000000000000000
@@ -264,22 +254,14 @@
           value: 0
         pool_token_balance: 20000000000000000
         exchange_rates:
-<<<<<<< HEAD
-          id: "0x04e98ee8db8e53c70ba6a8a4a679d23b78fc9aff8c4e1751cbe48b9579bdd089"
-=======
           id: "0xdc02c2651d968b6ecfcc7344de4df58abdb89678ccb3031e202420d0cf866b21"
->>>>>>> 6418ced3
           size: 1
         pending_stake: 0
         pending_total_sui_withdraw: 0
         pending_pool_token_withdraw: 0
         extra_fields:
           id:
-<<<<<<< HEAD
-            id: "0x5ec0b91ee601c62c2a18ad2f8c29a40c5eb965af3a15e19f6da373f36e2e1db1"
-=======
             id: "0x257f9978c1eb51147186a304f9af0a48c316ef11e9043fb677f5bd33af8743dd"
->>>>>>> 6418ced3
           size: 0
       commission_rate: 200
       next_epoch_stake: 20000000000000000
@@ -287,23 +269,6 @@
       next_epoch_commission_rate: 200
       extra_fields:
         id:
-<<<<<<< HEAD
-          id: "0x819b96d14cb4929defa213b8ed5f90684ba2f6e247644be77fd920b018412ad5"
-        size: 0
-  pending_active_validators:
-    contents:
-      id: "0x77441ffd3f2329b78fe51262bd8095e56899d6c5eea487bbd11ef2ea7b0d5d0c"
-      size: 0
-  pending_removals: []
-  staking_pool_mappings:
-    id: "0x1e6d37c6a546575db0077d719dbb37d2f4d20a3bcf0b9b4140e14a79c3fc3a2c"
-    size: 1
-  inactive_validators:
-    id: "0x164dd0c1da815cd427d015a815fbc8d79ff44f0c251a5adf305344a585a610ff"
-    size: 0
-  validator_candidates:
-    id: "0x412bebd6ec3bec77e5ec1ec3c9beb6ed718b57d9cf5428c61d5e7c06c54ab973"
-=======
           id: "0x4c24519c31d3505a4c93b58e4a1702f6007accbf9dea0a2cb049de42cb455ef6"
         size: 0
   pending_active_validators:
@@ -319,17 +284,12 @@
     size: 0
   validator_candidates:
     id: "0xd75d72d1988413ee1ba2aaa30381671906631cd813af14143ff24a6e874d959b"
->>>>>>> 6418ced3
     size: 0
   at_risk_validators:
     contents: []
   extra_fields:
     id:
-<<<<<<< HEAD
-      id: "0x943b35dd527c00f361292dfe3df440511f79cd31eff712fd52235ddf89470f61"
-=======
       id: "0xd22c0e9253f9718038c9300ea6ab47f50fdd7637177eba30ab6d60a1b695286d"
->>>>>>> 6418ced3
     size: 0
 storage_fund:
   total_object_storage_rebates:
@@ -346,11 +306,7 @@
   validator_low_stake_grace_period: 7
   extra_fields:
     id:
-<<<<<<< HEAD
-      id: "0xa6cd384c569a4723dff0380a71b06916ab49157fd0097fc5966b3184731dd56d"
-=======
       id: "0x5a00e854e161221981e45979aa7a14ac47f12201f7c1623a131fb56e98b4e006"
->>>>>>> 6418ced3
     size: 0
 reference_gas_price: 1000
 validator_report_records:
@@ -364,11 +320,7 @@
   stake_subsidy_decrease_rate: 1000
   extra_fields:
     id:
-<<<<<<< HEAD
-      id: "0x281b905b3aed3537a018573a96362516916c06b48b09c58361bd6e4bfb3c4850"
-=======
       id: "0x30abb6cd37d9dfc219272ec8620300fac4cbf8bde31535fe35808f08dc424696"
->>>>>>> 6418ced3
     size: 0
 safe_mode: false
 safe_mode_storage_rewards:
@@ -380,9 +332,5 @@
 epoch_start_timestamp_ms: 10
 extra_fields:
   id:
-<<<<<<< HEAD
-    id: "0x588df68c76234a852c3f412db5d1aaab7ff07d7a6593e5e38fee6eaae4582b25"
-=======
     id: "0x0a99c14d9923216127e127206da215756ab0e981c19d1a99d586725787e3142b"
->>>>>>> 6418ced3
   size: 0
