--- conflicted
+++ resolved
@@ -93,62 +93,4 @@
         locked_coin::unlock_coin(locked_coin, test_scenario::ctx(scenario));
         test_scenario::end(scenario_val);
     }
-<<<<<<< HEAD
-=======
-
-    #[test]
-    public entry fun test_coin_split_n() {
-        let scenario_val = test_scenario::begin(TEST_SENDER_ADDR);
-        let scenario = &mut scenario_val;
-        let ctx = test_scenario::ctx(scenario);
-        let coin = coin::mint_for_testing<SUI>(10, ctx);
-
-        test_scenario::next_tx(scenario, TEST_SENDER_ADDR);
-        coin::split_n(&mut coin, 3, test_scenario::ctx(scenario));
-
-        test_scenario::next_tx(scenario, TEST_SENDER_ADDR);
-        let coin1 = test_scenario::take_from_sender<Coin<SUI>>(scenario);
-
-        test_scenario::next_tx(scenario, TEST_SENDER_ADDR);
-        let coin2 = test_scenario::take_from_sender<Coin<SUI>>(scenario);
-
-        test_scenario::next_tx(scenario, TEST_SENDER_ADDR);
-        assert!(coin::value(&coin1) == 3, 0);
-        assert!(coin::value(&coin2) == 3, 0);
-        assert!(coin::value(&coin) == 4, 0);
-        assert!(
-            !test_scenario::has_most_recent_for_sender<Coin<SUI>>(scenario),
-            1
-        );
-
-        coin::destroy_for_testing(coin);
-        coin::destroy_for_testing(coin1);
-        coin::destroy_for_testing(coin2);
-        test_scenario::end(scenario_val);
-    }
-
-    #[test]
-    public entry fun test_coin_split_n_to_vec() {
-        let scenario_val = test_scenario::begin(TEST_SENDER_ADDR);
-        let scenario = &mut scenario_val;
-        let ctx = test_scenario::ctx(scenario);
-        let coin = coin::mint_for_testing<SUI>(10, ctx);
-
-        test_scenario::next_tx(scenario, TEST_SENDER_ADDR);
-        let split_coins = coin::split_n_to_vec(&mut coin, 3, test_scenario::ctx(scenario));
-
-        assert!(vector::length(&split_coins) == 2, 0);
-        let coin1 = vector::pop_back(&mut split_coins);
-        let coin2 = vector::pop_back(&mut split_coins);
-        assert!(coin::value(&coin1) == 3, 0);
-        assert!(coin::value(&coin2) == 3, 0);
-        assert!(coin::value(&coin) == 4, 0);
-
-        vector::destroy_empty(split_coins);
-        coin::destroy_for_testing(coin);
-        coin::destroy_for_testing(coin1);
-        coin::destroy_for_testing(coin2);
-        test_scenario::end(scenario_val);
-    }
->>>>>>> 7015a94e
 }