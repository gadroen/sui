[package]
name = "sui"
version = "0.1.0"
authors = ["Mysten Labs <build@mystenlabs.com>"]
license = "Apache-2.0"
publish = false
edition = "2021"

[dependencies]
rayon = "1.5.1"
anyhow = { version = "1.0.56", features = ["backtrace"] }
bytes = "1.1.0"
futures = "0.3.21"
serde = { version = "1.0.136", features = ["derive"] }
serde_json = "1.0.79"
tempfile = "3.3.0"
tokio = { version = "1.17.0", features = ["full"] }
rand = "0.8.4"
toml = "0.5.8"
strum = "0.24.0"
strum_macros = "0.24.0"
num_cpus = "1.13.1"
base64ct = { version = "1.5.0", features = ["alloc"] }
ed25519-dalek = { version = "1.0.1", features = ["batch", "serde"] }
rocksdb = "0.18.0"
hex = "0.4.3"
async-trait = "0.1.52"
serde_with = { version = "1.12.0", features = ["hex"] }
tracing = { version = "0.1.31", features = ["log"] }
tracing-subscriber = { version = "0.3.9", features = ["time", "registry", "env-filter"] }
serde-value = "0.7.0"
serde-name = "0.2.0"
dirs = "4.0.0"
clap = { version = "3.1.8", features = ["derive"] }
telemetry_subscribers = { git = "https://github.com/MystenLabs/mysten-infra", rev = "a45af6dc28aa12c8cc13521d118c24aadd4c6adf" }

bcs = "0.1.3"
sui_core = { path = "../sui_core" }
sui-adapter = { path = "../sui_programmability/adapter" }
sui-framework = { path = "../sui_programmability/framework" }
sui-network = { path = "../network_utils" }
sui-types = { path = "../sui_types" }
sui-verifier = { path = "../sui_programmability/verifier" }

rustyline = "9.1.2"
rustyline-derive = "0.6.0"
colored = "2.0.0"
unescape = "0.1.0"

# Deps for rest server
dropshot = "0.6.0"
http = "0.2.6"
hyper = "0.14.17"
schemars = "0.8.8"

move-package = { git = "https://github.com/move-language/move", rev = "6a80792ecbf16d74bf1d57e48a576377f0879646" }
move-core-types = { git = "https://github.com/move-language/move", rev = "6a80792ecbf16d74bf1d57e48a576377f0879646", features = ["address20"] }
move-bytecode-verifier = { git = "https://github.com/move-language/move", rev = "6a80792ecbf16d74bf1d57e48a576377f0879646" }
move-binary-format = { git = "https://github.com/move-language/move", rev = "6a80792ecbf16d74bf1d57e48a576377f0879646" }
move-bytecode-utils = { git = "https://github.com/move-language/move", rev = "6a80792ecbf16d74bf1d57e48a576377f0879646" }
move-unit-test = { git = "https://github.com/move-language/move", rev = "6a80792ecbf16d74bf1d57e48a576377f0879646" }

narwhal-node = { git = "https://github.com/MystenLabs/narwhal", rev = "8ae2164f0510349cbac2770e50e853bce5ab0e02", package = "node" }
narwhal-config = { git = "https://github.com/MystenLabs/narwhal", rev = "8ae2164f0510349cbac2770e50e853bce5ab0e02", package = "config" }
narwhal-crypto = { git = "https://github.com/MystenLabs/narwhal", rev = "8ae2164f0510349cbac2770e50e853bce5ab0e02", package = "crypto" }

once_cell = "1.9.0"
reqwest = { version = "0.11.10", features = ["json", "serde_json", "blocking"] }

jsonrpsee = { version = "0.10.1", features = ["full"] }

jsonrpsee-proc-macros = "0.10.1"

[dev-dependencies]
tracing-test = "0.2.1"

<<<<<<< HEAD
[[bin]]
name = "bench"
path = "src/bench.rs"

[[bin]]
name = "wallet"
path = "src/wallet.rs"

[[bin]]
name = "sui"
path = "src/sui.rs"

[[bin]]
name = "sui-move"
path = "src/sui-move.rs"

[[bin]]
name = "rest_server"
path = "src/rest_server.rs"

[[bin]]
name = "rpc-server"
path = "src/rpc_server.rs"

[[bin]]
name = "validator"
path = "src/validator.rs"

[[bin]]
name = "key_tool"
path = "src/key_tool.rs"
=======
[features]
benchmark = ["narwhal-node/benchmark"]
>>>>>>> 59a491cf
<|MERGE_RESOLUTION|>--- conflicted
+++ resolved
@@ -74,39 +74,5 @@
 [dev-dependencies]
 tracing-test = "0.2.1"
 
-<<<<<<< HEAD
-[[bin]]
-name = "bench"
-path = "src/bench.rs"
-
-[[bin]]
-name = "wallet"
-path = "src/wallet.rs"
-
-[[bin]]
-name = "sui"
-path = "src/sui.rs"
-
-[[bin]]
-name = "sui-move"
-path = "src/sui-move.rs"
-
-[[bin]]
-name = "rest_server"
-path = "src/rest_server.rs"
-
-[[bin]]
-name = "rpc-server"
-path = "src/rpc_server.rs"
-
-[[bin]]
-name = "validator"
-path = "src/validator.rs"
-
-[[bin]]
-name = "key_tool"
-path = "src/key_tool.rs"
-=======
 [features]
-benchmark = ["narwhal-node/benchmark"]
->>>>>>> 59a491cf
+benchmark = ["narwhal-node/benchmark"]