--- conflicted
+++ resolved
@@ -66,16 +66,10 @@
     let mut certificate = CertifiedTransaction::new(tx);
     certificate.auth_sign_info.epoch = committee.epoch();
     for i in 0..committee.quorum_threshold() {
-<<<<<<< HEAD
         let secx = keys.get(i).unwrap();
         let pubx = secx.public_key_bytes();
-        let sig = AuthoritySignature::new(&certificate.transaction.data, secx);
-        certificate.signatures.push((*pubx, sig));
-=======
-        let (pubx, secx) = keys.get(i).unwrap();
         let sig = AuthoritySignature::new(&certificate.data, secx);
         certificate.auth_sign_info.signatures.push((*pubx, sig));
->>>>>>> cc50c7f2
     }
 
     let serialized_certificate = serialize_cert(&certificate);
