--- conflicted
+++ resolved
@@ -92,35 +92,9 @@
         }
     };
 
-    // let net_cfg = if let Some(address) = cfg.address {
-    //     // Find the network config for this validator
-    //     network_config
-    //         .authorities
-    //         .iter()
-    //         .find(|x| SuiAddress::from(x.key_pair.public_key_bytes()) == address)
-    //         .ok_or_else(|| {
-    //             anyhow!(
-    //                 "Network configs must include config for address {}",
-    //                 address
-    //             )
-    //         })?
-    // } else if let Some(index) = cfg.validator_idx {
-    //     &network_config.authorities[index]
-    // } else {
-    //     return Err(anyhow!("Must supply either --address of --validator-idx"));
-    // };
-
     let listen_address = cfg
         .listen_address
         .unwrap_or(format!("{}:{}", authority.host, authority.port));
-<<<<<<< HEAD
-=======
-
-    info!(
-        "authority {:?} listening on {} (public addr: {}:{})",
-        authority.public_key, listen_address, authority.host, authority.port
-    );
->>>>>>> 28c71d10
 
     let consensus_committee = network_config.make_narwhal_committee();
 
@@ -131,28 +105,18 @@
     };
     let consensus_store_path = sui_config_dir()?
         .join(CONSENSUS_DB_NAME)
-<<<<<<< HEAD
-        .join(encode_bytes_hex(authority.key_pair.public_key_bytes()));
+        .join(encode_bytes_hex(&authority.public_key));
 
     info!(
         "Initializing authority {:?} listening on {} (public addr: {}:{})",
-        authority.key_pair.public_key_bytes(),
-        listen_address,
-        authority.host,
-        authority.port
+        authority.public_key, listen_address, authority.host, authority.port
     );
-=======
-        .join(encode_bytes_hex(&authority.public_key));
->>>>>>> 28c71d10
 
     // Pass in the newtwork parameters of all authorities
     let net = network_config.get_authority_infos();
     if let Err(e) = make_server(
         authority,
-<<<<<<< HEAD
-=======
         &network_config.key_pair,
->>>>>>> 28c71d10
         &Committee::from(&network_config),
         network_config.buffer_size,
         &consensus_committee,
