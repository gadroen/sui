--- conflicted
+++ resolved
@@ -36,11 +36,10 @@
     signature_service::SignatureService,
     traits::{KeyPair as _, ToFromBytes},
 };
-<<<<<<< HEAD
-use fastcrypto_tbls::{tbls::ThresholdBls, types::PublicVssKey};
-=======
-use fastcrypto_tbls::{tbls::ThresholdBls, types::ThresholdBls12381MinSig};
->>>>>>> 2ef6417b
+use fastcrypto_tbls::{
+    tbls::ThresholdBls,
+    types::{PublicVssKey, ThresholdBls12381MinSig},
+};
 use mysten_metrics::metered_channel::{channel_with_total, Receiver, Sender};
 use mysten_metrics::monitored_scope;
 use mysten_network::{multiaddr::Protocol, Multiaddr};
@@ -74,16 +73,10 @@
     error::{DagError, DagResult},
     now, validate_received_certificate_version, Certificate, CertificateAPI, CertificateDigest,
     FetchCertificatesRequest, FetchCertificatesResponse, Header, HeaderAPI, MetadataAPI,
-<<<<<<< HEAD
     PreSubscribedBroadcastSender, PrimaryToPrimary, PrimaryToPrimaryServer, RandomnessRound,
     RequestVoteRequest, RequestVoteResponse, Round, SendCertificateRequest,
     SendCertificateResponse, SendRandomnessPartialSignaturesRequest, SystemMessage, Vote,
     VoteInfoAPI, WorkerOthersBatchMessage, WorkerOwnBatchMessage, WorkerToPrimary,
-=======
-    PreSubscribedBroadcastSender, PrimaryToPrimary, PrimaryToPrimaryServer, RequestVoteRequest,
-    RequestVoteResponse, Round, SendCertificateRequest, SendCertificateResponse, SystemMessage,
-    Vote, VoteInfoAPI, WorkerOthersBatchMessage, WorkerOwnBatchMessage, WorkerToPrimary,
->>>>>>> 2ef6417b
     WorkerToPrimaryServer,
 };
 
@@ -758,20 +751,6 @@
             DagError::HeaderRequiresQuorum(header.digest())
         );
 
-<<<<<<< HEAD
-        // Verify any randomness signature present in the header.
-        for m in header.system_messages().iter() {
-            if let SystemMessage::RandomnessSignature(round, sig) = m {
-                fastcrypto_tbls::types::ThresholdBls12381MinSig::verify(
-                    self.randomness_vss_key_lock
-                        .get()
-                        .ok_or(DagError::RandomnessUnavailable)?
-                        .c0(),
-                    &round.signature_message(),
-                    sig,
-                )
-                .map_err(|_| DagError::InvalidRandomnessSignature)?;
-=======
         // Verify any system messages present in the header.
         type DkgG = <ThresholdBls12381MinSig as ThresholdBls>::Public;
         for m in header.system_messages().iter() {
@@ -792,7 +771,17 @@
                         DagError::InvalidSystemMessage
                     );
                 }
->>>>>>> 2ef6417b
+                SystemMessage::RandomnessSignature(round, sig) => {
+                    fastcrypto_tbls::types::ThresholdBls12381MinSig::verify(
+                        self.randomness_vss_key_lock
+                            .get()
+                            .ok_or(DagError::RandomnessUnavailable)?
+                            .c0(),
+                        &round.signature_message(),
+                        sig,
+                    )
+                    .map_err(|_| DagError::InvalidRandomnessSignature)?;
+                }
             }
         }
 
