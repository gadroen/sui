// Copyright (c) 2021, Facebook, Inc. and its affiliates
// Copyright (c) Mysten Labs, Inc.
// SPDX-License-Identifier: Apache-2.0
use crate::consensus::LeaderSchedule;
use config::{AuthorityIdentifier, ChainIdentifier, Committee};
use crypto::{RandomnessPartialSignature, RandomnessPrivateKey};
use fastcrypto::encoding::{Encoding, Hex};
use fastcrypto::groups;
<<<<<<< HEAD
use fastcrypto::serde_helpers::ToFromByteArray;
use fastcrypto_tbls::tbls::ThresholdBls;
use fastcrypto_tbls::types::{PublicVssKey, ThresholdBls12381MinSig};
=======
use fastcrypto_tbls::tbls::ThresholdBls;
use fastcrypto_tbls::types::ThresholdBls12381MinSig;
>>>>>>> 2ef6417b
use fastcrypto_tbls::{dkg, nodes};
use mysten_metrics::metered_channel::{Receiver, Sender};
use mysten_metrics::spawn_logged_monitored_task;
use network::anemo_ext::NetworkExt;
use std::collections::BTreeMap;
use std::sync::{Arc, OnceLock};
use std::time::Duration;
use sui_protocol_config::ProtocolConfig;
use tap::TapFallible;
use tokio::sync::watch;
use tokio::task::JoinHandle;
use tokio_stream::wrappers::WatchStream;
use tokio_stream::StreamExt;
use tracing::{debug, error, info, warn};
use types::{
    Certificate, CertificateAPI, ConditionalBroadcastReceiver, HeaderAPI, PrimaryToPrimaryClient,
    RandomnessRound, Round, SendRandomnessPartialSignaturesRequest, SystemMessage,
};

type PkG = groups::bls12381::G2Element;
type EncG = groups::bls12381::G2Element;

#[cfg(test)]
#[path = "tests/state_handler_tests.rs"]
pub mod state_handler_tests;

/// Updates Narwhal system state based on certificates received from consensus.
pub struct StateHandler {
    authority_id: AuthorityIdentifier,

    /// Receives the ordered certificates from consensus.
    rx_committed_certificates: Receiver<(Round, Vec<Certificate>)>,
    /// Channel to signal committee changes.
    rx_shutdown: ConditionalBroadcastReceiver,
    /// Channel to signal when the round changes.
    rx_narwhal_round_updates: WatchStream<Round>,
    /// Channel to receive partial signatures for randomness generation.
    rx_randomness_partial_signatures: Receiver<(
        AuthorityIdentifier,
        RandomnessRound,
        Vec<RandomnessPartialSignature>,
    )>,
    /// A channel to update the committed rounds
    tx_committed_own_headers: Option<Sender<(Round, Vec<Round>)>>,

    /// If set, generates Narwhal system messages for random beacon
    /// DKG and randomness generation.
    randomness_state: Option<RandomnessState>,

    network: anemo::Network,
}

// Internal state for randomness DKG and generation.
// TODO: Write a brief protocol description.
struct RandomnessState {
    // A channel to send system messages to the proposer.
    tx_system_messages: Sender<SystemMessage>,

    // State for DKG.
    party: dkg::Party<PkG, EncG>,
    processed_messages: Vec<dkg::ProcessedMessage<PkG, EncG>>,
    used_messages: Option<dkg::UsedProcessedMessages<PkG, EncG>>,
    confirmations: Vec<dkg::Confirmation<EncG>>,
    dkg_output: Option<dkg::Output<PkG, EncG>>,
    vss_key_output: Arc<OnceLock<PublicVssKey>>,

    // State for randomness generation.
    authority_id: AuthorityIdentifier,
    leader_schedule: LeaderSchedule,
    network: anemo::Network,
    last_randomness_round_sent: Option<RandomnessRound>,
    randomness_round: RandomnessRound,
    last_narwhal_round_sent: Round,
    narhwal_round: Round,
    // Partial signatures are expensive to compute, cached in case we need to re-send.
    cached_sigs: Option<(RandomnessRound, Vec<RandomnessPartialSignature>)>,
    // Partial sig storage is keyed on (randomness round, authority ID).
    partial_sigs: BTreeMap<(RandomnessRound, AuthorityIdentifier), Vec<RandomnessPartialSignature>>,
    partial_sig_sender: Option<JoinHandle<()>>,
}

impl RandomnessState {
    // Returns None in case of invalid input or other failure to initialize DKG.
    // In this case, narwhal will continue to function normally and simpluy not run
    // the random beacon protocol during the current epoch.
    fn try_new(
        chain: &ChainIdentifier,
        protocol_config: &ProtocolConfig,
        committee: Committee,
        authority_id: AuthorityIdentifier,
        private_key: RandomnessPrivateKey,
        leader_schedule: LeaderSchedule,
        network: anemo::Network,
        // Writes the VSS public key to this lock once DKG completes.
        vss_key_output: Arc<OnceLock<PublicVssKey>>,
        tx_system_messages: Sender<SystemMessage>,
    ) -> Option<Self> {
        if !protocol_config.random_beacon() {
            info!("random beacon: disabled");
            return None;
        }

        let info = committee.randomness_dkg_info();
        if tracing::enabled!(tracing::Level::DEBUG) {
            // Log first few entries in DKG info for debugging.
            for (id, pk, stake) in info.iter().filter(|(id, _, _)| id.0 < 3) {
                let pk_bytes = pk.as_element().to_byte_array();
                debug!("random beacon: DKG info: id={id}, stake={stake}, pk={pk_bytes:x?}");
            }
        }
        let nodes = info
            .iter()
            .map(|(id, pk, stake)| nodes::Node::<EncG> {
                id: id.0,
                pk: pk.clone(),
                weight: *stake as u16,
            })
            .collect();
        let nodes = match nodes::Nodes::new(nodes) {
            Ok(nodes) => nodes,
            Err(err) => {
                error!("random beacon: error while initializing Nodes: {err:?}");
                return None;
            }
        };
        let (nodes, t) = nodes.reduce(
            committee
                .validity_threshold()
                .try_into()
                .expect("validity threshold should fit in u16"),
            protocol_config.random_beacon_reduction_allowed_delta(),
        );
        let total_weight = nodes.n();
        let num_nodes = nodes.num_nodes();
        let prefix_str = format!(
            "dkg {} {}",
            Hex::encode(chain.as_bytes()),
            committee.epoch()
        );
        let party = match dkg::Party::<PkG, EncG>::new(
            private_key,
            nodes,
            t.into(),
            fastcrypto_tbls::random_oracle::RandomOracle::new(prefix_str.as_str()),
            &mut rand::thread_rng(),
        ) {
            Ok(party) => party,
            Err(err) => {
                error!("random beacon: error while initializing Party: {err:?}");
                return None;
            }
        };
        info!(
            "random beacon: state initialized with authority_id={authority_id}, total_weight={total_weight}, t={t}, num_nodes={num_nodes}, oracle initial_prefix={prefix_str:?}",
        );
        Some(Self {
            tx_system_messages,
            party,
            processed_messages: Vec::new(),
            used_messages: None,
            confirmations: Vec::new(),
            dkg_output: None,
            vss_key_output,
            authority_id,
            leader_schedule,
            network,
            last_randomness_round_sent: None,
            randomness_round: RandomnessRound(0),
            last_narwhal_round_sent: 0,
            narhwal_round: 0,
            cached_sigs: None,
            partial_sigs: BTreeMap::new(),
            partial_sig_sender: None,
        })
    }

    async fn start_dkg(&self) {
        let msg = self.party.create_message(&mut rand::thread_rng());
<<<<<<< HEAD
        info!(
            "random beacon: sending DKG Message with sender={}, vss_pk.degree={}, encrypted_shares.len()={}",
            msg.sender,
            msg.vss_pk.degree(),
            msg.encrypted_shares.len(),
        );
        let _ = self
            .tx_system_messages
            .send(SystemMessage::DkgMessage(msg))
=======
        info!("random beacon: sending DKG Message: {msg:?}");
        let _ = tx_system_messages
            .send(SystemMessage::DkgMessage(
                bcs::to_bytes(&msg).expect("message serialization should not fail"),
            ))
>>>>>>> 2ef6417b
            .await;
    }

    fn add_message(&mut self, msg: dkg::Message<PkG, EncG>) {
        if self.used_messages.is_some() {
            // We've already sent a `Confirmation`, so we can't add any more messages.
            return;
        }
        match self.party.process_message(msg, &mut rand::thread_rng()) {
            Ok(processed) => {
                self.processed_messages.push(processed);
            }
            Err(err) => {
                debug!("random beacon: error while processing DKG Message: {err:?}");
            }
        }
    }

    fn add_confirmation(&mut self, conf: dkg::Confirmation<EncG>) {
        if self.used_messages.is_none() {
            // We should never see a `Confirmation` before we've sent our `Message` because
            // DKG messages are processed in consensus order.
            return;
        }
        if self.dkg_output.is_some() {
            // Once we have completed DKG, no more `Confirmation`s are needed.
            return;
        }
        self.confirmations.push(conf)
    }

    // Generates the next SystemMessage needed to advance the random beacon DKG protocol, if
    // possible, and sends it to the proposer.
    async fn advance_dkg(&mut self) {
        // Once we have enough ProcessedMessages, send a Confirmation.
        if self.used_messages.is_none() && !self.processed_messages.is_empty() {
            match self.party.merge(&self.processed_messages) {
                Ok((conf, used_msgs)) => {
                    info!(
                        "random beacon: sending DKG Confirmation with {} complaints",
                        conf.complaints.len()
                    );
                    self.used_messages = Some(used_msgs);
<<<<<<< HEAD
                    let _ = self
                        .tx_system_messages
                        .send(SystemMessage::DkgConfirmation(conf))
=======
                    let _ = tx_system_messages
                        .send(SystemMessage::DkgConfirmation(
                            bcs::to_bytes(&conf)
                                .expect("confirmation serialization should not fail"),
                        ))
>>>>>>> 2ef6417b
                        .await;
                }
                Err(fastcrypto::error::FastCryptoError::NotEnoughInputs) => (), // wait for more input
                Err(e) => debug!("random beacon: error while merging DKG Messages: {e:?}"),
            }
        }

        // Once we have enough Confirmations, process them and update shares.
        if self.dkg_output.is_none()
            && !self.confirmations.is_empty()
            && self.used_messages.is_some()
        {
            match self.party.complete(
                self.used_messages.as_ref().expect("checked above"),
                &self.confirmations,
                self.party.t() * 2 - 1, // t==f+1, we want 2f+1
                &mut rand::thread_rng(),
            ) {
                Ok(output) => {
                    if let Err(e) = self.vss_key_output.set(output.vss_pk.clone()) {
                        error!("random beacon: unable to write VSS key to output: {e:?}")
                    }
                    let num_shares = output.shares.as_ref().map_or(0, |shares| shares.len());
                    self.dkg_output = Some(output);
                    info!("random beacon: DKG complete with {num_shares} shares for this node");
                }
                Err(fastcrypto::error::FastCryptoError::NotEnoughInputs) => (), // wait for more input
                Err(e) => error!("random beacon: error while processing DKG Confirmations: {e:?}"),
            }
            // Begin randomness generation.
            if self.dkg_output.is_some() {
                info!("random beacon: start randomness generation");
                self.send_partial_signatures().await;
            }
        }
    }

    async fn update_narwhal_round(&mut self, round: Round) {
        self.narhwal_round = round;
        // Re-send partial signatures to new leader, in case the last one failed.
        if self.dkg_output.is_some() && (self.last_narwhal_round_sent <= round) {
            self.send_partial_signatures().await;
        }
    }

    async fn update_randomness_round(&mut self, round: RandomnessRound) {
        if round <= self.randomness_round {
            // Don't go backwards.
            return;
        }
        self.randomness_round = round;
        self.partial_sigs
            .retain(|&(round, _), _| round >= self.randomness_round);
        self.send_partial_signatures().await;
    }

    async fn send_partial_signatures(&mut self) {
        let Some(dkg_output) = &self.dkg_output else {
            error!("random beacon: called send_partial_signatures before DKG completed");
            return;
        };
        let shares = match &dkg_output.shares {
            Some(shares) => shares,
            None => return, // can't participate in randomness generation without shares
        };
        debug!(
            "random beacon: sending partial signatures for round {}",
            self.randomness_round
        );
        if self.cached_sigs.is_none()
            || self.cached_sigs.as_ref().unwrap().0 != self.randomness_round
        {
            self.cached_sigs = Some((
                self.randomness_round,
                ThresholdBls12381MinSig::partial_sign_batch(
                    shares,
                    &self.randomness_round.signature_message(),
                ),
            ));
        }
        let sigs = self.cached_sigs.as_ref().unwrap().1.clone();

        // To compute next leader round, add two to even round, and one to odd round.
        let next_leader_narwhal_round = (self.narhwal_round + 2) & !1;
        self.last_narwhal_round_sent = next_leader_narwhal_round;

        let leader = self.leader_schedule.leader(next_leader_narwhal_round);
        if self.authority_id == leader.id() {
            // We're the next leader, no need to send an RPC.
            self.receive_partial_signatures(self.authority_id, self.randomness_round, sigs)
                .await;
            return;
        }

        let peer_id = anemo::PeerId(leader.network_key().0.to_bytes());
        let peer = self.network.waiting_peer(peer_id);
        let mut client = PrimaryToPrimaryClient::new(peer);
        const SEND_PARTIAL_SIGNATURES_TIMEOUT: Duration = Duration::from_secs(10);
        let request = anemo::Request::new(SendRandomnessPartialSignaturesRequest {
            round: self.randomness_round,
            sigs,
        })
        .with_timeout(SEND_PARTIAL_SIGNATURES_TIMEOUT);

        if let Some(task) = &self.partial_sig_sender {
            // Cancel previous partial signature transmission if it's not yet complete.
            task.abort();
        }
        self.partial_sig_sender = Some(spawn_logged_monitored_task!(
            async move {
                let resp = client.send_randomness_partial_signatures(request).await;
                if let Err(e) = resp {
                    info!(
                        "random beacon: error sending partial signatures to leader {leader:?}: {e:?}"
                    );
                }
            },
            "RandomnessSendPartialSignatures"
        ));
    }

    async fn receive_partial_signatures(
        &mut self,
        authority_id: AuthorityIdentifier,
        round: RandomnessRound,
        sigs: Vec<RandomnessPartialSignature>,
    ) {
        let dkg_output = match &self.dkg_output {
            Some(dkg_output) => dkg_output,
            None => {
                error!("random beacon: called receive_partial_signatures before DKG completed");
                return;
            }
        };
        if round < self.randomness_round {
            debug!(
                "random beacon: ignoring partial signatures for old round {round} (we are at {})",
                self.randomness_round
            );
            return;
        }
        // We may get newer partial signatures if this node is behind relative to others.
        // Instead of throwing them away, we store up to a couple rounds ahead so they can
        // be used if we catch up.
        const MAX_ROUND_DELTA: u64 = 2;
        if round > self.randomness_round + MAX_ROUND_DELTA {
            debug!(
                "random beacon: ignoring partial signatures for too-new round {round} (we are at {})",
                self.randomness_round
            );
            return;
        }
        if let Some(last_sent) = self.last_randomness_round_sent {
            if last_sent >= self.randomness_round {
                debug!(
                    "random beacon: ignoring partial signatures for already-finished round {round}"
                );
                return;
            }
        }
        // TODO: Refactor to save compute by optimistically aggregating first, and only verifying
        // each batch if aggregated signature fails verification.
        if let Err(e) = ThresholdBls12381MinSig::partial_verify_batch(
            &dkg_output.vss_pk,
            &round.signature_message(),
            sigs.as_slice(),
            &mut rand::thread_rng(),
        ) {
            debug!("random beacon: ignoring partial signatures from authority {authority_id} for round {round} with verification error: {e:?}");
        }
        if self
            .partial_sigs
            .insert((round, authority_id), sigs)
            .is_some()
        {
            debug!("random beacon: replacing existing partial signatures from authority {authority_id} for round {round}");
        }

        // If we have enough partial signatures, aggregate them and send to consensus.
        let sig = match ThresholdBls12381MinSig::aggregate(
            self.party.t(),
            // TODO: ThresholdBls12381MinSig::aggregate immediately just makes an iterator of the
            // given slice. Can we change its interface to accept an iterator directly, to avoid
            // all the extra copying?
            &self
                .partial_sigs
                .iter()
                .filter(|&((round, _), _)| *round == self.randomness_round)
                .flat_map(|(_, sigs)| sigs)
                .cloned()
                .collect::<Vec<_>>(),
        ) {
            Ok(sig) => sig,
            Err(fastcrypto::error::FastCryptoError::NotEnoughInputs) => return, // wait for more input
            Err(e) => {
                error!("Error while aggregating randomness partial signatures: {e:?}");
                return;
            }
        };
        let _ = self
            .tx_system_messages
            .send(SystemMessage::RandomnessSignature(
                self.randomness_round,
                sig,
            ))
            .await;
        self.last_randomness_round_sent = Some(self.randomness_round);
    }
}

impl StateHandler {
    #[must_use]
    pub fn spawn(
        chain: &ChainIdentifier,
        protocol_config: &ProtocolConfig,
        authority_id: AuthorityIdentifier,
        committee: Committee,
        rx_committed_certificates: Receiver<(Round, Vec<Certificate>)>,
        rx_randomness_partial_signatures: Receiver<(
            AuthorityIdentifier,
            RandomnessRound,
            Vec<RandomnessPartialSignature>,
        )>,
        rx_shutdown: ConditionalBroadcastReceiver,
        rx_narwhal_round_updates: watch::Receiver<Round>,
        tx_committed_own_headers: Option<Sender<(Round, Vec<Round>)>>,
        vss_key_output: Arc<OnceLock<PublicVssKey>>,
        tx_system_messages: Sender<SystemMessage>,
        randomness_private_key: RandomnessPrivateKey,
        leader_schedule: LeaderSchedule,
        network: anemo::Network,
    ) -> JoinHandle<()> {
        let state_handler = Self {
            authority_id,
            rx_committed_certificates,
            rx_shutdown,
            rx_narwhal_round_updates: WatchStream::from(rx_narwhal_round_updates),
            rx_randomness_partial_signatures,
            tx_committed_own_headers,
            randomness_state: RandomnessState::try_new(
                chain,
                protocol_config,
                committee,
                authority_id,
                randomness_private_key,
                leader_schedule,
                network.clone(),
                vss_key_output,
                tx_system_messages,
            ),
            network,
        };
        spawn_logged_monitored_task!(
            async move {
                state_handler.run().await;
            },
            "StateHandlerTask"
        )
    }

    async fn handle_sequenced(&mut self, commit_round: Round, certificates: Vec<Certificate>) {
        // Now we are going to signal which of our own batches have been committed.
        let own_rounds_committed: Vec<_> = certificates
            .iter()
            .filter_map(|cert| {
                if cert.header().author() == self.authority_id {
                    Some(cert.header().round())
                } else {
                    None
                }
            })
            .collect();
        debug!(
            "Own committed rounds {:?} at round {:?}",
            own_rounds_committed, commit_round
        );

        // If a reporting channel is available send the committed own
        // headers to it.
        if let Some(sender) = &self.tx_committed_own_headers {
            let _ = sender.send((commit_round, own_rounds_committed)).await;
        }

        // Process committed system messages.
        if let Some(randomness_state) = self.randomness_state.as_mut() {
            for certificate in certificates {
                let header = certificate.header();
                for message in header.system_messages() {
                    type DkgG = <ThresholdBls12381MinSig as ThresholdBls>::Public;
                    match message {
                        SystemMessage::DkgMessage(bytes) => {
                            let msg: fastcrypto_tbls::dkg::Message<DkgG, DkgG> = bcs::from_bytes(
                                bytes,
                            )
                            .expect(
                                "DKG message deserialization from certified header should not fail",
                            );
                            randomness_state.add_message(msg.clone());
                        }
                        SystemMessage::DkgConfirmation(bytes) => {
                            let conf: fastcrypto_tbls::dkg::Confirmation<DkgG> =
                                bcs::from_bytes(bytes).expect(
                                    "DKG confirmation deserialization from certified header should not fail",
                                );
                            randomness_state.add_confirmation(conf.clone())
                        }
                        SystemMessage::RandomnessSignature(round, _sig) => {
                            randomness_state.update_randomness_round(*round + 1).await;
                        }
                    }
                }
                // Advance the random beacon DKG protocol if possible after each certificate.
                // TODO: Implement/audit crash recovery for random beacon.
                randomness_state.advance_dkg().await;
            }
        }
    }

    async fn run(mut self) {
        info!(
            "StateHandler on node {} has started successfully.",
            self.authority_id
        );

        // Kick off randomness DKG if enabled.
        if let Some(ref randomness_state) = self.randomness_state {
            randomness_state.start_dkg().await;
        }

        loop {
            tokio::select! {
                biased;

                _ = self.rx_shutdown.receiver.recv() => {
                    // shutdown network
                    let _ = self.network.shutdown().await.tap_err(|err|{
                        error!("Error while shutting down network: {err}")
                    });

                    warn!("Network has shutdown");

                    return;
                }

                Some(round) = self.rx_narwhal_round_updates.next() => {
                    if let Some(randomness_state) = self.randomness_state.as_mut() {
                        randomness_state.update_narwhal_round(round).await;
                    }
                }

                Some((commit_round, certificates)) = self.rx_committed_certificates.recv() => {
                    self.handle_sequenced(commit_round, certificates).await;
                },

                Some(
                    (authority_id, round, sigs)
                ) = self.rx_randomness_partial_signatures.recv() => {
                    if let Some(randomness_state) = self.randomness_state.as_mut() {
                        randomness_state.receive_partial_signatures(
                            authority_id,
                            round,
                            sigs
                        ).await;
                    }
                }
            }
        }
    }
}<|MERGE_RESOLUTION|>--- conflicted
+++ resolved
@@ -6,14 +6,9 @@
 use crypto::{RandomnessPartialSignature, RandomnessPrivateKey};
 use fastcrypto::encoding::{Encoding, Hex};
 use fastcrypto::groups;
-<<<<<<< HEAD
 use fastcrypto::serde_helpers::ToFromByteArray;
 use fastcrypto_tbls::tbls::ThresholdBls;
 use fastcrypto_tbls::types::{PublicVssKey, ThresholdBls12381MinSig};
-=======
-use fastcrypto_tbls::tbls::ThresholdBls;
-use fastcrypto_tbls::types::ThresholdBls12381MinSig;
->>>>>>> 2ef6417b
 use fastcrypto_tbls::{dkg, nodes};
 use mysten_metrics::metered_channel::{Receiver, Sender};
 use mysten_metrics::spawn_logged_monitored_task;
@@ -192,7 +187,6 @@
 
     async fn start_dkg(&self) {
         let msg = self.party.create_message(&mut rand::thread_rng());
-<<<<<<< HEAD
         info!(
             "random beacon: sending DKG Message with sender={}, vss_pk.degree={}, encrypted_shares.len()={}",
             msg.sender,
@@ -201,14 +195,9 @@
         );
         let _ = self
             .tx_system_messages
-            .send(SystemMessage::DkgMessage(msg))
-=======
-        info!("random beacon: sending DKG Message: {msg:?}");
-        let _ = tx_system_messages
             .send(SystemMessage::DkgMessage(
                 bcs::to_bytes(&msg).expect("message serialization should not fail"),
             ))
->>>>>>> 2ef6417b
             .await;
     }
 
@@ -252,17 +241,12 @@
                         conf.complaints.len()
                     );
                     self.used_messages = Some(used_msgs);
-<<<<<<< HEAD
                     let _ = self
                         .tx_system_messages
-                        .send(SystemMessage::DkgConfirmation(conf))
-=======
-                    let _ = tx_system_messages
                         .send(SystemMessage::DkgConfirmation(
                             bcs::to_bytes(&conf)
                                 .expect("confirmation serialization should not fail"),
                         ))
->>>>>>> 2ef6417b
                         .await;
                 }
                 Err(fastcrypto::error::FastCryptoError::NotEnoughInputs) => (), // wait for more input
