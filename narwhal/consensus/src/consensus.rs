--- conflicted
+++ resolved
@@ -250,13 +250,8 @@
         cert_store: CertificateStore,
         rx_reconfigure: watch::Receiver<ReconfigureNotification>,
         rx_new_certificates: metered_channel::Receiver<Certificate>,
-<<<<<<< HEAD
-        tx_committed_certificates: metered_channel::Sender<Certificate>,
+        tx_committed_certificates: metered_channel::Sender<(Round, Vec<Certificate>)>,
         tx_sequence: metered_channel::Sender<CommittedSubDag>,
-=======
-        tx_committed_certificates: metered_channel::Sender<(Round, Vec<Certificate>)>,
-        tx_sequence: metered_channel::Sender<ConsensusOutput>,
->>>>>>> 50b5101e
         protocol: Protocol,
         metrics: Arc<ConsensusMetrics>,
         gc_depth: Round,
@@ -336,12 +331,8 @@
                     }
 
                     // Process the certificate using the selected consensus protocol.
-<<<<<<< HEAD
+                    let commit_round_leader = certificate.header.round;
                     let committed_sub_dags =
-=======
-                    let commit_round_leader = certificate.header.round;
-                    let sequence =
->>>>>>> 50b5101e
                         self.protocol
                             .process_certificate(&mut self.state, self.consensus_index, certificate)?;
 
@@ -380,21 +371,11 @@
                                     .set((mysten_util_mem::malloc_size(&self.state.dag) + std::mem::size_of::<Dag>()) as i64);
                             }
 
-                            self.tx_committed_certificates
-                                .send(certificate.clone())
-                                .await
-                                .expect("Failed to send certificate to primary");
+                            commited_certificates.push(output.certificate.clone());
                         }
 
-<<<<<<< HEAD
                         if let Err(e) = self.tx_sequence.send(committed_sub_dag).await {
                             tracing::warn!("Failed to output sub dag: {e}");
-=======
-                        commited_certificates.push(certificate.clone());
-
-                        if let Err(e) = self.tx_sequence.send(output).await {
-                            tracing::warn!("Failed to output certificate: {e}");
->>>>>>> 50b5101e
                         }
                     }
 
