---
title: Life of a Transaction
description: The life of a transaction on the Sui network has some differences compared to those from other blockchains. 
---

A transaction on the Sui network goes through many different steps during its life cycle.

## Life cycle overview

At a high level, the following figure outlines the life cycle of a transaction on the Sui blockchain.

![Transaction life cycle](./images/txn-lifecycle.png)

The following steps align with those in the preceding image. 

1. The first step of the process is the creation of a transaction. A user with a private key creates and signs a user transaction to either mutate objects they own, or a mix of objects they own and [shared objects](../object-ownership/shared.mdx).

1. Sui sends the transaction to each validator (often through a Full node). Validators perform a series of validity and safety checks, sign it, and return the signed transaction to the client. 

1. The client then collects the responses from a set of validators that account for at least 2/3 stake on Sui (a supermajority) to form a transaction certificate. As a result, unlike consensus-based blockchains, Sui validators do not need to propagate signatures on a best-effort basis (gossip signatures) or aggregate certificates. This effort is now the responsibility of the client or gateway.

1. After assembling the certificate, the client sends it back to all validators, who check its validity and acknowledge its receipt to the client. If the transaction involves owned objects exclusively, Sui can process the transaction certificate immediately and execute it without waiting for the [consensus engine](../sui-architecture/consensus.mdx) (**direct fast path**). All certificates are forwarded to the Sui DAG-based consensus protocol (also operated by the Sui validators). 

1. Consensus eventually outputs a total order of certificates; the validators check and execute those that contain shared objects. 

1. Clients can collect a supermajority of validator responses, assemble them into an effect certificate, and use it as proof of the settlement of the transaction. 

1. Subsequently, Sui forms checkpoints for every consensus commit, which it also uses to drive the reconfiguration protocol.

The complete [Sui Lutris](https://docs.sui.io/paper/sui-lutris.pdf) paper provides additional detail on how the safety and liveness protocols operate, as well as proofs of security for them in the standard distributed systems model with Byzantine participants in partial synchrony. The following sections provide more detail on the various stages in the life of a transaction.

## Submission

All transactions on Sui begin when they are submitted to the network. For example, imagine you want to transfer an NFT that you own in your wallet to your friend. First, you would create a transaction using a wallet or some other app. The transaction includes your gas payment object and a command to transfer the NFT object to your friend's address. Before the wallet or app submits the transaction to the network, it must also sign it.

After the transaction is signed, the wallet or app submits the transaction to a Sui Full node on behalf of the user.

## Certification

Certification happens after a transaction gets submitted to a Full node. Upon submission, the Full node begins the process of certifying the transaction. The Full node cannot certify the transaction on its own because it does not have a complete view of transactions across the network. Consequently, the Full node must send the transaction to a validator. The validator performs a validity check on the transaction and signs it if it passes. To be considered valid, the transaction must pass the following checks:

   - The transaction has a valid user signature.
   - The initiator of the transaction must have access to all the owned input objects the transaction uses. In the previous NFT example, the validity check makes sure you own the NFT you're trying to send to a friend.
   - All the shared input objects used by the transaction exist.
   - The gas coin is a `Coin<SUI>` object, and it contains at least as much gas as specified in the transaction's gas budget.

If all the validity checks pass, the validator then attempts to lock all the owned input objects to the given transaction digest. This ensures each owned input object can only be used by one transaction at a time and is the way that Sui prevents double-spending. In other words, this makes sure that you send your NFT to only one friend instead of trying to send the same NFT to all your friends.

If the locking succeeds, the validator signs the transaction using its BLS private key and returns the signature to the Full node. A single validator signature is not enough, though. The Full node must collect signatures from enough validators to form a supermajority.

:::info

Full nodes collect signatures from validators in parallel to minimize latency. 

:::

After the Full node collects a supermajority, or quorum, of validator signatures, the transaction is considered certified. To be precise, the Full node has formed a _transaction certificate_.

Because of the locking step described previously, it is impossible to concurrently form certificates for two different transactions that attempt to use the same owned object. This is true even if there are some dishonest validators that illegally sign both transactions, because of a principle in distributed computing called "quorum intersection".

If fewer than 1/3rd of the validators are dishonest (Byzantine), then the set of signers for any two certificates must have an overlap that includes at least one honest validator. And, crucially, because that validator is honest, it never signs two transactions that attempt to access the same input object at the same version. After the transaction completes, the input object version changes and can be accessed again by subsequent transactions. 

## Execution

Full nodes send transactions that have a certificate to validators for execution. Each validator verifies the signatures on the certificate.
If the certificate signatures are valid, then the validator can be sure that the transaction is valid and is not attempting to double-spend any objects.

Then, each validator does the following, based on whether the transaction:
- Does not access any shared input objects, in which case it executes it immediately.
- Does access shared input objects, in which case it submits the object to Sui's consensus layer, which orders the transaction with respect to other transactions using the same shared objects and then executes it.

## Certified Effects

After the transaction executes, the validator signs the effects of the transaction and returns them to the Full node.
The transaction effects are essentially a list of all the actions that the transaction took, which mainly include:
- All the objects that were mutated, created, wrapped, unwrapped, or deleted.
- The gas that was spent.
- The execution status (Success or an error code) of the transaction.

Eventually, the Full node collects effects signatures from a supermajority of validators. This collection of signatures, plus the effects themselves, is called an _effects certificate_.

:::tip

An effects certificate is a guarantee of transaction finality.

::: 

After you or a Full node observes an effects certificate, you are guaranteed that the transaction is going to be included in a checkpoint, which means that the transaction cannot be reverted.

If you wanted, you could present the effects certificate to your friend to prove that you sent them the NFT. The presence of the validator signatures means that an effects certificate cannot be forged.

## Checkpoints

Inclusion in a checkpoint is the final stage in the life of a transaction. As validators execute transactions, they submit them to consensus.

While transactions that use shared input objects must be sent to consensus before they are executed, owned-input-only transactions are also sent to consensus. The difference is that owned-input-only transactions are executed first.

The consensus layer produces a universally agreed-upon ordering of transactions. This ordering is the starting point for the creation of checkpoints. 

<<<<<<< HEAD
The validators take chunks of ordered transactions from the consensus layer and use them to form a checkpoint. Each chunk of transactions is first made causally complete and causally ordered - this means that the validators add any missing dependencies to the list of transactions and order them so that dependencies always appear before dependees in checkpoints.
=======
The validators take chunks of ordered transactions from the consensus layer and use them to form a checkpoint. Each chunk of transactions is first made causally complete and causally ordered - this means that the validators add any missing dependencies to the list of transactions and order them so that dependencies always appear before dependents in checkpoints.
>>>>>>> 6567062c

Then the validator constructs a checkpoint, which (among other data) contains a list of transaction digests as well as the digests of the transaction effects of each transaction. Because checkpoints must be complete, the network sometimes has to wait for the availability of all transactions to form the checkpoints, which may take a couple of commits to process. This process typically completes in the order of a few seconds.

At this point, the transaction has reached the end of its life cycle and is included in the permanent record of transaction activity on the Sui network.

## Transaction finality

Transaction finality is the point at which the execution of a transaction becomes irreversible and its details cannot be altered or changed. 

The network round trip of sending a transaction and receiving a validator signature takes less than half a second to complete. At this point the sender knows the transaction is irrevocable and is going to be processed within the epoch, no matter what. The transaction has reached finality; honest validators deem invalid any subsequent transactions using the same owned input objects during the same epoch.

## Settlement finality

After a validator executes a transaction, it returns signed effects from that transaction to the network.

After the supermajority of validators have executed the transaction, and an effects certificate exists, the effects of the transaction (transfers, newly minted objects, and so on) have been implemented. At this point, the network can process transactions that depend on those effects. 

For transactions that involve owned objects only, this happens before consensus in under half a second. If a transaction includes shared objects, it happens shortly after consensus, which can take a few seconds. At this point, the transaction reached settlement finality because now you can process more transactions on the same input objects. See [Object Ownership](concepts/object-ownership.mdx) for more information.

## An example path to an effects certificate

As a real-world example, suppose you want to pay the local coffee shop 10 SUI for your morning coffee. How can the coffee shop be sure that the payment is complete and allow you to take your coffee?

Step 1: Transaction creation

You open the wallet app on your phone, scan the coffee shop's QR code that contains the recipient on-chain address. The wallet app constructs a transaction that transfers 10 Sui from your Sui address to the coffee shop's address. You review the transaction details and approve it. The wallet app then signs the transaction with your private key. Now you have a signed transaction.

Step 2: Transaction broadcast

Your wallet app submits the signed transaction to a Full node. The Full node broadcasts the transaction to all validators in the network.

Step 3: Transaction certification

Validators receive the transaction from the Full node. After examining its validity, a validator locks the referenced owned objects, and returns its signature of the transaction to the Full node.

After the Full node collects a quorum of signatures, it forms a transaction certificate. The transaction certificate contains the transaction and signatures from the supermajority of validators.

Step 4: Transaction finalization

The Full node broadcasts the transaction certificate to all validators. Validators receive the transaction certificate, verify its validity (for example, there are indeed enough signatures), execute the transaction, and unlock the previously locked owned objects. Transaction effects are the output of an executed transaction. Validators sign the transaction effects and return them to the Full node, along with their signatures.

<<<<<<< HEAD
The Full node verifies that effects returned from valdiators are identical. After it collects a supermajority of signatures, it forms an `EffectsCertificate` object. The effects certificate contains the transaction effects and signatures from a supermajority of validators.
=======
The Full node verifies that effects returned from validators are identical. After it collects a supermajority of signatures, it forms an `EffectsCertificate` object. The effects certificate contains the transaction effects and signatures from a supermajority of validators.
>>>>>>> 6567062c

At this point, as your wallet app gets back the effects certificate from the Full node, you can share this effect certified transaction with the coffee shop. The coffee shop can then be sure that the transaction is executed and irreversible.

### Checkpoint processing

The process in the previous section demonstrates a finalized transaction through an effects certificate. As the process shows, the Full node plays the quorum driving role.

What if the Full node goes offline before it collects a quorum of validator-signed effects? Your wallet app will probably retry the process with a different Full node. Unfortunately, your phone runs out of battery before it sends the signed transaction to a new Full node.

No worries. The coffee shop shortly notices your payment arrive in its terminal, connected to a different Full node. This Full node learns about your transaction through checkpoints.

As mentioned, a checkpoint contains a list of transactions. If a transaction appears in a certified checkpoint (a checkpoint that has been signed by a supermajority of validators), it is considered finalized.

The Full node that the coffee shop's terminal connects to knows about your transaction through state sync. In this case, as long as one validator receives the transaction certificate from your original Full node, the transaction will highly likely finalize even without an effects certificate. The coffee shop is assured of payment and can give you your coffee.

### Local execution on Full node

Before the Full node sends back an effects certificate to your wallet app, it may try to execute the transaction locally, if the request asks it to.

<<<<<<< HEAD
The purpose of this extra step is to keep the Full node up to date as much as possible, especially when the wallet app frequently hits the same Full node. In this coffee shop example, this might be trivial, but for a high freuqency application, such as gaming, it could be important.
=======
The purpose of this extra step is to keep the Full node up to date as much as possible, especially when the wallet app frequently hits the same Full node. In this coffee shop example, this might be trivial, but for a high frequency application, such as gaming, it could be important.
>>>>>>> 6567062c

When an app constructs a transaction, it typically requests that the Full node choose a gas object for it. Gas objects are owned objects, meaning that if the Full node is stale and not aware of the right version of the object, it could lead to invalid transactions, or worse, client equivocation if the client software does not handle it properly. Executing on Full node before returning `EffectsCertificate` is one way to avoid this situation. A request can ask for such behavior by using the `WaitForLocalExecution` parameter. See [Sponsored Transactions](./sponsored-transactions.mdx) for more on client equivocation.

Using `WaitForLocalExecution` is not always the best choice, however. For example, with this coffee payment it adds a layer of end-to-end latency without significant benefits. In this case, using the `WaitForEffects` parameter instead to have a slightly shorter user-perceived latency.

### Epoch change

Periodically (~24 hours), the Sui network enters the process of epoch change. During epoch change, the network calculates and distributes staking rewards, validators metadata take effect, and other network processes are performed. All user transactions are delayed until the new epoch begins.

If your transaction is submitted at epoch boundary, in rare perfect timing, it is possible that a quorum of validators already decided to not accept any new transaction certificates in the current epoch. Of course, this means your coffee purchase is not be checkpointed either. For any transactions that are certified but not finalized, they are reverted if executed, or its owned objects are unlocked and not yet executed. In this case, the transaction certificate does not guarantee finality. In the new epoch, this transaction certificate will become void because validator signatures are signed over epoch ID. To continue this transaction, a new transaction certificate is necessary with the new epoch ID. The standard Full node implementation handles this automatically.

### Verifying finality

Assume your wallet app crashed during the original transaction. If the app stores the signed transaction locally before sending it to the Full node, which is best practice, then when the app restarts it tries to verify if the transaction has been finalized first. If it has, then no other steps are necessary. If it hasn't, then the app needs to resubmit the transaction.

The wallet app can query the Full node with the `getTransactionBlock` method. Assuming the Full node is honest:
- If the response contains transaction details, the transaction must have been finalized. It is either executed with `WaitForLocalExecution`, or executed as a checkpointed transaction.
- If the response is `None`, it could mean the transaction was dropped in some step, or is already finalized but this Full node does not know yet. In this scenario, the safer option is to resubmit the transaction.

Before a transaction is locally executed, its effects are not reflected on the Full node. The same idea applies to the coffee shop's Full node. Your transaction was not submitted through this Full node, hence it does not have a chance to locally execute it before it's included in a checkpoint. This Full node must wait for the transaction to be checkpointed and state synced, which normally takes a few seconds. After the Full node receives this transaction in a checkpoint, it is executed and has effects updated locally, for example the coffee shop's balance increases.

## Summary

Hopefully, you now have a better understanding of how a transaction gets certified and finalized.

1. A transaction certificate does not always guaranteed finality, even though it's highly likely. Specifically, a transaction certificate might become void after an epoch change.

2. An effects certificate guarantees finality - it takes a supermajority of validators to execute the transaction and commit to the effects.

3. An inclusion in a certified checkpoint guarantees finality - it takes a supermajority of validators to certify the checkpoint, in which every transaction is executed and effects-committed.


<|MERGE_RESOLUTION|>--- conflicted
+++ resolved
@@ -97,11 +97,7 @@
 
 The consensus layer produces a universally agreed-upon ordering of transactions. This ordering is the starting point for the creation of checkpoints. 
 
-<<<<<<< HEAD
-The validators take chunks of ordered transactions from the consensus layer and use them to form a checkpoint. Each chunk of transactions is first made causally complete and causally ordered - this means that the validators add any missing dependencies to the list of transactions and order them so that dependencies always appear before dependees in checkpoints.
-=======
 The validators take chunks of ordered transactions from the consensus layer and use them to form a checkpoint. Each chunk of transactions is first made causally complete and causally ordered - this means that the validators add any missing dependencies to the list of transactions and order them so that dependencies always appear before dependents in checkpoints.
->>>>>>> 6567062c
 
 Then the validator constructs a checkpoint, which (among other data) contains a list of transaction digests as well as the digests of the transaction effects of each transaction. Because checkpoints must be complete, the network sometimes has to wait for the availability of all transactions to form the checkpoints, which may take a couple of commits to process. This process typically completes in the order of a few seconds.
 
@@ -143,11 +139,7 @@
 
 The Full node broadcasts the transaction certificate to all validators. Validators receive the transaction certificate, verify its validity (for example, there are indeed enough signatures), execute the transaction, and unlock the previously locked owned objects. Transaction effects are the output of an executed transaction. Validators sign the transaction effects and return them to the Full node, along with their signatures.
 
-<<<<<<< HEAD
-The Full node verifies that effects returned from valdiators are identical. After it collects a supermajority of signatures, it forms an `EffectsCertificate` object. The effects certificate contains the transaction effects and signatures from a supermajority of validators.
-=======
 The Full node verifies that effects returned from validators are identical. After it collects a supermajority of signatures, it forms an `EffectsCertificate` object. The effects certificate contains the transaction effects and signatures from a supermajority of validators.
->>>>>>> 6567062c
 
 At this point, as your wallet app gets back the effects certificate from the Full node, you can share this effect certified transaction with the coffee shop. The coffee shop can then be sure that the transaction is executed and irreversible.
 
@@ -167,11 +159,7 @@
 
 Before the Full node sends back an effects certificate to your wallet app, it may try to execute the transaction locally, if the request asks it to.
 
-<<<<<<< HEAD
-The purpose of this extra step is to keep the Full node up to date as much as possible, especially when the wallet app frequently hits the same Full node. In this coffee shop example, this might be trivial, but for a high freuqency application, such as gaming, it could be important.
-=======
 The purpose of this extra step is to keep the Full node up to date as much as possible, especially when the wallet app frequently hits the same Full node. In this coffee shop example, this might be trivial, but for a high frequency application, such as gaming, it could be important.
->>>>>>> 6567062c
 
 When an app constructs a transaction, it typically requests that the Full node choose a gas object for it. Gas objects are owned objects, meaning that if the Full node is stale and not aware of the right version of the object, it could lead to invalid transactions, or worse, client equivocation if the client software does not handle it properly. Executing on Full node before returning `EffectsCertificate` is one way to avoid this situation. A request can ask for such behavior by using the `WaitForLocalExecution` parameter. See [Sponsored Transactions](./sponsored-transactions.mdx) for more on client equivocation.
 
