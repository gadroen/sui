--- conflicted
+++ resolved
@@ -95,12 +95,13 @@
 
 ### Get test coverage for a module
 
-<<<<<<< HEAD
+
 :::caution
+
 This command currently only works on debug builds of the CLI.  Please build the CLI from source to use it.
+
 :::
-=======
->>>>>>> 3083a1b8
+
 
 This example uses [`first_package`](https://github.com/MystenLabs/sui/tree/main/examples/move/first_package) Move package.
 
