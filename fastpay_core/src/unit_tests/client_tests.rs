// Copyright (c) Facebook, Inc. and its affiliates.
// SPDX-License-Identifier: Apache-2.0
#![allow(clippy::same_item_push)] // get_key_pair returns random elements

use super::*;
use crate::authority::{AuthorityState, AuthorityStore};
use fastx_types::{
    object::{Object, GAS_VALUE_FOR_TESTING},
    FASTX_FRAMEWORK_ADDRESS,
};
use futures::lock::Mutex;
use move_core_types::ident_str;
use std::{
    collections::{BTreeMap, HashMap},
    convert::TryInto,
    sync::Arc,
};
use tokio::runtime::Runtime;

use fastx_types::error::FastPayError::ObjectNotFound;
use move_core_types::account_address::AccountAddress;
use std::env;
use std::fs;

pub fn system_maxfiles() -> usize {
    fdlimit::raise_fd_limit().unwrap_or(256u64) as usize
}

fn max_files_client_tests() -> i32 {
    (system_maxfiles() / 8).try_into().unwrap()
}

#[derive(Clone)]
struct LocalAuthorityClient(Arc<Mutex<AuthorityState>>);

#[async_trait]
impl AuthorityClient for LocalAuthorityClient {
    async fn handle_order(&mut self, order: Order) -> Result<OrderInfoResponse, FastPayError> {
        let state = self.0.clone();
        let result = state.lock().await.handle_order(order).await;
        result
    }

    async fn handle_confirmation_order(
        &mut self,
        order: ConfirmationOrder,
    ) -> Result<OrderInfoResponse, FastPayError> {
        let state = self.0.clone();
        let result = state.lock().await.handle_confirmation_order(order).await;
        result
    }

    async fn handle_account_info_request(
        &self,
        request: AccountInfoRequest,
    ) -> Result<AccountInfoResponse, FastPayError> {
        let state = self.0.clone();

        let result = state
            .lock()
            .await
            .handle_account_info_request(request)
            .await;
        result
    }

    async fn handle_object_info_request(
        &self,
        request: ObjectInfoRequest,
    ) -> Result<ObjectInfoResponse, FastPayError> {
        let state = self.0.clone();
        let x = state.lock().await.handle_object_info_request(request).await;
        x
    }
}

impl LocalAuthorityClient {
    fn new(state: AuthorityState) -> Self {
        Self(Arc::new(Mutex::new(state)))
    }
}

#[cfg(test)]
async fn init_local_authorities(
    count: usize,
) -> (HashMap<AuthorityName, LocalAuthorityClient>, Committee) {
    let mut key_pairs = Vec::new();
    let mut voting_rights = BTreeMap::new();
    for _ in 0..count {
        let key_pair = get_key_pair();
        voting_rights.insert(key_pair.0, 1);
        key_pairs.push(key_pair);
    }
    let committee = Committee::new(voting_rights);

    let mut clients = HashMap::new();
    for (address, secret) in key_pairs {
        // Random directory for the DB
        let dir = env::temp_dir();
        let path = dir.join(format!("DB_{:?}", ObjectID::random()));
        fs::create_dir(&path).unwrap();

        let mut opts = rocksdb::Options::default();
        opts.set_max_open_files(max_files_client_tests());
        let store = Arc::new(AuthorityStore::open(path, Some(opts)));

        let state =
            AuthorityState::new_with_genesis_modules(committee.clone(), address, secret, store)
                .await;
        clients.insert(address, LocalAuthorityClient::new(state));
    }
    (clients, committee)
}

#[cfg(test)]
fn init_local_authorities_bad_1(
    count: usize,
) -> (HashMap<AuthorityName, LocalAuthorityClient>, Committee) {
    let mut key_pairs = Vec::new();
    let mut voting_rights = BTreeMap::new();
    for i in 0..count {
        let key_pair = get_key_pair();
        voting_rights.insert(key_pair.0, 1);
        if i + 1 < (count + 2) / 3 {
            // init 1 authority with a bad keypair
            key_pairs.push(get_key_pair());
        } else {
            key_pairs.push(key_pair);
        }
    }
    let committee = Committee::new(voting_rights);

    let mut clients = HashMap::new();
    for (address, secret) in key_pairs {
        // Random directory
        let dir = env::temp_dir();
        let path = dir.join(format!("DB_{:?}", ObjectID::random()));
        fs::create_dir(&path).unwrap();

        let mut opts = rocksdb::Options::default();
        opts.set_max_open_files(max_files_client_tests());
        let store = Arc::new(AuthorityStore::open(path, Some(opts)));
        let state = AuthorityState::new_without_genesis_for_testing(
            committee.clone(),
            address,
            secret,
            store,
        );
        clients.insert(address, LocalAuthorityClient::new(state));
    }
    (clients, committee)
}

#[cfg(test)]
fn make_client(
    authority_clients: HashMap<AuthorityName, LocalAuthorityClient>,
    committee: Committee,
) -> ClientState<LocalAuthorityClient> {
    let (address, secret) = get_key_pair();
    ClientState::new(
        address,
        secret,
        committee,
        authority_clients,
        BTreeMap::new(),
        BTreeMap::new(),
    )
}

#[cfg(test)]
async fn fund_account_with_same_objects(
    authorities: Vec<&LocalAuthorityClient>,
    client: &mut ClientState<LocalAuthorityClient>,
    object_ids: Vec<ObjectID>,
) -> HashMap<AccountAddress, Object> {
    let mut objs = Vec::new();
    for _ in 0..authorities.len() {
        objs.push(object_ids.clone());
    }

    fund_account(authorities, client, objs).await
}

#[cfg(test)]
async fn fund_account(
    authorities: Vec<&LocalAuthorityClient>,
    client: &mut ClientState<LocalAuthorityClient>,
    object_ids: Vec<Vec<ObjectID>>,
) -> HashMap<AccountAddress, Object> {
    let mut created_objects = HashMap::new();
    for (authority, object_ids) in authorities.into_iter().zip(object_ids.into_iter()) {
        for object_id in object_ids {
            let object = Object::with_id_owner_for_testing(object_id, client.address);
            let client_ref = authority.0.as_ref().try_lock().unwrap();
            created_objects.insert(object_id, object.clone());

            let object_ref: ObjectRef = (object_id, 0.into(), object.digest());

            client_ref.init_order_lock(object_ref.clone()).await;
            client_ref.insert_object(object).await;
            client
                .object_sequence_numbers
                .insert(object_id, SequenceNumber::new());
            client.object_refs.insert(object_id, object_ref);
        }
    }
    created_objects
}

#[cfg(test)]
async fn init_local_client_state(
    object_ids: Vec<Vec<ObjectID>>,
) -> ClientState<LocalAuthorityClient> {
    let (authority_clients, committee) = init_local_authorities(object_ids.len()).await;
    let mut client = make_client(authority_clients.clone(), committee);
    fund_account(
        authority_clients.values().collect(),
        &mut client,
        object_ids,
    )
    .await;
    client
}

#[cfg(test)]
async fn init_local_client_state_with_bad_authority(
    object_ids: Vec<Vec<ObjectID>>,
) -> ClientState<LocalAuthorityClient> {
    let (authority_clients, committee) = init_local_authorities_bad_1(object_ids.len());
    let mut client = make_client(authority_clients.clone(), committee);
    fund_account(
        authority_clients.values().collect(),
        &mut client,
        object_ids,
    )
    .await;
    client
}

#[test]
fn test_get_strong_majority_owner() {
    let rt = Runtime::new().unwrap();
    rt.block_on(async {
        let object_id_1 = ObjectID::random();
        let object_id_2 = ObjectID::random();
        let authority_objects = vec![
            vec![object_id_1],
            vec![object_id_1, object_id_2],
            vec![object_id_1, object_id_2],
            vec![object_id_1, object_id_2],
        ];
        let client = init_local_client_state(authority_objects).await;
        assert_eq!(
            client.get_strong_majority_owner(object_id_1).await,
            Some((client.address, SequenceNumber::from(0)))
        );
        assert_eq!(
            client.get_strong_majority_owner(object_id_2).await,
            Some((client.address, SequenceNumber::from(0)))
        );

        let object_id_1 = ObjectID::random();
        let object_id_2 = ObjectID::random();
        let object_id_3 = ObjectID::random();
        let authority_objects = vec![
            vec![object_id_1],
            vec![object_id_2, object_id_3],
            vec![object_id_3, object_id_2],
            vec![object_id_3],
        ];
        let client = init_local_client_state(authority_objects).await;
        assert_eq!(client.get_strong_majority_owner(object_id_1).await, None);
        assert_eq!(client.get_strong_majority_owner(object_id_2).await, None);
        assert_eq!(
            client.get_strong_majority_owner(object_id_3).await,
            Some((client.address, SequenceNumber::from(0)))
        );
    });
}

#[test]
fn test_initiating_valid_transfer() {
    let rt = Runtime::new().unwrap();
    let (recipient, _) = get_key_pair();
    let object_id_1 = ObjectID::random();
    let object_id_2 = ObjectID::random();
    let gas_object = ObjectID::random();
    let authority_objects = vec![
        vec![object_id_1, gas_object],
        vec![object_id_1, object_id_2, gas_object],
        vec![object_id_1, object_id_2, gas_object],
        vec![object_id_1, object_id_2, gas_object],
    ];

    let mut sender = rt.block_on(init_local_client_state(authority_objects));
    assert_eq!(
        rt.block_on(sender.get_strong_majority_owner(object_id_1)),
        Some((sender.address, SequenceNumber::from(0)))
    );
    assert_eq!(
        rt.block_on(sender.get_strong_majority_owner(object_id_2)),
        Some((sender.address, SequenceNumber::from(0)))
    );
    let certificate = rt
        .block_on(sender.transfer_object(object_id_1, gas_object, recipient))
        .unwrap();
    assert_eq!(
        sender.next_sequence_number(&object_id_1),
        Err(ObjectNotFound)
    );
    assert_eq!(sender.pending_transfer, None);
    assert_eq!(
        rt.block_on(sender.get_strong_majority_owner(object_id_1)),
        Some((recipient, SequenceNumber::from(1)))
    );
    assert_eq!(
        rt.block_on(sender.get_strong_majority_owner(object_id_2)),
        Some((sender.address, SequenceNumber::from(0)))
    );
    assert_eq!(
        rt.block_on(sender.request_certificate(
            sender.address,
            object_id_1,
            SequenceNumber::from(0),
        ))
        .unwrap(),
        certificate
    );
}

#[test]
fn test_initiating_valid_transfer_despite_bad_authority() {
    let rt = Runtime::new().unwrap();
    let (recipient, _) = get_key_pair();
    let object_id = ObjectID::random();
    let gas_object = ObjectID::random();
    let authority_objects = vec![
        vec![object_id, gas_object],
        vec![object_id, gas_object],
        vec![object_id, gas_object],
        vec![object_id, gas_object],
    ];
    let mut sender = rt.block_on(init_local_client_state_with_bad_authority(
        authority_objects,
    ));
    let certificate = rt
        .block_on(sender.transfer_object(object_id, gas_object, recipient))
        .unwrap();
    assert_eq!(sender.next_sequence_number(&object_id), Err(ObjectNotFound));
    assert_eq!(sender.pending_transfer, None);
    assert_eq!(
        rt.block_on(sender.get_strong_majority_owner(object_id)),
        Some((recipient, SequenceNumber::from(1)))
    );
    assert_eq!(
        rt.block_on(sender.request_certificate(sender.address, object_id, SequenceNumber::from(0)))
            .unwrap(),
        certificate
    );
}

#[test]
fn test_initiating_transfer_low_funds() {
    let rt = Runtime::new().unwrap();
    let (recipient, _) = get_key_pair();
    let object_id_1 = ObjectID::random();
    let object_id_2 = ObjectID::random();
    let gas_object = ObjectID::random();
    let authority_objects = vec![
        vec![object_id_1, gas_object],
        vec![object_id_1, gas_object],
        vec![object_id_1, object_id_2, gas_object],
        vec![object_id_1, object_id_2, gas_object],
    ];
    let mut sender = rt.block_on(init_local_client_state(authority_objects));
    assert!(rt
        .block_on(sender.transfer_object(object_id_2, gas_object, recipient))
        .is_err());
    // Trying to overspend does not block an account.
    assert_eq!(
        sender.next_sequence_number(&object_id_2),
        Ok(SequenceNumber::from(0))
    );
    // assert_eq!(sender.pending_transfer, None);
    assert_eq!(
        rt.block_on(sender.get_strong_majority_owner(object_id_1)),
        Some((sender.address, SequenceNumber::from(0))),
    );
    assert_eq!(
        rt.block_on(sender.get_strong_majority_owner(object_id_2)),
        None,
    );
}

#[tokio::test]
async fn test_bidirectional_transfer() {
    let (authority_clients, committee) = init_local_authorities(4).await;
    let mut client1 = make_client(authority_clients.clone(), committee.clone());
    let mut client2 = make_client(authority_clients.clone(), committee);

    let object_id = ObjectID::random();
    let gas_object1 = ObjectID::random();
    let gas_object2 = ObjectID::random();

    fund_account_with_same_objects(
        authority_clients.values().collect(),
        &mut client1,
        vec![object_id, gas_object1],
    )
    .await;
    fund_account_with_same_objects(
        authority_clients.values().collect(),
        &mut client2,
        vec![gas_object2],
    )
    .await;

    // Confirm client1 have ownership of the object.
    assert_eq!(
        client1.get_strong_majority_owner(object_id).await,
        Some((client1.address, SequenceNumber::from(0)))
    );
    // Confirm client2 doesn't have ownership of the object.
    assert_eq!(
        client2.get_strong_majority_owner(object_id).await,
        Some((client1.address, SequenceNumber::from(0)))
    );
    // Transfer object to client2.
    let certificate = client1
        .transfer_object(object_id, gas_object1, client2.address)
        .await
        .unwrap();

    assert_eq!(client1.pending_transfer, None);

    // Confirm client1 lose ownership of the object.
    assert_eq!(
        client1.get_strong_majority_owner(object_id).await,
        Some((client2.address, SequenceNumber::from(1)))
    );
    // Confirm client2 acquired ownership of the object.
    assert_eq!(
        client2.get_strong_majority_owner(object_id).await,
        Some((client2.address, SequenceNumber::from(1)))
    );

    // Confirm certificate is consistent between authorities and client.
    assert_eq!(
        client1
            .request_certificate(client1.address, object_id, SequenceNumber::from(0),)
            .await
            .unwrap(),
        certificate
    );

    // Update client2's local object data.
    client2.receive_object(&certificate).await.unwrap();

    // Confirm sequence number are consistent between clients.
    assert_eq!(
        client2.get_strong_majority_owner(object_id).await,
        Some((client2.address, SequenceNumber::from(1)))
    );

    // Transfer the object back to Client1
    client2
        .transfer_object(object_id, gas_object2, client1.address)
        .await
        .unwrap();

    assert_eq!(client2.pending_transfer, None);

    // Confirm client2 lose ownership of the object.
    assert_eq!(
        client2.get_strong_majority_owner(object_id).await,
        Some((client1.address, SequenceNumber::from(2)))
    );
    assert_eq!(
        client2.get_strong_majority_sequence_number(object_id).await,
        SequenceNumber::from(2)
    );
    // Confirm client1 acquired ownership of the object.
    assert_eq!(
        client1.get_strong_majority_owner(object_id).await,
        Some((client1.address, SequenceNumber::from(2)))
    );

    // Should fail if Client 2 double spend the object
    assert!(client2
        .transfer_object(object_id, gas_object2, client1.address,)
        .await
        .is_err());
}

#[test]
fn test_receiving_unconfirmed_transfer() {
    let rt = Runtime::new().unwrap();
    let (authority_clients, committee) = rt.block_on(init_local_authorities(4));
    let mut client1 = make_client(authority_clients.clone(), committee.clone());
    let mut client2 = make_client(authority_clients.clone(), committee);

    let object_id = ObjectID::random();
    let gas_object_id = ObjectID::random();

    rt.block_on(fund_account_with_same_objects(
        authority_clients.values().collect(),
        &mut client1,
        vec![object_id, gas_object_id],
    ));
    // not updating client1.balance

    let certificate = rt
        .block_on(client1.transfer_to_fastx_unsafe_unconfirmed(
            client2.address,
            object_id,
            gas_object_id,
        ))
        .unwrap();
    assert_eq!(
        client1.next_sequence_number(&object_id),
        Ok(SequenceNumber::from(1))
    );
    assert_eq!(client1.pending_transfer, None);
    // ..but not confirmed remotely, hence an unchanged balance and sequence number.
    assert_eq!(
        rt.block_on(client1.get_strong_majority_owner(object_id)),
        Some((client1.address, SequenceNumber::from(0)))
    );
    assert_eq!(
        rt.block_on(client1.get_strong_majority_sequence_number(object_id)),
        SequenceNumber::from(0)
    );
    // Let the receiver confirm in last resort.
    rt.block_on(client2.receive_object(&certificate)).unwrap();
    assert_eq!(
        rt.block_on(client2.get_strong_majority_owner(object_id)),
        Some((client2.address, SequenceNumber::from(1)))
    );
}

#[test]
fn test_client_state_sync() {
    let rt = Runtime::new().unwrap();

    let object_ids = (0..20)
        .map(|_| ObjectID::random())
        .collect::<Vec<ObjectID>>();
    let authority_objects = (0..10).map(|_| object_ids.clone()).collect();

    let mut sender = rt.block_on(init_local_client_state(authority_objects));

    let old_object_ids = sender.object_sequence_numbers.clone();
    let old_certificate = sender.certificates.clone();

    // Remove all client-side data
    sender.object_sequence_numbers.clear();
    sender.certificates.clear();
    assert!(rt.block_on(sender.get_owned_objects()).unwrap().is_empty());
    assert!(sender.object_sequence_numbers.is_empty());
    assert!(sender.certificates.is_empty());

    // Sync client state
    rt.block_on(sender.sync_client_state_with_random_authority())
        .unwrap();

    // Confirm data are the same after sync
    assert!(!rt.block_on(sender.get_owned_objects()).unwrap().is_empty());
    assert_eq!(old_object_ids, sender.object_sequence_numbers);
    assert_eq!(old_certificate, sender.certificates);
}

#[tokio::test]
async fn test_client_state_sync_with_transferred_object() {
    let (authority_clients, committee) = init_local_authorities(1).await;
    let mut client1 = make_client(authority_clients.clone(), committee.clone());
    let mut client2 = make_client(authority_clients.clone(), committee);

    let object_id = ObjectID::random();
    let gas_object_id = ObjectID::random();

    let authority_objects = vec![vec![object_id, gas_object_id]];

    fund_account(
        authority_clients.values().collect(),
        &mut client1,
        authority_objects,
    )
    .await;

    // Transfer object to client2.
    client1
        .transfer_object(object_id, gas_object_id, client2.address)
        .await
        .unwrap();

    // Confirm client2 acquired ownership of the object.
    assert_eq!(
        client2.get_strong_majority_owner(object_id).await,
        Some((client2.address, SequenceNumber::from(1)))
    );

    // Client 2's local object_id and cert should be empty before sync
    assert!(client2.get_owned_objects().await.unwrap().is_empty());
    assert!(client2.object_sequence_numbers.is_empty());
    assert!(client2.certificates.is_empty());

    // Sync client state
    client2
        .sync_client_state_with_random_authority()
        .await
        .unwrap();

    // Confirm client 2 received the new object id and cert
    assert_eq!(1, client2.get_owned_objects().await.unwrap().len());
    assert_eq!(1, client2.object_sequence_numbers.len());
    assert_eq!(1, client2.certificates.len());
}

#[tokio::test]
async fn test_client_certificate_state() {
    let number_of_authorities = 1;
    let (authority_clients, committee) = init_local_authorities(number_of_authorities).await;
    let mut client1 = make_client(authority_clients.clone(), committee.clone());
    let mut client2 = make_client(authority_clients.clone(), committee);

    let object_id_1 = ObjectID::random();
    let object_id_2 = ObjectID::random();
    let gas_object_id_1 = ObjectID::random();
    let gas_object_id_2 = ObjectID::random();

    let client1_objects = vec![object_id_1, object_id_2, gas_object_id_1];
    let client2_objects = vec![gas_object_id_2];

    let client1_objects: Vec<Vec<ObjectID>> = (0..number_of_authorities)
        .map(|_| client1_objects.clone())
        .collect();

    let client2_objects: Vec<Vec<ObjectID>> = (0..number_of_authorities)
        .map(|_| client2_objects.clone())
        .collect();

    fund_account(
        authority_clients.values().collect(),
        &mut client1,
        client1_objects,
    )
    .await;

    fund_account(
        authority_clients.values().collect(),
        &mut client2,
        client2_objects,
    )
    .await;

    // Transfer object to client2.
    client1
        .transfer_object(object_id_1, gas_object_id_1, client2.address)
        .await
        .unwrap();
    client1
        .transfer_object(object_id_2, gas_object_id_1, client2.address)
        .await
        .unwrap();
    // Should have 2 certs after 2 transfer
    assert_eq!(2, client1.certificates.len());
    // Only gas_object left in account, so object_certs link should only have 1 entry
    assert_eq!(1, client1.object_certs.len());
    // it should have 2 certificates associated with the gas object
    assert!(client1.object_certs.contains_key(&gas_object_id_1));
    assert_eq!(2, client1.object_certs.get(&gas_object_id_1).unwrap().len());
    // Sequence number should be 2 for gas object after 2 mutation.
    assert_eq!(
        Ok(SequenceNumber::from(2)),
        client1.next_sequence_number(&gas_object_id_1)
    );

    client2
        .sync_client_state_with_random_authority()
        .await
        .unwrap();

    // Client 2 should retrieve 2 certificates for the 2 transactions after sync
    assert_eq!(2, client2.certificates.len());
    assert!(client2.object_certs.contains_key(&object_id_1));
    assert!(client2.object_certs.contains_key(&object_id_2));
    assert_eq!(1, client2.object_certs.get(&object_id_1).unwrap().len());
    assert_eq!(1, client2.object_certs.get(&object_id_2).unwrap().len());
    // Sequence number for object 1 and 2 should be 1 after 1 mutation.
    assert_eq!(
        Ok(SequenceNumber::from(1)),
        client2.next_sequence_number(&object_id_1)
    );
    assert_eq!(
        Ok(SequenceNumber::from(1)),
        client2.next_sequence_number(&object_id_2)
    );
    // Transfer object 2 back to client 1.
    client2
        .transfer_object(object_id_2, gas_object_id_2, client1.address)
        .await
        .unwrap();

    assert_eq!(3, client2.certificates.len());
    assert!(client2.object_certs.contains_key(&object_id_1));
    assert!(!client2.object_certs.contains_key(&object_id_2));
    assert!(client2.object_certs.contains_key(&gas_object_id_2));
    assert_eq!(1, client2.object_certs.get(&object_id_1).unwrap().len());
    assert_eq!(1, client2.object_certs.get(&gas_object_id_2).unwrap().len());

    client1
        .sync_client_state_with_random_authority()
        .await
        .unwrap();

    assert_eq!(3, client1.certificates.len());
    assert!(client1.object_certs.contains_key(&object_id_2));
    assert_eq!(2, client1.object_certs.get(&object_id_2).unwrap().len());
}

#[tokio::test]
async fn test_move_calls_object_create() {
    let (authority_clients, committee) = init_local_authorities(4).await;
    let mut client1 = make_client(authority_clients.clone(), committee);

    let object_value: u64 = 100;
    let gas_object_id = ObjectID::random();

<<<<<<< HEAD
    // TODO: authority should not require seq# or digets for package in Move calls. Use dummy values
    let framework_obj_ref = client1
        .get_object_info(ObjectInfoRequest {
            object_id: FASTX_FRAMEWORK_ADDRESS,
            request_sequence_number: None,
            request_received_transfers_excluding_first_nth: None,
        })
        .await
        .unwrap()
        .object
        .to_object_reference();
=======
    let framework_obj_ref = client1.get_framework_object_ref().await.unwrap();
>>>>>>> 80f1bbf4

    // Populate authorities with obj data
    let gas_object_ref = fund_account_with_same_objects(
        authority_clients.values().collect(),
        &mut client1,
        vec![gas_object_id],
    )
    .await
    .iter()
    .next()
    .unwrap()
    .1
    .to_object_reference();

    // When creating an ObjectBasics object, we provide the value (u64) and address which will own the object
    let pure_args = vec![
        object_value.to_le_bytes().to_vec(),
        bcs::to_bytes(&client1.address.to_vec()).unwrap(),
    ];
    let call_response = client1
        .move_call(
            framework_obj_ref,
            ident_str!("ObjectBasics").to_owned(),
            ident_str!("create").to_owned(),
            Vec::new(),
            gas_object_ref,
            Vec::new(),
            pure_args,
            GAS_VALUE_FOR_TESTING - 1, // Make sure budget is less than gas value
        )
        .await;

    // Check effects are good
    let (_, order_effects) = call_response.unwrap();
    // Status flag should be success
    assert_eq!(order_effects.status, ExecutionStatus::Success);
    // Nothing should be deleted during a creation
    assert!(order_effects.deleted.is_empty());
    // A new object is created.
    assert_eq!(
        (order_effects.created.len(), order_effects.mutated.len()),
        (1, 0)
    );
    assert_eq!(order_effects.gas_object.0 .0, gas_object_id);
}

#[tokio::test]
async fn test_move_calls_object_transfer() {
    let (authority_clients, committee) = init_local_authorities(4).await;
    let mut client1 = make_client(authority_clients.clone(), committee.clone());
    let client2 = make_client(authority_clients.clone(), committee);

    let object_value: u64 = 100;
    let gas_object_id = ObjectID::random();

<<<<<<< HEAD
    // TODO: authority should not require seq# or digets for package in Move calls. Use dummy values
    let framework_obj_ref = client1
        .get_object_info(ObjectInfoRequest {
            object_id: FASTX_FRAMEWORK_ADDRESS,
            request_sequence_number: None,
            request_received_transfers_excluding_first_nth: None,
        })
        .await
        .unwrap()
        .object
        .to_object_reference();
=======
    let framework_obj_ref = client1.get_framework_object_ref().await.unwrap();

>>>>>>> 80f1bbf4
    // Populate authorities with obj data
    let mut gas_object_ref = fund_account_with_same_objects(
        authority_clients.values().collect(),
        &mut client1,
        vec![gas_object_id],
    )
    .await
    .iter()
    .next()
    .unwrap()
    .1
    .to_object_reference();

    // When creating an ObjectBasics object, we provide the value (u64) and address which will own the object
    let pure_args = vec![
        object_value.to_le_bytes().to_vec(),
        bcs::to_bytes(&client1.address.to_vec()).unwrap(),
    ];
    let call_response = client1
        .move_call(
            framework_obj_ref,
            ident_str!("ObjectBasics").to_owned(),
            ident_str!("create").to_owned(),
            Vec::new(),
            gas_object_ref,
            Vec::new(),
            pure_args,
            GAS_VALUE_FOR_TESTING - 1, // Make sure budget is less than gas value
        )
        .await;

    let (_, order_effects) = call_response.unwrap();
    assert_eq!(order_effects.gas_object.0 .0, gas_object_id);

    // Get the object created from the call
    let (new_obj_ref, _) = order_effects.created[0];
    // Fetch the full object
    let new_obj = client1
        .get_object_info(ObjectInfoRequest {
            object_id: new_obj_ref.0,
            request_sequence_number: None,
            request_received_transfers_excluding_first_nth: None,
        })
        .await
        .unwrap();

    gas_object_ref = client1
        .get_object_info(ObjectInfoRequest {
            object_id: gas_object_ref.0,
            request_sequence_number: None,
            request_received_transfers_excluding_first_nth: None,
        })
        .await
        .unwrap()
        .object
        .to_object_reference();

    let pure_args = vec![bcs::to_bytes(&client2.address.to_vec()).unwrap()];
    let call_response = client1
        .move_call(
            framework_obj_ref,
            ident_str!("ObjectBasics").to_owned(),
            ident_str!("transfer").to_owned(),
            Vec::new(),
            gas_object_ref,
            vec![new_obj.object.to_object_reference()],
            pure_args,
            GAS_VALUE_FOR_TESTING / 2,
        )
        .await;

    // Check effects are good
    let (_, order_effects) = call_response.unwrap();
    // Status flag should be success
    assert_eq!(order_effects.status, ExecutionStatus::Success);
    // Nothing should be deleted during a transfer
    assert!(order_effects.deleted.is_empty());
    // The object being transfered will be in mutated.
    assert_eq!(order_effects.mutated.len(), 1);
    // Confirm the items
    assert_eq!(order_effects.gas_object.0 .0, gas_object_id);

    let (transferred_obj_ref, _) = order_effects.mutated[0];
    assert_ne!(gas_object_ref, transferred_obj_ref);

    assert_eq!(transferred_obj_ref.0, new_obj_ref.0);

    let transferred_obj_info = client1
        .get_object_info(ObjectInfoRequest {
            object_id: new_obj_ref.0,
            request_sequence_number: None,
            request_received_transfers_excluding_first_nth: None,
        })
        .await
        .unwrap();

    // Confirm new owner
    assert_eq!(transferred_obj_info.object.owner, client2.address);
}

#[tokio::test]
async fn test_move_calls_object_transfer_and_freeze() {
    let (authority_clients, committee) = init_local_authorities(4).await;
    let mut client1 = make_client(authority_clients.clone(), committee.clone());
    let client2 = make_client(authority_clients.clone(), committee);

    let object_value: u64 = 100;
    let gas_object_id = ObjectID::random();

<<<<<<< HEAD
    // TODO: authority should not require seq# or digets for package in Move calls. Use dummy values
    let framework_obj_ref = client1
        .get_object_info(ObjectInfoRequest {
            object_id: FASTX_FRAMEWORK_ADDRESS,
            request_sequence_number: None,
            request_received_transfers_excluding_first_nth: None,
        })
        .await
        .unwrap()
        .object
        .to_object_reference();
=======
    let framework_obj_ref = client1.get_framework_object_ref().await.unwrap();
>>>>>>> 80f1bbf4

    // Populate authorities with obj data
    let mut gas_object_ref = fund_account_with_same_objects(
        authority_clients.values().collect(),
        &mut client1,
        vec![gas_object_id],
    )
    .await
    .iter()
    .next()
    .unwrap()
    .1
    .to_object_reference();

    // When creating an ObjectBasics object, we provide the value (u64) and address which will own the object
    let pure_args = vec![
        object_value.to_le_bytes().to_vec(),
        bcs::to_bytes(&client1.address.to_vec()).unwrap(),
    ];
    let call_response = client1
        .move_call(
            framework_obj_ref,
            ident_str!("ObjectBasics").to_owned(),
            ident_str!("create").to_owned(),
            Vec::new(),
            gas_object_ref,
            Vec::new(),
            pure_args,
            GAS_VALUE_FOR_TESTING - 1, // Make sure budget is less than gas value
        )
        .await;

    let (_, order_effects) = call_response.unwrap();
    // Get the object created from the call
    let (new_obj_ref, _) = order_effects.created[0];
    // Fetch the full object
    let new_obj = client1
        .get_object_info(ObjectInfoRequest {
            object_id: new_obj_ref.0,
            request_sequence_number: None,
            request_received_transfers_excluding_first_nth: None,
        })
        .await
        .unwrap();

    gas_object_ref = client1
        .get_object_info(ObjectInfoRequest {
            object_id: gas_object_ref.0,
            request_sequence_number: None,
            request_received_transfers_excluding_first_nth: None,
        })
        .await
        .unwrap()
        .object
        .to_object_reference();

    let pure_args = vec![bcs::to_bytes(&client2.address.to_vec()).unwrap()];
    let call_response = client1
        .move_call(
            framework_obj_ref,
            ident_str!("ObjectBasics").to_owned(),
            ident_str!("transfer_and_freeze").to_owned(),
            Vec::new(),
            gas_object_ref,
            vec![new_obj.object.to_object_reference()],
            pure_args,
            GAS_VALUE_FOR_TESTING / 2,
        )
        .await;

    // Check effects are good
    let (_, order_effects) = call_response.unwrap();
    // Status flag should be success
    assert_eq!(order_effects.status, ExecutionStatus::Success);
    // Nothing should be deleted during a transfer
    assert!(order_effects.deleted.is_empty());
    // Item being transfered is mutated.
    assert_eq!(order_effects.mutated.len(), 1);

    let (transferred_obj_ref, _) = order_effects.mutated[0];
    assert_ne!(gas_object_ref, transferred_obj_ref);

    assert_eq!(transferred_obj_ref.0, new_obj_ref.0);

    let transferred_obj_info = client1
        .get_object_info(ObjectInfoRequest {
            object_id: new_obj_ref.0,
            request_sequence_number: None,
            request_received_transfers_excluding_first_nth: None,
        })
        .await
        .unwrap();

    // Confirm new owner
    assert_eq!(transferred_obj_info.object.owner, client2.address);

    // Confirm read only
    assert!(transferred_obj_info.object.is_read_only());
}

#[tokio::test]
async fn test_move_calls_object_delete() {
    let (authority_clients, committee) = init_local_authorities(4).await;
    let mut client1 = make_client(authority_clients.clone(), committee);

    let object_value: u64 = 100;
    let gas_object_id = ObjectID::random();

<<<<<<< HEAD
    // TODO: authority should not require seq# or digets for package in Move calls. Use dummy values
    let framework_obj_ref = client1
        .get_object_info(ObjectInfoRequest {
            object_id: FASTX_FRAMEWORK_ADDRESS,
            request_sequence_number: None,
            request_received_transfers_excluding_first_nth: None,
        })
        .await
        .unwrap()
        .object
        .to_object_reference();
=======
    let framework_obj_ref = client1.get_framework_object_ref().await.unwrap();
>>>>>>> 80f1bbf4

    // Populate authorities with obj data
    let mut gas_object_ref = fund_account_with_same_objects(
        authority_clients.values().collect(),
        &mut client1,
        vec![gas_object_id],
    )
    .await
    .iter()
    .next()
    .unwrap()
    .1
    .to_object_reference();

    // When creating an ObjectBasics object, we provide the value (u64) and address which will own the object
    let pure_args = vec![
        object_value.to_le_bytes().to_vec(),
        bcs::to_bytes(&client1.address.to_vec()).unwrap(),
    ];
    let call_response = client1
        .move_call(
            framework_obj_ref,
            ident_str!("ObjectBasics").to_owned(),
            ident_str!("create").to_owned(),
            Vec::new(),
            gas_object_ref,
            Vec::new(),
            pure_args,
            GAS_VALUE_FOR_TESTING - 1, // Make sure budget is less than gas value
        )
        .await;

    let (_, order_effects) = call_response.unwrap();
    // Get the object created from the call
    let (new_obj_ref, _) = order_effects.created[0];
    // Fetch the full object
    let new_obj = client1
        .get_object_info(ObjectInfoRequest {
            object_id: new_obj_ref.0,
            request_sequence_number: None,
            request_received_transfers_excluding_first_nth: None,
        })
        .await
        .unwrap();

    gas_object_ref = client1
        .get_object_info(ObjectInfoRequest {
            object_id: gas_object_ref.0,
            request_sequence_number: None,
            request_received_transfers_excluding_first_nth: None,
        })
        .await
        .unwrap()
        .object
        .to_object_reference();

    let call_response = client1
        .move_call(
            framework_obj_ref,
            ident_str!("ObjectBasics").to_owned(),
            ident_str!("delete").to_owned(),
            Vec::new(),
            gas_object_ref,
            vec![new_obj.object.to_object_reference()],
            Vec::new(),
            GAS_VALUE_FOR_TESTING / 2,
        )
        .await;

    // Check effects are good
    let (_, order_effects) = call_response.unwrap();
    // Status flag should be success
    assert_eq!(order_effects.status, ExecutionStatus::Success);
    // Object be deleted during a delete
    assert_eq!(order_effects.deleted.len(), 1);
    // No item is mutated.
    assert_eq!(order_effects.mutated.len(), 0);
    // Confirm the items
    assert_eq!(order_effects.gas_object.0 .0, gas_object_id);

    // Try to fetch the deleted object
    let deleted_object_resp = client1
        .get_object_info(ObjectInfoRequest {
            object_id: new_obj_ref.0,
            request_sequence_number: None,
            request_received_transfers_excluding_first_nth: None,
        })
        .await;

    assert!(deleted_object_resp.is_err());
}

#[tokio::test]
async fn test_move_calls_certs() {
    let (authority_clients, committee) = init_local_authorities(1).await;
    let mut client1 = make_client(authority_clients.clone(), committee.clone());
    let mut client2 = make_client(authority_clients.clone(), committee);

    let gas_object_id = ObjectID::random();

<<<<<<< HEAD
    // TODO: authority should not require seq# or digest for package in Move calls. Use dummy values
=======
>>>>>>> 80f1bbf4
    let framework_obj_ref = client1
        .get_object_info(ObjectInfoRequest {
            object_id: FASTX_FRAMEWORK_ADDRESS,
            request_sequence_number: None,
            request_received_transfers_excluding_first_nth: None,
        })
        .await
        .unwrap()
        .object
        .to_object_reference();

    // Populate authorities with obj data
    let authority_objects = vec![vec![gas_object_id]];

    let gas_object_ref = fund_account(
        authority_clients.values().collect(),
        &mut client1,
        authority_objects,
    )
    .await
    .get(&gas_object_id)
    .unwrap()
    .to_object_reference();

    // When creating an ObjectBasics object, we provide the value (u64) and address which will own the object
    let object_value: u64 = 100;
    let pure_args = vec![
        object_value.to_le_bytes().to_vec(),
        bcs::to_bytes(&client1.address.to_vec()).unwrap(),
    ];

    // Create new object with move
    let (cert, effect) = client1
        .move_call(
            framework_obj_ref,
            ident_str!("ObjectBasics").to_owned(),
            ident_str!("create").to_owned(),
            Vec::new(),
            gas_object_ref,
            Vec::new(),
            pure_args,
            GAS_VALUE_FOR_TESTING - 1, // Make sure budget is less than gas value
        )
        .await
        .unwrap();

    let new_object_ref = &effect.created[0].0;

    let gas_object_ref = &effect.gas_object.0;

    let (new_object_id, _, _) = &new_object_ref;

    // Client 1 should have one certificate, one new object and one gas object, each with one associated certificate.
    assert!(client1.certificates.contains_key(&cert.order.digest()));
    assert_eq!(1, client1.certificates.len());
    assert_eq!(2, client1.object_sequence_numbers.len());
    assert_eq!(2, client1.object_certs.len());
    assert!(client1.object_certs.contains_key(&gas_object_id));
    assert!(client1.object_certs.contains_key(new_object_id));
    assert_eq!(1, client1.object_certs.get(&gas_object_id).unwrap().len());
    assert_eq!(1, client1.object_certs.get(new_object_id).unwrap().len());
    assert_eq!(
        SequenceNumber::from(1),
        client1
            .object_sequence_numbers
            .get(&gas_object_id)
            .unwrap()
            .clone()
    );
    assert_eq!(
        SequenceNumber::from(1),
        client1
            .object_sequence_numbers
            .get(new_object_id)
            .unwrap()
            .clone()
    );

    // Transfer object with move
    let pure_args = vec![bcs::to_bytes(&client2.address.to_vec()).unwrap()];
    let (cert, _) = client1
        .move_call(
            framework_obj_ref,
            ident_str!("ObjectBasics").to_owned(),
            ident_str!("transfer").to_owned(),
            Vec::new(),
            *gas_object_ref,
            vec![*new_object_ref],
            pure_args,
            GAS_VALUE_FOR_TESTING / 2, // Make sure budget is less than gas value
        )
        .await
        .unwrap();

    // Client 1 should have two certificate, one gas object, with two associated certificate.
    assert!(client1.certificates.contains_key(&cert.order.digest()));
    assert_eq!(2, client1.certificates.len());
    assert_eq!(1, client1.object_sequence_numbers.len());
    assert_eq!(1, client1.object_certs.len());
    assert!(client1.object_certs.contains_key(&gas_object_id));
    assert_eq!(2, client1.object_certs.get(&gas_object_id).unwrap().len());
    assert_eq!(
        SequenceNumber::from(2),
        client1
            .object_sequence_numbers
            .get(&gas_object_id)
            .unwrap()
            .clone()
    );

    // Sync client 2
    client2
        .sync_client_state_with_random_authority()
        .await
        .unwrap();

    // Client 2 should have 2 certificate, one new object, with two associated certificate.
    assert_eq!(2, client2.certificates.len());
    assert_eq!(1, client2.object_sequence_numbers.len());
    assert_eq!(1, client2.object_certs.len());
    assert!(client2.object_certs.contains_key(new_object_id));
    assert_eq!(2, client2.object_certs.get(new_object_id).unwrap().len());
    assert_eq!(
        SequenceNumber::from(2),
        client2
            .object_sequence_numbers
            .get(new_object_id)
            .unwrap()
            .clone()
    );
}

#[test]
fn test_transfer_invalid_object_digest() {
    let rt = Runtime::new().unwrap();
    let (recipient, _) = get_key_pair();
    let object_id_1 = ObjectID::random();
    let gas_object = ObjectID::random();
    let authority_objects = vec![
        vec![object_id_1, gas_object],
        vec![object_id_1, gas_object],
        vec![object_id_1, gas_object],
        vec![object_id_1, gas_object],
    ];

    let mut sender = rt.block_on(init_local_client_state(authority_objects));

    // give object an incorrect object digest
    sender.object_refs.insert(
        object_id_1,
        (object_id_1, SequenceNumber::new(), ObjectDigest([0; 32])),
    );

    let result = rt.block_on(sender.transfer_object(object_id_1, gas_object, recipient));
    assert!(result.is_err());
    // TODO: Refactor error handling and check error type instead of string value. https://github.com/MystenLabs/fastnft/issues/187
    assert_eq!(
        "Failed to communicate with a quorum of authorities: Invalid Object digest.",
        result.unwrap_err().to_string()
    );
}

#[tokio::test]
async fn test_module_publish_and_call_good() {
    // Init the states
    let (authority_clients, committee) = init_local_authorities(4).await;
    let mut client1 = make_client(authority_clients.clone(), committee);

    let gas_object_id = ObjectID::random();

    // Populate authorities with gas obj data
    let gas_object_ref = fund_account_with_same_objects(
        authority_clients.values().collect(),
        &mut client1,
        vec![gas_object_id],
    )
    .await
    .iter()
    .next()
    .unwrap()
    .1
    .to_object_reference();

    // Provide path to well formed package sources
    let mut hero_path = env!("CARGO_MANIFEST_DIR").to_owned();
    hero_path.push_str("/../fastx_programmability/examples/");

    let pub_res = client1.publish(hero_path, gas_object_ref).await;

    let (_, published_effects) = pub_res.unwrap();

    // Only package obj should be created
    assert_eq!(published_effects.created.len(), 1);

    // Verif gas obj
    assert_eq!(published_effects.gas_object.0 .0, gas_object_ref.0);

    let (new_obj_ref, _) = published_effects.created.get(0).unwrap();
    assert_ne!(gas_object_ref, *new_obj_ref);

    // We now have the module obj ref
    // We can inspect it

    let new_obj = client1
        .get_object_info(ObjectInfoRequest {
            object_id: new_obj_ref.0,
            request_sequence_number: None,
            request_received_transfers_excluding_first_nth: None,
        })
        .await
        .unwrap();

    // Version should be 1 for all modules
    assert_eq!(new_obj.object.version(), SequenceNumber::from(1));
    // Must be immutable
    assert!(new_obj.object.is_read_only());

    // StructTag type is not defined for package
    assert!(new_obj.object.type_().is_none());

    // Data should be castable as a package
    assert!(new_obj.object.data.try_as_package().is_some());

    // Retrieve latest gas obj spec
    let gas_object = client1
        .get_object_info(ObjectInfoRequest {
            object_id: gas_object_id,
            request_sequence_number: None,
            request_received_transfers_excluding_first_nth: None,
        })
        .await
        .unwrap()
        .object;

    let gas_object_ref = gas_object.to_object_reference();

    //Try to call a function in TrustedCoin module
    let call_resp = client1
        .call(
            new_obj.object.to_object_reference(),
            ident_str!("TrustedCoin").to_owned(),
            ident_str!("init").to_owned(),
            vec![],
            gas_object_ref,
            vec![],
            vec![],
            1000,
        )
        .await;

    assert!(call_resp.as_ref().unwrap().1.status == ExecutionStatus::Success);

    // This gets the treasury cap for the coin and gives it to the sender
    let tres_cap_ref = call_resp
        .unwrap()
        .1
        .created
        .iter()
        .find(|r| r.0 .0 != gas_object_ref.0)
        .unwrap()
        .0;

    // Fetch the full obj info
    let tres_cap_obj_info = client1
        .get_object_info(ObjectInfoRequest {
            object_id: tres_cap_ref.0,
            request_sequence_number: None,
            request_received_transfers_excluding_first_nth: None,
        })
        .await
        .unwrap();
    // Confirm we own this object
    assert_eq!(tres_cap_obj_info.object.owner, gas_object.owner);
}

// Pass a file in a package dir instead of the root. The builder should be able to infer the root
#[tokio::test]
async fn test_module_publish_file_path() {
    // Init the states
    let (authority_clients, committee) = init_local_authorities(4).await;
    let mut client1 = make_client(authority_clients.clone(), committee);

    let gas_object_id = ObjectID::random();

    // Populate authorities with gas obj data
    let gas_object_ref = fund_account_with_same_objects(
        authority_clients.values().collect(),
        &mut client1,
        vec![gas_object_id],
    )
    .await
    .iter()
    .next()
    .unwrap()
    .1
    .to_object_reference();

    // Compile
    let mut hero_path = env!("CARGO_MANIFEST_DIR").to_owned();

    // Use a path pointing to a different file
    hero_path.push_str("/../fastx_programmability/examples/Hero.move");

    let pub_resp = client1.publish(hero_path, gas_object_ref).await;

    let (_, published_effects) = pub_resp.unwrap();

    // Only package obj should be created
    assert_eq!(published_effects.created.len(), 1);

    // Verif gas
    assert_eq!(published_effects.gas_object.0 .0, gas_object_ref.0);

    let (new_obj_ref, _) = published_effects.created.get(0).unwrap();
    assert_ne!(gas_object_ref, *new_obj_ref);

    // We now have the module obj ref
    // We can inspect it
    let new_obj = client1
        .get_object_info(ObjectInfoRequest {
            object_id: new_obj_ref.0,
            request_sequence_number: None,
            request_received_transfers_excluding_first_nth: None,
        })
        .await
        .unwrap();

    // Version should be 1 for all modules
    assert_eq!(new_obj.object.version(), SequenceNumber::from(1));
    // Must be immutable
    assert!(new_obj.object.is_read_only());

    // StructTag type is not defined for package
    assert!(new_obj.object.type_().is_none());

    // Data should be castable as a package
    assert!(new_obj.object.data.try_as_package().is_some());

    // Retrieve latest gas obj spec
    let gas_object = client1
        .get_object_info(ObjectInfoRequest {
            object_id: gas_object_id,
            request_sequence_number: None,
            request_received_transfers_excluding_first_nth: None,
        })
        .await
        .unwrap()
        .object;

    let gas_object_ref = gas_object.to_object_reference();

    // Even though we provided a path to Hero.move, the builder is able to find the package root
    // build all in the package, including TrustedCoin module
    //Try to call a function in TrustedCoin module
    let call_resp = client1
        .call(
            new_obj.object.to_object_reference(),
            ident_str!("TrustedCoin").to_owned(),
            ident_str!("init").to_owned(),
            vec![],
            gas_object_ref,
            vec![],
            vec![],
            1000,
        )
        .await;
    assert!(call_resp.is_ok());
}

#[tokio::test]
async fn test_module_publish_bad_path() {
    // Init the states
    let (authority_clients, committee) = init_local_authorities(4).await;
    let mut client1 = make_client(authority_clients.clone(), committee);

    let gas_object_id = ObjectID::random();

    // Populate authorities with gas obj data
    let gas_object_ref = fund_account_with_same_objects(
        authority_clients.values().collect(),
        &mut client1,
        vec![gas_object_id],
    )
    .await
    .iter()
    .next()
    .unwrap()
    .1
    .to_object_reference();

    // Compile
    let mut hero_path = env!("CARGO_MANIFEST_DIR").to_owned();

    // Use a bad path
    hero_path.push_str("/../fastx_____programmability/examples/");

    let pub_resp = client1.publish(hero_path, gas_object_ref).await;
    // Has to fail
    assert!(pub_resp.is_err());
}<|MERGE_RESOLUTION|>--- conflicted
+++ resolved
@@ -725,22 +725,7 @@
 
     let object_value: u64 = 100;
     let gas_object_id = ObjectID::random();
-
-<<<<<<< HEAD
-    // TODO: authority should not require seq# or digets for package in Move calls. Use dummy values
-    let framework_obj_ref = client1
-        .get_object_info(ObjectInfoRequest {
-            object_id: FASTX_FRAMEWORK_ADDRESS,
-            request_sequence_number: None,
-            request_received_transfers_excluding_first_nth: None,
-        })
-        .await
-        .unwrap()
-        .object
-        .to_object_reference();
-=======
     let framework_obj_ref = client1.get_framework_object_ref().await.unwrap();
->>>>>>> 80f1bbf4
 
     // Populate authorities with obj data
     let gas_object_ref = fund_account_with_same_objects(
@@ -795,23 +780,8 @@
 
     let object_value: u64 = 100;
     let gas_object_id = ObjectID::random();
-
-<<<<<<< HEAD
-    // TODO: authority should not require seq# or digets for package in Move calls. Use dummy values
-    let framework_obj_ref = client1
-        .get_object_info(ObjectInfoRequest {
-            object_id: FASTX_FRAMEWORK_ADDRESS,
-            request_sequence_number: None,
-            request_received_transfers_excluding_first_nth: None,
-        })
-        .await
-        .unwrap()
-        .object
-        .to_object_reference();
-=======
     let framework_obj_ref = client1.get_framework_object_ref().await.unwrap();
 
->>>>>>> 80f1bbf4
     // Populate authorities with obj data
     let mut gas_object_ref = fund_account_with_same_objects(
         authority_clients.values().collect(),
@@ -920,22 +890,7 @@
 
     let object_value: u64 = 100;
     let gas_object_id = ObjectID::random();
-
-<<<<<<< HEAD
-    // TODO: authority should not require seq# or digets for package in Move calls. Use dummy values
-    let framework_obj_ref = client1
-        .get_object_info(ObjectInfoRequest {
-            object_id: FASTX_FRAMEWORK_ADDRESS,
-            request_sequence_number: None,
-            request_received_transfers_excluding_first_nth: None,
-        })
-        .await
-        .unwrap()
-        .object
-        .to_object_reference();
-=======
     let framework_obj_ref = client1.get_framework_object_ref().await.unwrap();
->>>>>>> 80f1bbf4
 
     // Populate authorities with obj data
     let mut gas_object_ref = fund_account_with_same_objects(
@@ -1043,22 +998,7 @@
 
     let object_value: u64 = 100;
     let gas_object_id = ObjectID::random();
-
-<<<<<<< HEAD
-    // TODO: authority should not require seq# or digets for package in Move calls. Use dummy values
-    let framework_obj_ref = client1
-        .get_object_info(ObjectInfoRequest {
-            object_id: FASTX_FRAMEWORK_ADDRESS,
-            request_sequence_number: None,
-            request_received_transfers_excluding_first_nth: None,
-        })
-        .await
-        .unwrap()
-        .object
-        .to_object_reference();
-=======
     let framework_obj_ref = client1.get_framework_object_ref().await.unwrap();
->>>>>>> 80f1bbf4
 
     // Populate authorities with obj data
     let mut gas_object_ref = fund_account_with_same_objects(
@@ -1159,10 +1099,6 @@
 
     let gas_object_id = ObjectID::random();
 
-<<<<<<< HEAD
-    // TODO: authority should not require seq# or digest for package in Move calls. Use dummy values
-=======
->>>>>>> 80f1bbf4
     let framework_obj_ref = client1
         .get_object_info(ObjectInfoRequest {
             object_id: FASTX_FRAMEWORK_ADDRESS,
