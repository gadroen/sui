--- conflicted
+++ resolved
@@ -19,14 +19,11 @@
     // When this flag is set to true, MoveVM will check that there are no trailing bytes after
     // deserializing and check for no metadata bytes
     pub check_no_extraneous_bytes_during_deserialization: bool,
-<<<<<<< HEAD
     // Configs for profiling VM
     pub profile_config: VMProfilerConfig,
-=======
     // When this flag is set to true, errors from the VM will be augmented with execution state
     // (stacktrace etc.)
     pub error_execution_state: bool,
->>>>>>> 241e0e00
 }
 
 impl Default for VMConfig {
@@ -38,11 +35,8 @@
             runtime_limits_config: VMRuntimeLimitsConfig::default(),
             enable_invariant_violation_check_in_swap_loc: true,
             check_no_extraneous_bytes_during_deserialization: false,
-<<<<<<< HEAD
             profile_config: VMProfilerConfig::default(),
-=======
             error_execution_state: true,
->>>>>>> 241e0e00
         }
     }
 }
@@ -68,12 +62,18 @@
 pub struct VMProfilerConfig {
     /// Base path for files
     pub base_path: std::path::PathBuf,
+    /// Whether or not to track bytecode instructions
+    pub track_bytecode_instructions: bool,
+    /// Whether or not to use the long name for functions
+    pub use_long_function_name: bool,
 }
 
 impl std::default::Default for VMProfilerConfig {
     fn default() -> Self {
         Self {
             base_path: std::path::PathBuf::from("."),
+            track_bytecode_instructions: false,
+            use_long_function_name: false,
         }
     }
 }