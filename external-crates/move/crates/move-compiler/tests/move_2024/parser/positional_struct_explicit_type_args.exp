--- conflicted
+++ resolved
@@ -22,30 +22,16 @@
 error[E04007]: incompatible types
    ┌─ tests/move_2024/parser/positional_struct_explicit_type_args.move:16:25
    │
-<<<<<<< HEAD
 17 │         let _ = Foo <u64>(0);
    │                 --------^ - Found: integer. It is not compatible with the other type.
-   │                 │       │  
-=======
-16 │         let _ = Foo <u64>(0);
-   │                 --------^--- Found: integer. It is not compatible with the other type.
-   │                 │       │ 
->>>>>>> 79f0b410
+   │                 │       │
    │                 │       Incompatible arguments to '>'
    │                 Found: 'bool'. It is not compatible with the other type.
 
 error[E04003]: built-in operation not supported
-<<<<<<< HEAD
    ┌─ tests/move_2024/parser/positional_struct_explicit_type_args.move:17:27
    │
 17 │         let _ = Foo <u64>(0);
    │                 --------  ^ Invalid argument to '>'
-   │                 │          
-=======
-   ┌─ tests/move_2024/parser/positional_struct_explicit_type_args.move:16:26
-   │
-16 │         let _ = Foo <u64>(0);
-   │                 -------- ^^^ Invalid argument to '>'
-   │                 │         
->>>>>>> 79f0b410
-   │                 Found: 'bool'. But expected: 'u8', 'u16', 'u32', 'u64', 'u128', 'u256'
+   │                 │
+   │                 Found: 'bool'. But expected: 'u8', 'u16', 'u32', 'u64', 'u128', 'u256'