--- conflicted
+++ resolved
@@ -675,13 +675,14 @@
             if text.len() > 1 && text[1..].starts_with(|c| matches!(c,'A'..='Z' | 'a'..='z' | '_'))
             {
                 let len = get_name_len(&text[1..]);
-                (Tok::MacroIdentifier, len + 1)
+                (Ok(Tok::MacroIdentifier), len + 1)
             } else {
                 let loc = make_loc(file_hash, start_offset, start_offset);
-                return Err(Box::new(diag!(
+                let diag = maybe_diag! { Box::new(diag!(
                     Syntax::UnexpectedToken,
                     (loc, "Expected an identifier following '$', e.g. '$x'"),
-                )));
+                )) };
+                (Err(diag), 1)
             }
         }
         '&' => {
@@ -743,37 +744,20 @@
                 (Ok(Tok::Colon), 1)
             }
         }
-<<<<<<< HEAD
         '.' => {
             if text.starts_with("..") {
-                (Tok::PeriodPeriod, 2)
-            } else {
-                (Tok::Period, 1)
+                (Ok(Tok::PeriodPeriod), 2)
+            } else {
+                (Ok(Tok::Period), 1)
             }
         }
         '-' => {
             if text.starts_with("->") {
-                (Tok::MinusGreater, 2)
-            } else {
-                (Tok::Minus, 1)
-            }
-        }
-        '%' => (Tok::Percent, 1),
-        '(' => (Tok::LParen, 1),
-        ')' => (Tok::RParen, 1),
-        '[' => (Tok::LBracket, 1),
-        ']' => (Tok::RBracket, 1),
-        '*' => (Tok::Star, 1),
-        '+' => (Tok::Plus, 1),
-        ',' => (Tok::Comma, 1),
-        '/' => (Tok::Slash, 1),
-        ';' => (Tok::Semicolon, 1),
-        '^' => (Tok::Caret, 1),
-        '{' => (Tok::LBrace, 1),
-        '}' => (Tok::RBrace, 1),
-        '#' => (Tok::NumSign, 1),
-        '@' => (Tok::AtSign, 1),
-=======
+                (Ok(Tok::MinusGreater), 2)
+            } else {
+                (Ok(Tok::Minus), 1)
+            }
+        }
         '%' => (Ok(Tok::Percent), 1),
         '(' => (Ok(Tok::LParen), 1),
         ')' => (Ok(Tok::RParen), 1),
@@ -782,14 +766,6 @@
         '*' => (Ok(Tok::Star), 1),
         '+' => (Ok(Tok::Plus), 1),
         ',' => (Ok(Tok::Comma), 1),
-        '-' => (Ok(Tok::Minus), 1),
-        '.' => {
-            if text.starts_with("..") {
-                (Ok(Tok::PeriodPeriod), 2)
-            } else {
-                (Ok(Tok::Period), 1)
-            }
-        }
         '/' => (Ok(Tok::Slash), 1),
         ';' => (Ok(Tok::Semicolon), 1),
         '^' => (Ok(Tok::Caret), 1),
@@ -797,7 +773,6 @@
         '}' => (Ok(Tok::RBrace), 1),
         '#' => (Ok(Tok::NumSign), 1),
         '@' => (Ok(Tok::AtSign), 1),
->>>>>>> bae8802f
         c => {
             let diag = maybe_diag! {
                 let loc = make_loc(file_hash, start_offset, start_offset);
