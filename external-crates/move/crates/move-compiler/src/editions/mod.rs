--- conflicted
+++ resolved
@@ -37,11 +37,7 @@
     Move2024Optimizations,
     Move2024Keywords,
     BlockLabels,
-<<<<<<< HEAD
-    PathRework,
-=======
     Move2024Paths,
->>>>>>> 6599250f
 }
 
 #[derive(PartialEq, Eq, Clone, Copy, Debug, PartialOrd, Ord, Default)]
@@ -118,11 +114,7 @@
     FeatureGate::LetMut,
     FeatureGate::Move2024Keywords,
     FeatureGate::BlockLabels,
-<<<<<<< HEAD
-    FeatureGate::PathRework,
-=======
     FeatureGate::Move2024Paths,
->>>>>>> 6599250f
 ];
 
 impl Edition {
@@ -201,11 +193,7 @@
             FeatureGate::Move2024Optimizations => "Move 2024 optimizations are",
             FeatureGate::Move2024Keywords => "Move 2024 keywords are",
             FeatureGate::BlockLabels => "Block labels are",
-<<<<<<< HEAD
-            FeatureGate::PathRework => "'move' and 'copy' on paths is",
-=======
             FeatureGate::Move2024Paths => "Move 2024 paths are",
->>>>>>> 6599250f
         }
     }
 }
