--- conflicted
+++ resolved
@@ -836,7 +836,6 @@
     until: Pass,
     result_check: impl FnMut(&PassResult, &CompilationEnv),
 ) -> Result<PassResult, Diagnostics> {
-<<<<<<< HEAD
     fn rec(
         compilation_env: &mut CompilationEnv,
         pre_compiled_lib: Option<&FullyCompiledProgram>,
@@ -852,79 +851,13 @@
         result_check(&cur, compilation_env);
         if cur.equivalent_pass() >= until {
             return Ok(cur);
-=======
-    compilation_env.check_diags_at_or_above_severity(Severity::Bug)?;
-    assert!(
-        until <= PASS_COMPILATION,
-        "Invalid pass for run_to. Target is greater than maximum pass"
-    );
-    result_check(&cur, compilation_env);
-    if cur.equivalent_pass() >= until {
-        return Ok(cur);
-    }
-
-    match cur {
-        PassResult::Parser(prog) => {
-            let prog = unit_test::filter_test_members::program(compilation_env, prog);
-            let prog = verification_attribute_filter::program(compilation_env, prog);
-            let eprog = expansion::translate::program(compilation_env, pre_compiled_lib, prog);
-            run(
-                compilation_env,
-                pre_compiled_lib,
-                PassResult::Expansion(eprog),
-                until,
-                result_check,
-            )
-        }
-        PassResult::Expansion(eprog) => {
-            let nprog = naming::translate::program(compilation_env, pre_compiled_lib, eprog);
-            run(
-                compilation_env,
-                pre_compiled_lib,
-                PassResult::Naming(nprog),
-                until,
-                result_check,
-            )
-        }
-        PassResult::Naming(nprog) => {
-            let tprog = typing::translate::program(compilation_env, pre_compiled_lib, nprog);
-            run(
-                compilation_env,
-                pre_compiled_lib,
-                PassResult::Typing(tprog),
-                until,
-                result_check,
-            )
-        }
-        PassResult::Typing(tprog) => {
-            compilation_env.check_diags_at_or_above_severity(Severity::BlockingError)?;
-            let hprog = hlir::translate::program(compilation_env, pre_compiled_lib, tprog);
-            run(
-                compilation_env,
-                pre_compiled_lib,
-                PassResult::HLIR(hprog),
-                until,
-                result_check,
-            )
-        }
-        PassResult::HLIR(hprog) => {
-            let cprog = cfgir::translate::program(compilation_env, pre_compiled_lib, hprog);
-            run(
-                compilation_env,
-                pre_compiled_lib,
-                PassResult::CFGIR(cprog),
-                until,
-                result_check,
-            )
->>>>>>> 0186d01e
         }
 
         match cur {
             PassResult::Parser(prog) => {
                 let eprog = {
-                    let prog = parser::merge_spec_modules::program(compilation_env, prog);
                     let prog = unit_test::filter_test_members::program(compilation_env, prog);
-                    let prog = verification::ast_filter::program(compilation_env, prog);
+                    let prog = verification_attribute_filter::program(compilation_env, prog);
                     expansion::translate::program(compilation_env, pre_compiled_lib, prog)
                 };
                 rec(
