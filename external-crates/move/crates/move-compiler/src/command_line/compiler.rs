// Copyright (c) The Diem Core Contributors
// Copyright (c) The Move Contributors
// SPDX-License-Identifier: Apache-2.0

use crate::{
    cfgir::{self, visitor::AbsIntVisitorObj},
    command_line::{DEFAULT_OUTPUT_DIR, MOVE_COMPILED_INTERFACES_DIR},
    compiled_unit,
    compiled_unit::AnnotatedCompiledUnit,
    diagnostics::{
        codes::{Severity, WarningFilter},
        *,
    },
    editions::Edition,
    expansion, hlir, interface_generator, naming, parser,
    parser::{comments::*, *},
    shared::{
        CompilationEnv, Flags, IndexedPhysicalPackagePath, IndexedVfsPackagePath, NamedAddressMap,
        NamedAddressMaps, NumericalAddress, PackageConfig, PackagePaths,
    },
    to_bytecode,
    typing::{self, visitor::TypingVisitorObj},
    unit_test,
};
use move_command_line_common::files::{
    find_filenames_vfs, MOVE_COMPILED_EXTENSION, MOVE_EXTENSION, SOURCE_MAP_EXTENSION,
};
use move_core_types::language_storage::ModuleId as CompiledModuleId;
use move_symbol_pool::Symbol;
use pathdiff::diff_paths;
use std::{
    collections::BTreeMap,
    fs,
    io::{Read, Write},
    path::PathBuf,
};
use vfs::{
    impls::{memory::MemoryFS, physical::PhysicalFS},
    path::VfsFileType,
    VfsPath,
};

//**************************************************************************************************
// Definitions
//**************************************************************************************************

pub struct Compiler<'a> {
    maps: NamedAddressMaps,
    targets: Vec<IndexedPhysicalPackagePath>,
    deps: Vec<IndexedPhysicalPackagePath>,
    interface_files_dir_opt: Option<String>,
    pre_compiled_lib: Option<&'a FullyCompiledProgram>,
    compiled_module_named_address_mapping: BTreeMap<CompiledModuleId, String>,
    flags: Flags,
    visitors: Vec<Visitor>,
    /// Predefined filter for compiler warnings.
    warning_filter: Option<WarningFilters>,
    known_warning_filters: Vec<(/* Prefix */ Option<Symbol>, Vec<WarningFilter>)>,
    package_configs: BTreeMap<Symbol, PackageConfig>,
    default_config: Option<PackageConfig>,
    /// Root path of the virtual file system.
    vfs_root: Option<VfsPath>,
}

pub struct SteppedCompiler<'a, const P: Pass> {
    compilation_env: CompilationEnv,
    pre_compiled_lib: Option<&'a FullyCompiledProgram>,
    program: Option<PassResult>,
}

pub type Pass = u8;
pub const EMPTY_COMPILER: Pass = 0;
pub const PASS_PARSER: Pass = 1;
pub const PASS_EXPANSION: Pass = 2;
pub const PASS_NAMING: Pass = 3;
pub const PASS_TYPING: Pass = 4;
pub const PASS_HLIR: Pass = 5;
pub const PASS_CFGIR: Pass = 6;
pub const PASS_COMPILATION: Pass = 7;

#[derive(Debug)]
enum PassResult {
    Parser(parser::ast::Program),
    Expansion(expansion::ast::Program),
    Naming(naming::ast::Program),
    Typing(typing::ast::Program),
    HLIR(hlir::ast::Program),
    CFGIR(cfgir::ast::Program),
    Compilation(Vec<AnnotatedCompiledUnit>, /* warnings */ Diagnostics),
}

#[derive(Clone)]
pub struct FullyCompiledProgram {
    // TODO don't store this...
    pub files: FilesSourceText,
    pub parser: parser::ast::Program,
    pub expansion: expansion::ast::Program,
    pub naming: naming::ast::Program,
    pub typing: typing::ast::Program,
    pub hlir: hlir::ast::Program,
    pub cfgir: cfgir::ast::Program,
    pub compiled: Vec<AnnotatedCompiledUnit>,
}

pub enum Visitor {
    TypingVisitor(TypingVisitorObj),
    AbsIntVisitor(AbsIntVisitorObj),
}

//**************************************************************************************************
// Entry points and impls
//**************************************************************************************************

impl<'a> Compiler<'a> {
    pub fn from_package_paths<Paths: Into<Symbol>, NamedAddress: Into<Symbol>>(
        targets: Vec<PackagePaths<Paths, NamedAddress>>,
        deps: Vec<PackagePaths<Paths, NamedAddress>>,
    ) -> anyhow::Result<Self> {
        fn indexed_scopes(
            maps: &mut NamedAddressMaps,
            package_configs: &mut BTreeMap<Symbol, PackageConfig>,
            all_pkgs: Vec<PackagePaths<impl Into<Symbol>, impl Into<Symbol>>>,
        ) -> anyhow::Result<Vec<IndexedPhysicalPackagePath>> {
            let mut idx_paths = vec![];
            for PackagePaths {
                name,
                paths,
                named_address_map,
            } in all_pkgs
            {
                let name = if let Some((name, config)) = name {
                    let prev = package_configs.insert(name, config);
                    anyhow::ensure!(prev.is_none(), "Duplicate package entry for '{name}'");
                    Some(name)
                } else {
                    None
                };
                let idx = maps.insert(
                    named_address_map
                        .into_iter()
                        .map(|(k, v)| (k.into(), v))
                        .collect::<NamedAddressMap>(),
                );
                idx_paths.extend(paths.into_iter().map(|path| IndexedPhysicalPackagePath {
                    package: name,
                    path: path.into(),
                    named_address_map: idx,
                }))
            }
            Ok(idx_paths)
        }
        let mut maps = NamedAddressMaps::new();
        let mut package_configs = BTreeMap::new();
        let targets = indexed_scopes(&mut maps, &mut package_configs, targets)?;
        let deps = indexed_scopes(&mut maps, &mut package_configs, deps)?;

        Ok(Self {
            maps,
            targets,
            deps,
            interface_files_dir_opt: None,
            pre_compiled_lib: None,
            compiled_module_named_address_mapping: BTreeMap::new(),
            flags: Flags::empty(),
            visitors: vec![],
            warning_filter: None,
            known_warning_filters: vec![],
            package_configs,
            default_config: None,
            vfs_root: None,
        })
    }

    pub fn from_files<Paths: Into<Symbol>, NamedAddress: Into<Symbol> + Clone>(
        targets: Vec<Paths>,
        deps: Vec<Paths>,
        named_address_map: BTreeMap<NamedAddress, NumericalAddress>,
    ) -> Self {
        let targets = vec![PackagePaths {
            name: None,
            paths: targets,
            named_address_map: named_address_map.clone(),
        }];
        let deps = vec![PackagePaths {
            name: None,
            paths: deps,
            named_address_map,
        }];
        Self::from_package_paths(targets, deps).unwrap()
    }

    pub fn set_flags(mut self, flags: Flags) -> Self {
        assert!(self.flags.is_empty());
        self.flags = flags;
        self
    }

    pub fn set_interface_files_dir(mut self, dir: String) -> Self {
        assert!(self.interface_files_dir_opt.is_none());
        self.interface_files_dir_opt = Some(dir);
        self
    }

    pub fn set_interface_files_dir_opt(mut self, dir_opt: Option<String>) -> Self {
        assert!(self.interface_files_dir_opt.is_none());
        self.interface_files_dir_opt = dir_opt;
        self
    }

    pub fn set_pre_compiled_lib(mut self, pre_compiled_lib: &'a FullyCompiledProgram) -> Self {
        assert!(self.pre_compiled_lib.is_none());
        self.pre_compiled_lib = Some(pre_compiled_lib);
        self
    }

    pub fn set_pre_compiled_lib_opt(
        mut self,
        pre_compiled_lib: Option<&'a FullyCompiledProgram>,
    ) -> Self {
        assert!(self.pre_compiled_lib.is_none());
        self.pre_compiled_lib = pre_compiled_lib;
        self
    }

    pub fn set_compiled_module_named_address_mapping(
        mut self,
        compiled_module_named_address_mapping: BTreeMap<CompiledModuleId, String>,
    ) -> Self {
        assert!(self.compiled_module_named_address_mapping.is_empty());
        self.compiled_module_named_address_mapping = compiled_module_named_address_mapping;
        self
    }

    pub fn add_visitor(mut self, pass: impl Into<Visitor>) -> Self {
        self.visitors.push(pass.into());
        self
    }

    pub fn add_visitors(mut self, passes: impl IntoIterator<Item = Visitor>) -> Self {
        self.visitors.extend(passes);
        self
    }

    pub fn set_warning_filter(mut self, filter: Option<WarningFilters>) -> Self {
        assert!(self.warning_filter.is_none());
        self.warning_filter = filter;
        self
    }

    /// `prefix` is None for the default 'allow'.
    /// Some(prefix) for a custom set of warnings, e.g. 'allow(lint(_))'.
    pub fn add_custom_known_filters(
        mut self,
        prefix: Option<impl Into<Symbol>>,
        filters: Vec<WarningFilter>,
    ) -> Self {
        self.known_warning_filters
            .push((prefix.map(|s| s.into()), filters));
        self
    }

    /// Sets the PackageConfig for files without a specified package
    pub fn set_default_config(mut self, config: PackageConfig) -> Self {
        assert!(self.default_config.is_none());
        self.default_config = Some(config);
        self
    }

    pub fn set_vfs_root(mut self, vfs_root: VfsPath) -> Self {
        assert!(self.vfs_root.is_none());
        self.vfs_root = Some(vfs_root);
        self
    }

    pub fn run<const TARGET: Pass>(
        self,
    ) -> anyhow::Result<(
        FilesSourceText,
        Result<(CommentMap, SteppedCompiler<'a, TARGET>), (Pass, Diagnostics)>,
    )> {
        /// Path relativization after parsing is needed as paths are initially canonicalized when
        /// converted to virtual file system paths and would show up as absolute in the test output
        /// which wouldn't be machine-agnostic. We need to relativize using `vfs_root` beacuse it
        /// was also used during canonicalization and might have altered path prefix in a
        /// non-standard way (e.g., this can happen on Windows).
        fn relativize_path(vsf_root: &VfsPath, path: Symbol) -> Symbol {
            let Some(current_dir) = std::env::current_dir().ok() else {
                return path;
            };
            let Ok(current_dir_vfs) = vsf_root.join(current_dir.to_string_lossy()) else {
                return path;
            };
            let Some(new_path) = diff_paths(path.to_string(), current_dir_vfs.as_str()) else {
                return path;
            };
            Symbol::from(new_path.to_string_lossy().to_string())
        }

        let Self {
            maps,
            targets,
            deps,
            interface_files_dir_opt,
            pre_compiled_lib,
            compiled_module_named_address_mapping,
            flags,
            visitors,
            warning_filter,
            known_warning_filters,
            package_configs,
            default_config,
            vfs_root,
        } = self;
        let vfs_root = match vfs_root {
            Some(p) => p,
            None => VfsPath::new(PhysicalFS::new("/")),
        };

        let targets = targets
            .into_iter()
            .map(|p| Ok(p.to_vfs_path(&vfs_root)?))
            .collect::<Result<Vec<_>, anyhow::Error>>()?;

        let mut deps = deps
            .into_iter()
            .map(|p| Ok(p.to_vfs_path(&vfs_root)?))
            .collect::<Result<Vec<_>, anyhow::Error>>()?;

        generate_interface_files_for_deps(
            &mut deps,
            interface_files_dir_opt,
            &compiled_module_named_address_mapping,
        )?;
        let mut compilation_env =
            CompilationEnv::new(flags, visitors, package_configs, default_config);
        if let Some(filter) = warning_filter {
            compilation_env.add_warning_filter_scope(filter);
        }
        for (prefix, filters) in known_warning_filters {
            compilation_env.add_custom_known_filters(prefix, filters)?;
        }

        let (mut source_text, pprog, comments) =
            with_large_stack!(parse_program(&mut compilation_env, maps, targets, deps,))?;

        source_text
            .iter_mut()
            .for_each(|(_, (path, _))| *path = relativize_path(&vfs_root, *path));

        let res: Result<_, (Pass, Diagnostics)> =
            SteppedCompiler::new_at_parser(compilation_env, pre_compiled_lib, pprog)
                .run::<TARGET>()
                .map(|compiler| (comments, compiler));

        Ok((source_text, res))
    }

    pub fn generate_migration_patch(
        mut self,
        root_module: &Symbol,
    ) -> anyhow::Result<(FilesSourceText, Result<Option<Migration>, Diagnostics>)> {
        self.package_configs.get_mut(root_module).unwrap().edition = Edition::E2024_MIGRATION;
        let (files, res) = self.run::<PASS_COMPILATION>()?;
        if let Err((pass, mut diags)) = res {
            if pass < PASS_CFGIR {
                // errors occurred that prevented migration, remove any migration diagnostics
                // Only report blocking errors since those are stopping migration
                diags.retain(|d| {
                    !d.is_migration() && d.info().severity() >= Severity::BlockingError
                });
                return Ok((files, Err(diags)));
            }
            let migration = generate_migration_diff(&files, &diags);
            Ok((files, Ok(migration)))
        } else {
            Ok((files, Ok(None)))
        }
    }

    pub fn check(self) -> anyhow::Result<(FilesSourceText, Result<(), Diagnostics>)> {
        let (files, res) = self.run::<PASS_COMPILATION>()?;
        Ok((files, res.map(|_| ()).map_err(|(_pass, diags)| diags)))
    }

    pub fn check_and_report(self) -> anyhow::Result<FilesSourceText> {
        let (files, res) = self.check()?;
        unwrap_or_report_diagnostics(&files, res);
        Ok(files)
    }

    pub fn build(
        self,
    ) -> anyhow::Result<(
        FilesSourceText,
        Result<(Vec<AnnotatedCompiledUnit>, Diagnostics), Diagnostics>,
    )> {
        let (files, res) = self.run::<PASS_COMPILATION>()?;
        Ok((
            files,
            res.map(|(_comments, stepped)| stepped.into_compiled_units())
                .map_err(|(_pass, diags)| diags),
        ))
    }

    pub fn build_and_report(self) -> anyhow::Result<(FilesSourceText, Vec<AnnotatedCompiledUnit>)> {
        let (files, units_res) = self.build()?;
        let (units, warnings) = unwrap_or_report_diagnostics(&files, units_res);
        report_warnings(&files, warnings);
        Ok((files, units))
    }
}

impl<'a, const P: Pass> SteppedCompiler<'a, P> {
    fn run_impl<const TARGET: Pass>(
        self,
    ) -> Result<SteppedCompiler<'a, TARGET>, (Pass, Diagnostics)> {
        assert!(P > EMPTY_COMPILER);
        assert!(self.program.is_some());
        assert!(self.program.as_ref().unwrap().equivalent_pass() == P);
        assert!(
            P <= PASS_COMPILATION,
            "Invalid pass for run_to. Initial pass is too large."
        );
        assert!(
            P <= TARGET,
            "Invalid pass for run_to. Target pass precedes the current pass"
        );
        let Self {
            mut compilation_env,
            pre_compiled_lib,
            program,
        } = self;
        let new_prog = run(
            &mut compilation_env,
            pre_compiled_lib,
            program.unwrap(),
            TARGET,
            |_, _| (),
        )?;
        assert!(new_prog.equivalent_pass() == TARGET);
        Ok(SteppedCompiler {
            compilation_env,
            pre_compiled_lib,
            program: Some(new_prog),
        })
    }

    pub fn compilation_env(&mut self) -> &mut CompilationEnv {
        &mut self.compilation_env
    }
}

macro_rules! ast_stepped_compilers {
    ($(($pass:ident, $mod:ident, $result:ident, $at_ast:ident, $new:ident)),*) => {
        impl<'a> SteppedCompiler<'a, EMPTY_COMPILER> {
            $(
                pub fn $at_ast(self, ast: $mod::ast::Program) -> SteppedCompiler<'a, {$pass}> {
                    let Self {
                        compilation_env,
                        pre_compiled_lib,
                        program,
                    } = self;
                    assert!(program.is_none());
                    SteppedCompiler::$new(
                        compilation_env,
                        pre_compiled_lib,
                        ast
                    )
                }
            )*
        }

        $(
            impl<'a> SteppedCompiler<'a, {$pass}> {
                fn $new(
                    compilation_env: CompilationEnv,
                    pre_compiled_lib: Option<&'a FullyCompiledProgram>,
                    ast: $mod::ast::Program,
                ) -> Self {
                    Self {
                        compilation_env,
                        pre_compiled_lib,
                        program: Some(PassResult::$result(ast)),
                    }
                }

                pub fn run<const TARGET: Pass>(
                    self,
                ) -> Result<SteppedCompiler<'a, TARGET>, (Pass, Diagnostics)> {
                    self.run_impl()
                }

                pub fn into_ast(self) -> (SteppedCompiler<'a, EMPTY_COMPILER>, $mod::ast::Program) {
                    let Self {
                        compilation_env,
                        pre_compiled_lib,
                        program,
                    } = self;
                    let ast = match program {
                        Some(PassResult::$result(ast)) => ast,
                        _ => panic!(),
                    };
                    let next = SteppedCompiler {
                        compilation_env,
                        pre_compiled_lib,
                        program: None,
                    };
                    (next, ast)
                }

                pub fn check(self) -> Result<(), (Pass, Diagnostics)> {
                    self.run::<PASS_COMPILATION>()?;
                    Ok(())
                }

                pub fn build(
                    self,
                ) -> Result<(Vec<AnnotatedCompiledUnit>, Diagnostics), (Pass, Diagnostics)> {
                    let units = self.run::<PASS_COMPILATION>()?.into_compiled_units();
                    Ok(units)
                }

                pub fn check_and_report(self, files: &FilesSourceText)  {
                    let errors_result = self.check().map_err(|(_, diags)| diags);
                    unwrap_or_report_diagnostics(&files, errors_result);
                }

                pub fn build_and_report(
                    self,
                    files: &FilesSourceText,
                ) -> Vec<AnnotatedCompiledUnit> {
                    let units_result = self.build().map_err(|(_, diags)| diags);
                    let (units, warnings) = unwrap_or_report_diagnostics(&files, units_result);
                    report_warnings(&files, warnings);
                    units
                }
            }
        )*
    };
}

ast_stepped_compilers!(
    (PASS_PARSER, parser, Parser, at_parser, new_at_parser),
    (
        PASS_EXPANSION,
        expansion,
        Expansion,
        at_expansion,
        new_at_expansion
    ),
    (PASS_NAMING, naming, Naming, at_naming, new_at_naming),
    (PASS_TYPING, typing, Typing, at_typing, new_at_typing),
    (PASS_HLIR, hlir, HLIR, at_hlir, new_at_hlir),
    (PASS_CFGIR, cfgir, CFGIR, at_cfgir, new_at_cfgir)
);

impl<'a> SteppedCompiler<'a, PASS_COMPILATION> {
    pub fn into_compiled_units(self) -> (Vec<AnnotatedCompiledUnit>, Diagnostics) {
        let Self {
            compilation_env: _,
            pre_compiled_lib: _,
            program,
        } = self;
        match program {
            Some(PassResult::Compilation(units, warnings)) => (units, warnings),
            _ => panic!(),
        }
    }
}

/// Given a set of dependencies, precompile them and save the ASTs so that they can be used again
/// to compile against without having to recompile these dependencies
pub fn construct_pre_compiled_lib<Paths: Into<Symbol>, NamedAddress: Into<Symbol>>(
    targets: Vec<PackagePaths<Paths, NamedAddress>>,
    interface_files_dir_opt: Option<String>,
    flags: Flags,
) -> anyhow::Result<Result<FullyCompiledProgram, (FilesSourceText, Diagnostics)>> {
    let (files, pprog_and_comments_res) =
        Compiler::from_package_paths(targets, Vec::<PackagePaths<Paths, NamedAddress>>::new())?
            .set_interface_files_dir_opt(interface_files_dir_opt)
            .set_flags(flags)
            .run::<PASS_PARSER>()?;

    let (_comments, stepped) = match pprog_and_comments_res {
        Err((_pass, errors)) => return Ok(Err((files, errors))),
        Ok(res) => res,
    };

    let (empty_compiler, ast) = stepped.into_ast();
    let mut compilation_env = empty_compiler.compilation_env;
    let start = PassResult::Parser(ast);
    let mut parser = None;
    let mut expansion = None;
    let mut naming = None;
    let mut typing = None;
    let mut hlir = None;
    let mut cfgir = None;
    let mut compiled = None;

    let save_result = |cur: &PassResult, _env: &CompilationEnv| match cur {
        PassResult::Parser(prog) => {
            assert!(parser.is_none());
            parser = Some(prog.clone())
        }
        PassResult::Expansion(eprog) => {
            assert!(expansion.is_none());
            expansion = Some(eprog.clone())
        }
        PassResult::Naming(nprog) => {
            assert!(naming.is_none());
            naming = Some(nprog.clone())
        }
        PassResult::Typing(tprog) => {
            assert!(typing.is_none());
            typing = Some(tprog.clone())
        }
        PassResult::HLIR(hprog) => {
            assert!(hlir.is_none());
            hlir = Some(hprog.clone());
        }
        PassResult::CFGIR(cprog) => {
            assert!(cfgir.is_none());
            cfgir = Some(cprog.clone());
        }
        PassResult::Compilation(units, _final_diags) => {
            assert!(compiled.is_none());
            compiled = Some(units.clone())
        }
    };
    match run(
        &mut compilation_env,
        None,
        start,
        PASS_COMPILATION,
        save_result,
    ) {
        Err((_pass, errors)) => Ok(Err((files, errors))),
        Ok(_) => Ok(Ok(FullyCompiledProgram {
            files,
            parser: parser.unwrap(),
            expansion: expansion.unwrap(),
            naming: naming.unwrap(),
            typing: typing.unwrap(),
            hlir: hlir.unwrap(),
            cfgir: cfgir.unwrap(),
            compiled: compiled.unwrap(),
        })),
    }
}

//**************************************************************************************************
// Utils
//**************************************************************************************************

macro_rules! dir_path {
    ($($dir:expr),+) => {{
        let mut p = PathBuf::new();
        $(p.push($dir);)+
        p
    }};
}

macro_rules! file_path {
    ($dir:expr, $name:expr, $ext:expr) => {{
        let mut p = PathBuf::from($dir);
        p.push($name);
        p.set_extension($ext);
        p
    }};
}

/// Runs the bytecode verifier on the compiled units
/// Fails if the bytecode verifier errors
pub fn sanity_check_compiled_units(
    files: FilesSourceText,
    compiled_units: &[AnnotatedCompiledUnit],
) {
    let ice_errors = compiled_unit::verify_units(compiled_units);
    if !ice_errors.is_empty() {
        report_diagnostics(&files, ice_errors)
    }
}

/// Given a file map and a set of compiled programs, saves the compiled programs to disk
pub fn output_compiled_units(
    bytecode_version: Option<u32>,
    emit_source_maps: bool,
    files: FilesSourceText,
    compiled_units: Vec<AnnotatedCompiledUnit>,
    out_dir: &str,
) -> anyhow::Result<()> {
    const MODULE_SUB_DIR: &str = "modules";
    fn num_digits(n: usize) -> usize {
        format!("{}", n).len()
    }
    fn format_idx(idx: usize, width: usize) -> String {
        format!("{:0width$}", idx, width = width)
    }

    macro_rules! emit_unit {
        ($path:ident, $unit:ident) => {{
            if emit_source_maps {
                $path.set_extension(SOURCE_MAP_EXTENSION);
                fs::write($path.as_path(), &$unit.serialize_source_map())?;
            }

            $path.set_extension(MOVE_COMPILED_EXTENSION);
            fs::write($path.as_path(), &$unit.serialize(bytecode_version))?
        }};
    }

    let ice_errors = compiled_unit::verify_units(&compiled_units);

    // modules
    if !compiled_units.is_empty() {
        std::fs::create_dir_all(dir_path!(out_dir, MODULE_SUB_DIR))?;
    }
    let digit_width = num_digits(compiled_units.len());
    for (idx, unit) in compiled_units.into_iter().enumerate() {
        let unit = unit.into_compiled_unit();
        let mut path = dir_path!(
            out_dir,
            MODULE_SUB_DIR,
            format!("{}_{}", format_idx(idx, digit_width), unit.name())
        );
        emit_unit!(path, unit);
    }

    if !ice_errors.is_empty() {
        report_diagnostics(&files, ice_errors)
    }
    Ok(())
}

fn generate_interface_files_for_deps(
    deps: &mut Vec<IndexedVfsPackagePath>,
    interface_files_dir_opt: Option<String>,
    module_to_named_address: &BTreeMap<CompiledModuleId, String>,
) -> anyhow::Result<()> {
    let interface_files_paths =
        generate_interface_files(deps, interface_files_dir_opt, module_to_named_address, true)?;
    deps.extend(interface_files_paths);
    // Remove bytecode files
    deps.retain(|p| !p.path.as_str().ends_with(MOVE_COMPILED_EXTENSION));
    Ok(())
}

pub fn generate_interface_files(
    mv_file_locations: &mut [IndexedVfsPackagePath],
    interface_files_dir_opt: Option<String>,
    module_to_named_address: &BTreeMap<CompiledModuleId, String>,
    separate_by_hash: bool,
) -> anyhow::Result<Vec<IndexedVfsPackagePath>> {
    let mv_files = {
        let mut v = vec![];
        let (mv_magic_files, other_file_locations): (Vec<_>, Vec<_>) =
            mv_file_locations.iter().cloned().partition(|s| {
                let is_file = s
                    .path
                    .metadata()
                    .map(|d| d.file_type == VfsFileType::File)
                    .unwrap_or(false);
                is_file && has_compiled_module_magic_number(&s.path)
            });
        v.extend(mv_magic_files);
        for IndexedVfsPackagePath {
            package,
            path,
            named_address_map,
        } in other_file_locations
        {
            v.extend(
                find_filenames_vfs(&[path], |path| {
                    path.extension()
                        .map(|e| e.as_str() == MOVE_COMPILED_EXTENSION)
                        .unwrap_or(false)
                })?
                .into_iter()
                .map(|path| IndexedVfsPackagePath {
                    package,
                    path,
                    named_address_map,
                }),
            );
        }
        v
    };
    if mv_files.is_empty() {
        return Ok(vec![]);
    }

    let interface_files_dir =
        interface_files_dir_opt.unwrap_or_else(|| DEFAULT_OUTPUT_DIR.to_string());
    let interface_sub_dir = dir_path!(interface_files_dir, MOVE_COMPILED_INTERFACES_DIR);
    let all_addr_dir = if separate_by_hash {
        use std::{
            collections::hash_map::DefaultHasher,
            hash::{Hash, Hasher},
        };
        const HASH_DELIM: &str = "%|%";

        let mut hasher = DefaultHasher::new();
        mv_files.len().hash(&mut hasher);
        HASH_DELIM.hash(&mut hasher);
        for IndexedVfsPackagePath { path, .. } in &mv_files {
            let mut buf = vec![];
            path.open_file()?.read_to_end(&mut buf)?;
            buf.hash(&mut hasher);
            HASH_DELIM.hash(&mut hasher);
        }

        let mut dir = interface_sub_dir;
        dir.push(format!("{:020}", hasher.finish()));
        dir
    } else {
        interface_sub_dir
    };

    // interface files for dependencies are generated into a separate in-memory virtual file
    // system (`deps_out_vfs`) and subsequently read by the parser (input for interface
    // generation is still read from the "regular" virtual file system, that is `vfs`)
    let deps_out_vfs = VfsPath::new(MemoryFS::new());
    let mut result = vec![];
    for IndexedVfsPackagePath {
        package,
        path,
        named_address_map,
    } in mv_files
    {
        let (id, interface_contents) =
            interface_generator::write_file_to_string(module_to_named_address, &path)?;
        let addr_dir = dir_path!(all_addr_dir.clone(), format!("{}", id.address()));
        let file_path = Symbol::from(
            file_path!(addr_dir.clone(), format!("{}", id.name()), MOVE_EXTENSION)
                .to_string_lossy()
                .to_string(),
        );
        let vfs_path = deps_out_vfs.join(file_path)?;
        vfs_path.parent().create_dir_all()?;
        vfs_path
            .create_file()?
            .write_all(interface_contents.as_bytes())?;

        result.push(IndexedVfsPackagePath {
            package,
            path: vfs_path,
            named_address_map,
        });
    }

    Ok(result)
}

fn has_compiled_module_magic_number(path: &VfsPath) -> bool {
    use move_binary_format::file_format_common::BinaryConstants;
    let mut file = match path.open_file() {
        Err(_) => return false,
        Ok(f) => f,
    };
    let mut magic = [0u8; BinaryConstants::MOVE_MAGIC_SIZE];
    let num_bytes_read = match file.read(&mut magic) {
        Err(_) => return false,
        Ok(n) => n,
    };
    num_bytes_read == BinaryConstants::MOVE_MAGIC_SIZE && magic == BinaryConstants::MOVE_MAGIC
}

pub fn move_check_for_errors(
    comments_and_compiler_res: Result<
        (CommentMap, SteppedCompiler<'_, PASS_PARSER>),
        (Pass, Diagnostics),
    >,
) -> Diagnostics {
    fn try_impl(
        comments_and_compiler_res: Result<
            (CommentMap, SteppedCompiler<'_, PASS_PARSER>),
            (Pass, Diagnostics),
        >,
    ) -> Result<(Vec<AnnotatedCompiledUnit>, Diagnostics), (Pass, Diagnostics)> {
        let (_, compiler) = comments_and_compiler_res?;

        let (mut compiler, cfgir) = compiler.run::<PASS_CFGIR>()?.into_ast();
        let compilation_env = compiler.compilation_env();
        if compilation_env.flags().is_testing() {
            unit_test::plan_builder::construct_test_plan(compilation_env, None, &cfgir);
        }

        let (units, diags) = compiler.at_cfgir(cfgir).build()?;
        Ok((units, diags))
    }

    let (units, inner_diags) = match try_impl(comments_and_compiler_res) {
        Ok((units, inner_diags)) => (units, inner_diags),
        Err((_pass, inner_diags)) => return inner_diags,
    };
    let mut diags = compiled_unit::verify_units(&units);
    diags.extend(inner_diags);
    diags
}

//**************************************************************************************************
// Translations
//**************************************************************************************************

impl PassResult {
    pub fn equivalent_pass(&self) -> Pass {
        match self {
            PassResult::Parser(_) => PASS_PARSER,
            PassResult::Expansion(_) => PASS_EXPANSION,
            PassResult::Naming(_) => PASS_NAMING,
            PassResult::Typing(_) => PASS_TYPING,
            PassResult::HLIR(_) => PASS_HLIR,
            PassResult::CFGIR(_) => PASS_CFGIR,
            PassResult::Compilation(_, _) => PASS_COMPILATION,
        }
    }
}

fn run(
    compilation_env: &mut CompilationEnv,
    pre_compiled_lib: Option<&FullyCompiledProgram>,
    cur: PassResult,
    until: Pass,
    result_check: impl FnMut(&PassResult, &CompilationEnv),
) -> Result<PassResult, (Pass, Diagnostics)> {
    fn rec(
        compilation_env: &mut CompilationEnv,
        pre_compiled_lib: Option<&FullyCompiledProgram>,
        cur: PassResult,
        until: Pass,
        mut result_check: impl FnMut(&PassResult, &CompilationEnv),
    ) -> Result<PassResult, (Pass, Diagnostics)> {
<<<<<<< HEAD
        compilation_env
            .check_diags_at_or_above_severity(Severity::Bug)
            .map_err(|diags| (cur.equivalent_pass(), diags))?;
=======
        let cur_pass = cur.equivalent_pass();
        compilation_env
            .check_diags_at_or_above_severity(Severity::Bug)
            .map_err(|diags| (cur_pass, diags))?;
>>>>>>> 8a1802d1
        assert!(
            until <= PASS_COMPILATION,
            "Invalid pass for run_to. Target is greater than maximum pass"
        );
        result_check(&cur, compilation_env);
        if cur.equivalent_pass() >= until {
            return Ok(cur);
        }

        match cur {
            PassResult::Parser(prog) => {
                let eprog = {
                    let prog = unit_test::filter_test_members::program(compilation_env, prog);
                    let prog = verification_attribute_filter::program(compilation_env, prog);
                    expansion::translate::program(compilation_env, pre_compiled_lib, prog)
                };
                rec(
                    compilation_env,
                    pre_compiled_lib,
                    PassResult::Expansion(eprog),
                    until,
                    result_check,
                )
            }
            PassResult::Expansion(eprog) => {
                let nprog = naming::translate::program(compilation_env, pre_compiled_lib, eprog);
                rec(
                    compilation_env,
                    pre_compiled_lib,
                    PassResult::Naming(nprog),
                    until,
                    result_check,
                )
            }
            PassResult::Naming(nprog) => {
                let tprog = typing::translate::program(compilation_env, pre_compiled_lib, nprog);
                rec(
                    compilation_env,
                    pre_compiled_lib,
                    PassResult::Typing(tprog),
                    until,
                    result_check,
                )
            }
            PassResult::Typing(tprog) => {
                compilation_env
                    .check_diags_at_or_above_severity(Severity::BlockingError)
<<<<<<< HEAD
                    .map_err(|diags| (PASS_TYPING, diags))?;
=======
                    .map_err(|diags| (cur_pass, diags))?;
>>>>>>> 8a1802d1
                let hprog = hlir::translate::program(compilation_env, pre_compiled_lib, tprog);
                rec(
                    compilation_env,
                    pre_compiled_lib,
                    PassResult::HLIR(hprog),
                    until,
                    result_check,
                )
            }
            PassResult::HLIR(hprog) => {
                let cprog = cfgir::translate::program(compilation_env, pre_compiled_lib, hprog);
                rec(
                    compilation_env,
                    pre_compiled_lib,
                    PassResult::CFGIR(cprog),
                    until,
                    result_check,
                )
            }
            PassResult::CFGIR(cprog) => {
                // Don't generate bytecode if there are any errors
                compilation_env
                    .check_diags_at_or_above_severity(Severity::NonblockingError)
<<<<<<< HEAD
                    .map_err(|diags| (PASS_CFGIR, diags))?;
=======
                    .map_err(|diags| (cur_pass, diags))?;
>>>>>>> 8a1802d1
                let compiled_units =
                    to_bytecode::translate::program(compilation_env, pre_compiled_lib, cprog);
                // Report any errors from bytecode generation
                compilation_env
                    .check_diags_at_or_above_severity(Severity::NonblockingError)
                    .map_err(|diags| (PASS_COMPILATION, diags))?;
                let warnings = compilation_env.take_final_warning_diags();
                assert!(until == PASS_COMPILATION);
                rec(
                    compilation_env,
                    pre_compiled_lib,
                    PassResult::Compilation(compiled_units, warnings),
                    PASS_COMPILATION,
                    result_check,
                )
            }
            PassResult::Compilation(_, _) => unreachable!("ICE Pass::Compilation is >= all passes"),
        }
    }
    with_large_stack!(rec(
        compilation_env,
        pre_compiled_lib,
        cur,
        until,
        result_check
    ))
}

//**************************************************************************************************
// traits
//**************************************************************************************************

impl From<AbsIntVisitorObj> for Visitor {
    fn from(f: AbsIntVisitorObj) -> Self {
        Self::AbsIntVisitor(f)
    }
}<|MERGE_RESOLUTION|>--- conflicted
+++ resolved
@@ -930,16 +930,10 @@
         until: Pass,
         mut result_check: impl FnMut(&PassResult, &CompilationEnv),
     ) -> Result<PassResult, (Pass, Diagnostics)> {
-<<<<<<< HEAD
-        compilation_env
-            .check_diags_at_or_above_severity(Severity::Bug)
-            .map_err(|diags| (cur.equivalent_pass(), diags))?;
-=======
         let cur_pass = cur.equivalent_pass();
         compilation_env
             .check_diags_at_or_above_severity(Severity::Bug)
             .map_err(|diags| (cur_pass, diags))?;
->>>>>>> 8a1802d1
         assert!(
             until <= PASS_COMPILATION,
             "Invalid pass for run_to. Target is greater than maximum pass"
@@ -987,11 +981,7 @@
             PassResult::Typing(tprog) => {
                 compilation_env
                     .check_diags_at_or_above_severity(Severity::BlockingError)
-<<<<<<< HEAD
-                    .map_err(|diags| (PASS_TYPING, diags))?;
-=======
                     .map_err(|diags| (cur_pass, diags))?;
->>>>>>> 8a1802d1
                 let hprog = hlir::translate::program(compilation_env, pre_compiled_lib, tprog);
                 rec(
                     compilation_env,
@@ -1015,11 +1005,7 @@
                 // Don't generate bytecode if there are any errors
                 compilation_env
                     .check_diags_at_or_above_severity(Severity::NonblockingError)
-<<<<<<< HEAD
-                    .map_err(|diags| (PASS_CFGIR, diags))?;
-=======
                     .map_err(|diags| (cur_pass, diags))?;
->>>>>>> 8a1802d1
                 let compiled_units =
                     to_bytecode::translate::program(compilation_env, pre_compiled_lib, cprog);
                 // Report any errors from bytecode generation
