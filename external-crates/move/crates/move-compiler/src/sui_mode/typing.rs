// Copyright (c) The Move Contributors
// SPDX-License-Identifier: Apache-2.0

use move_ir_types::location::Loc;
use move_symbol_pool::Symbol;

use crate::{
    diag,
    diagnostics::{Diagnostic, WarningFilters},
    editions::Flavor,
    expansion::ast::{AbilitySet, Fields, ModuleIdent, Mutability, TargetKind, Visibility},
    naming::ast::{
        self as N, BuiltinTypeName_, FunctionSignature, StructFields, Type, TypeName_, Type_, Var,
    },
    parser::ast::{Ability_, DatatypeName, FunctionName},
    shared::{program_info::TypingProgramInfo, CompilationEnv, Identifier},
    sui_mode::*,
    typing::{
        ast::{self as T, ModuleCall},
        core::{ability_not_satisfied_tips, error_format, error_format_, Subst},
        visitor::{TypingVisitorConstructor, TypingVisitorContext},
    },
};

//**************************************************************************************************
// Visitor
//**************************************************************************************************

pub struct SuiTypeChecks;

impl TypingVisitorConstructor for SuiTypeChecks {
    type Context<'a> = Context<'a>;
    fn context<'a>(
        env: &'a mut CompilationEnv,
        program_info: &'a TypingProgramInfo,
        _program: &T::Program_,
    ) -> Self::Context<'a> {
        Context::new(env, program_info)
    }
}

//**************************************************************************************************
// Context
//**************************************************************************************************

#[allow(unused)]
pub struct Context<'a> {
    env: &'a mut CompilationEnv,
    info: &'a TypingProgramInfo,
    sui_transfer_ident: Option<ModuleIdent>,
    current_module: Option<ModuleIdent>,
    otw_name: Option<Symbol>,
    one_time_witness: Option<Result<DatatypeName, ()>>,
    in_test: bool,
}

impl<'a> Context<'a> {
    fn new(env: &'a mut CompilationEnv, info: &'a TypingProgramInfo) -> Self {
        let sui_module_ident = info
            .modules
            .key_cloned_iter()
            .find(|(m, _)| m.value.is(SUI_ADDR_NAME, TRANSFER_MODULE_NAME))
            .map(|(m, _)| m);
        Context {
            env,
            info,
            sui_transfer_ident: sui_module_ident,
            current_module: None,
            otw_name: None,
            one_time_witness: None,
            in_test: false,
        }
    }

    fn set_module(&mut self, current_module: ModuleIdent) {
        self.current_module = Some(current_module);
        self.otw_name = Some(Symbol::from(
            current_module.value.module.0.value.as_str().to_uppercase(),
        ));
        self.one_time_witness = None;
    }

    fn current_module(&self) -> &ModuleIdent {
        self.current_module.as_ref().unwrap()
    }

    fn otw_name(&self) -> Symbol {
        self.otw_name.unwrap()
    }
}

const OTW_NOTE: &str = "One-time witness types are structs with the following requirements: \
                        their name is the upper-case version of the module's name, \
                        they have no fields (or a single boolean field), \
                        they have no type parameters, \
                        and they have only the 'drop' ability.";

//**************************************************************************************************
// Entry
//**************************************************************************************************

impl<'a> TypingVisitorContext for Context<'a> {
    fn add_warning_filter_scope(&mut self, filter: WarningFilters) {
        self.env.add_warning_filter_scope(filter)
    }

    fn pop_warning_filter_scope(&mut self) {
        self.env.pop_warning_filter_scope()
    }

    fn visit_module_custom(&mut self, ident: ModuleIdent, mdef: &mut T::ModuleDefinition) -> bool {
        let config = self.env.package_config(mdef.package_name);
        if config.flavor != Flavor::Sui {
            // Skip if not sui
            return true;
        }
<<<<<<< HEAD
        if !matches!(mdef.target_kind, TargetKind::Source) {
=======
        if !matches!(
            mdef.target_kind,
            TargetKind::Source {
                is_root_package: true
            }
        ) {
>>>>>>> 0616027a
            // Skip non-source, dependency modules
            return true;
        }

        self.set_module(ident);
        self.in_test = mdef.attributes.is_test_or_test_only();
        if let Some(sdef) = mdef.structs.get_(&self.otw_name()) {
            let valid_fields = if let N::StructFields::Defined(_, fields) = &sdef.fields {
                invalid_otw_field_loc(fields).is_none()
            } else {
                true
            };
            if valid_fields {
                let name = mdef.structs.get_full_key_(&self.otw_name()).unwrap();
                check_otw_type(self, name, sdef, None)
            }
        }

        if let Some(fdef) = mdef.functions.get_(&INIT_FUNCTION_NAME) {
            let name = mdef.functions.get_full_key_(&INIT_FUNCTION_NAME).unwrap();
            init_signature(self, name, &fdef.signature)
        }

        for (name, sdef) in mdef.structs.key_cloned_iter() {
            struct_def(self, name, sdef)
        }

        for (name, edef) in mdef.enums.key_cloned_iter() {
            enum_def(self, name, edef)
        }

        // do not skip module
        false
    }

    fn visit_function_custom(
        &mut self,
        module: ModuleIdent,
        name: FunctionName,
        fdef: &mut T::Function,
    ) -> bool {
        debug_assert!(self.current_module.as_ref() == Some(&module));
        function(self, name, fdef);
        // skip since we have already visited the body
        true
    }

    fn visit_exp_custom(&mut self, e: &mut T::Exp) -> bool {
        exp(self, e);
        // do not skip recursion
        false
    }
}

//**************************************************************************************************
// Structs
//**************************************************************************************************

fn struct_def(context: &mut Context, name: DatatypeName, sdef: &N::StructDefinition) {
    let N::StructDefinition {
        warning_filter: _,
        index: _,
        attributes: _,
        abilities,
        type_parameters: _,
        fields,
    } = sdef;
    let Some(key_loc) = abilities.ability_loc_(Ability_::Key) else {
        // not an object, no extra rules
        return;
    };

    let StructFields::Defined(_, fields) = fields else {
        return;
    };
    let invalid_first_field = if fields.is_empty() {
        // no fields
        Some(name.loc())
    } else {
        fields
            .iter()
            .find(|(_, name, (idx, _))| *idx == 0 && **name != ID_FIELD_NAME)
            .map(|(loc, _, _)| loc)
    };
    if let Some(loc) = invalid_first_field {
        // no fields or an invalid 'id' field
        context
            .env
            .add_diag(invalid_object_id_field_diag(key_loc, loc, name));
        return;
    };

    let (_, id_field_type) = fields.get_(&ID_FIELD_NAME).unwrap();
    let id_field_loc = fields.get_loc_(&ID_FIELD_NAME).unwrap();
    if !id_field_type
        .value
        .is(SUI_ADDR_NAME, OBJECT_MODULE_NAME, UID_TYPE_NAME)
    {
        let actual = format!(
            "But found type: {}",
            error_format(id_field_type, &Subst::empty())
        );
        let mut diag = invalid_object_id_field_diag(key_loc, *id_field_loc, name);
        diag.add_secondary_label((id_field_type.loc, actual));
        context.env.add_diag(diag);
    }
}

fn invalid_object_id_field_diag(key_loc: Loc, loc: Loc, name: DatatypeName) -> Diagnostic {
    const KEY_MSG: &str = "The 'key' ability is used to declare objects in Sui";

    let msg = format!(
        "Invalid object '{}'. \
        Structs with the '{}' ability must have '{}: {}::{}::{}' as their first field",
        name,
        Ability_::Key,
        ID_FIELD_NAME,
        SUI_ADDR_NAME,
        OBJECT_MODULE_NAME,
        UID_TYPE_NAME
    );
    diag!(OBJECT_DECL_DIAG, (loc, msg), (key_loc, KEY_MSG))
}

//**************************************************************************************************
// Enums
//**************************************************************************************************

fn enum_def(context: &mut Context, name: DatatypeName, edef: &N::EnumDefinition) {
    let N::EnumDefinition {
        warning_filter: _,
        index: _,
        attributes: _,
        abilities,
        type_parameters: _,
        variants: _,
    } = edef;
    if let Some(key_loc) = abilities.ability_loc_(Ability_::Key) {
        let msg = format!("Invalid object '{name}'");
        let key_msg = format!("Enums cannot have the '{}' ability.", Ability_::Key);
        let diag = diag!(OBJECT_DECL_DIAG, (name.loc(), msg), (key_loc, key_msg));
        context.env.add_diag(diag);
    };
}

//**************************************************************************************************
// Functions
//**********************************************************************************************

fn function(context: &mut Context, name: FunctionName, fdef: &mut T::Function) {
    let T::Function {
        loc: _,
        compiled_visibility: _,
        visibility,
        signature,
        body,
        warning_filter: _,
        index: _,
        macro_: _,
        attributes,
        entry,
    } = fdef;
    let prev_in_test = context.in_test;
    if attributes.is_test_or_test_only() {
        context.in_test = true;
    }
    if name.0.value == INIT_FUNCTION_NAME {
        init_visibility(context, name, *visibility, *entry);
    }
    if let Some(entry_loc) = entry {
        entry_signature(context, *entry_loc, name, signature);
    }
    if let sp!(_, T::FunctionBody_::Defined(seq)) = body {
        context.visit_seq(seq)
    }
    context.in_test = prev_in_test;
}

//**************************************************************************************************
// init
//**************************************************************************************************

fn init_visibility(
    context: &mut Context,
    name: FunctionName,
    visibility: Visibility,
    entry: Option<Loc>,
) {
    match visibility {
        Visibility::Public(loc) | Visibility::Friend(loc) | Visibility::Package(loc) => {
            context.env.add_diag(diag!(
                INIT_FUN_DIAG,
                (name.loc(), "Invalid 'init' function declaration"),
                (loc, "'init' functions must be internal to their module"),
            ))
        }
        Visibility::Internal => (),
    }
    if let Some(entry) = entry {
        context.env.add_diag(diag!(
            INIT_FUN_DIAG,
            (name.loc(), "Invalid 'init' function declaration"),
            (entry, "'init' functions cannot be 'entry' functions"),
        ));
    }
}

fn init_signature(context: &mut Context, name: FunctionName, signature: &FunctionSignature) {
    let FunctionSignature {
        type_parameters,
        parameters,
        return_type,
    } = signature;
    if !type_parameters.is_empty() {
        let tp_loc = type_parameters[0].user_specified_name.loc;
        context.env.add_diag(diag!(
            INIT_FUN_DIAG,
            (name.loc(), "Invalid 'init' function declaration"),
            (tp_loc, "'init' functions cannot have type parameters"),
        ));
    }
    if !matches!(return_type, sp!(_, Type_::Unit)) {
        let msg = format!(
            "'init' functions must have a return type of {}",
            error_format_(&Type_::Unit, &Subst::empty())
        );
        context.env.add_diag(diag!(
            INIT_FUN_DIAG,
            (name.loc(), "Invalid 'init' function declaration"),
            (return_type.loc, msg),
        ))
    }
    let last_loc = parameters
        .last()
        .map(|(_, _, sp!(loc, _))| *loc)
        .unwrap_or(name.loc());
    let tx_ctx_kind = parameters
        .last()
        .map(|(_, _, last_param_ty)| tx_context_kind(last_param_ty))
        .unwrap_or(TxContextKind::None);
    if tx_ctx_kind == TxContextKind::None {
        let msg = format!(
            "'init' functions must have their last parameter as \
            '&{a}::{m}::{t}' or '&mut {a}::{m}::{t}'",
            a = SUI_ADDR_NAME,
            m = TX_CONTEXT_MODULE_NAME,
            t = TX_CONTEXT_TYPE_NAME,
        );
        context.env.add_diag(diag!(
            INIT_FUN_DIAG,
            (name.loc(), "Invalid 'init' function declaration"),
            (last_loc, msg),
        ))
    }

    let otw_name: Symbol = context.otw_name();
    if parameters.len() == 1
        && context.one_time_witness.is_some()
        && tx_ctx_kind != TxContextKind::None
    {
        // if there is 1 parameter, and a OTW, this is an error since the OTW must be used
        let msg = format!(
            "Invalid first parameter to 'init'. \
            Expected this module's one-time witness type '{}::{otw_name}'",
            context.current_module(),
        );
        let otw_loc = context
            .info
            .struct_declared_loc_(context.current_module(), &otw_name);
        let otw_msg = "One-time witness declared here";
        let mut diag = diag!(
            INIT_FUN_DIAG,
            (parameters[0].2.loc, msg),
            (otw_loc, otw_msg),
        );
        diag.add_note(OTW_NOTE);
        context.env.add_diag(diag)
    } else if parameters.len() > 1 {
        // if there is more than one parameter, the first must be the OTW
        let (_, first_var, first_ty) = parameters.first().unwrap();
        let is_otw = matches!(&first_ty.value, Type_::UnresolvedError | Type_::Var(_))
            || matches!(
                first_ty.value.type_name(),
                Some(sp!(_, TypeName_::ModuleType(m, n)))
                    if m == context.current_module() && n.value() == otw_name
            );
        if !is_otw {
            let msg = format!(
                "Invalid parameter '{}' of type {}. \
                Expected a one-time witness type, '{}::{otw_name}",
                first_var.value.name,
                error_format(first_ty, &Subst::empty()),
                context.current_module(),
            );
            let mut diag = diag!(
                INIT_FUN_DIAG,
                (name.loc(), "Invalid 'init' function declaration"),
                (first_ty.loc, msg)
            );
            diag.add_note(OTW_NOTE);
            context.env.add_diag(diag)
        } else if let Some(sdef) = context
            .info
            .module(context.current_module())
            .structs
            .get_(&otw_name)
        {
            let name = context
                .info
                .module(context.current_module())
                .structs
                .get_full_key_(&otw_name)
                .unwrap();
            check_otw_type(context, name, sdef, Some(first_ty.loc))
        }
    }
    if parameters.len() > 2 {
        // no init function can take more than 2 parameters (the OTW and the TxContext)
        let (_, third_var, _) = &parameters[2];
        context.env.add_diag(diag!(
            INIT_FUN_DIAG,
            (name.loc(), "Invalid 'init' function declaration"),
            (
                third_var.loc,
                "'init' functions can have at most two parameters"
            ),
        ));
    }
}

// While theoretically we could call this just once for the upper cased module struct, we break it
// out into a separate function to help programmers understand the rules for one-time witness types,
// when trying to write an 'init' function.
fn check_otw_type(
    context: &mut Context,
    name: DatatypeName,
    sdef: &N::StructDefinition,
    usage_loc: Option<Loc>,
) {
    const OTW_USAGE: &str = "Attempted usage as a one-time witness here";
    if context.one_time_witness.is_some() {
        return;
    }

    let otw_diag = |mut diag: Diagnostic| {
        if let Some(usage) = usage_loc {
            diag.add_secondary_label((usage, OTW_USAGE))
        }
        diag.add_note(OTW_NOTE);
        diag
    };
    let mut valid = true;
    if let Some(tp) = sdef.type_parameters.first() {
        let msg = "One-time witness types cannot have type parameters";
        context.env.add_diag(otw_diag(diag!(
            OTW_DECL_DIAG,
            (name.loc(), "Invalid one-time witness declaration"),
            (tp.param.user_specified_name.loc, msg),
        )));
        valid = false;
    }

    if let N::StructFields::Defined(_, fields) = &sdef.fields {
        let invalid_otw_opt = invalid_otw_field_loc(fields);
        if let Some(invalid_otw_opt) = invalid_otw_opt {
            let msg_base = format!(
                "One-time witness types must have no fields, \
                or exactly one field of type {}",
                error_format(&Type_::bool(name.loc()), &Subst::empty())
            );
            let (invalid_loc, invalid_msg) = match invalid_otw_opt {
                InvalidOTW::FirstFieldNotBool(loc) => (loc, msg_base),
                InvalidOTW::MoreThanOneField(loc) => {
                    (loc, format!("Found more than one field. {msg_base}"))
                }
            };
            context.env.add_diag(otw_diag(diag!(
                OTW_DECL_DIAG,
                (name.loc(), "Invalid one-time witness declaration"),
                (invalid_loc, invalid_msg),
            )));
            valid = false
        };
    }

    let invalid_ability_loc =
        if !sdef.abilities.has_ability_(Ability_::Drop) || sdef.abilities.len() > 1 {
            let loc = sdef
                .abilities
                .iter()
                .find_map(|a| {
                    if a.value != Ability_::Drop {
                        Some(a.loc)
                    } else {
                        None
                    }
                })
                .unwrap_or(name.loc());
            Some(loc)
        } else {
            None
        };
    if let Some(loc) = invalid_ability_loc {
        let msg = format!(
            "One-time witness types can only have the have the '{}' ability",
            Ability_::Drop
        );
        context.env.add_diag(otw_diag(diag!(
            OTW_DECL_DIAG,
            (name.loc(), "Invalid one-time witness declaration"),
            (loc, msg),
        )));
        valid = false
    }

    context.one_time_witness = Some(if valid { Ok(name) } else { Err(()) })
}

enum InvalidOTW {
    FirstFieldNotBool(Loc),
    MoreThanOneField(Loc),
}

// Find the first invalid field in a one-time witness type, if any.
// First looks for a non-boolean field, otherwise looks for any field after the first.
fn invalid_otw_field_loc(fields: &Fields<Type>) -> Option<InvalidOTW> {
    let invalid_first_field = fields.iter().find_map(|(loc, _, (idx, ty))| {
        if *idx != 0 {
            return None;
        }
        match ty.value.builtin_name() {
            Some(sp!(_, BuiltinTypeName_::Bool)) => None,
            _ => Some(loc),
        }
    });
    if let Some(loc) = invalid_first_field {
        return Some(InvalidOTW::FirstFieldNotBool(loc));
    }

    let more_than_one_field = fields
        .iter()
        .find(|(_, _, (idx, _))| *idx > 0)
        .map(|(loc, _, _)| loc);
    if let Some(loc) = more_than_one_field {
        return Some(InvalidOTW::MoreThanOneField(loc));
    }

    None
}

//**************************************************************************************************
// entry types
//**************************************************************************************************

fn entry_signature(
    context: &mut Context,
    entry_loc: Loc,
    name: FunctionName,
    signature: &FunctionSignature,
) {
    let FunctionSignature {
        type_parameters: _,
        parameters,
        return_type,
    } = signature;
    let all_non_ctx_parameters = match parameters.last() {
        Some((_, _, last_param_ty)) if tx_context_kind(last_param_ty) != TxContextKind::None => {
            &parameters[0..parameters.len() - 1]
        }
        _ => parameters,
    };
    entry_param(context, entry_loc, name, all_non_ctx_parameters);
    entry_return(context, entry_loc, name, return_type);
}

fn tx_context_kind(sp!(_, last_param_ty_): &Type) -> TxContextKind {
    // Already an error, so assume a valid, mutable TxContext
    if matches!(last_param_ty_, Type_::UnresolvedError | Type_::Var(_)) {
        return TxContextKind::Mutable;
    }

    let Type_::Ref(is_mut, inner_ty) = last_param_ty_ else {
        // not a reference
        return TxContextKind::None;
    };
    let Type_::Apply(_, sp!(_, inner_name), _) = &inner_ty.value else {
        // not a user defined type
        return TxContextKind::None;
    };
    if inner_name.is(SUI_ADDR_NAME, TX_CONTEXT_MODULE_NAME, TX_CONTEXT_TYPE_NAME) {
        if *is_mut {
            TxContextKind::Mutable
        } else {
            TxContextKind::Immutable
        }
    } else {
        // not the tx context
        TxContextKind::None
    }
}

#[derive(PartialEq, Eq, Clone, Copy)]
pub enum TxContextKind {
    // No TxContext
    None,
    // &mut TxContext
    Mutable,
    // &TxContext
    Immutable,
}

fn entry_param(
    context: &mut Context,
    entry_loc: Loc,
    name: FunctionName,
    parameters: &[(Mutability, Var, Type)],
) {
    for (_, var, ty) in parameters {
        entry_param_ty(context, entry_loc, name, var, ty);
    }
}

/// A valid entry param type is
/// - A primitive (including strings, ID, and object)
/// - A vector of primitives (including nested vectors)
///
/// - An object
/// - A reference to an object
/// - A vector of objects
fn entry_param_ty(
    context: &mut Context,
    entry_loc: Loc,
    name: FunctionName,
    param: &Var,
    param_ty: &Type,
) {
    let is_mut_clock = is_mut_clock(param_ty);
    let is_mut_random = is_mut_random(param_ty);

    // TODO better error message for cases such as `MyObject<InnerTypeWithoutStore>`
    // which should give a contextual error about `MyObject` having `key`, but the instantiation
    // `MyObject<InnerTypeWithoutStore>` not having `key` due to `InnerTypeWithoutStore` not having
    // `store`
    let is_valid = is_entry_primitive_ty(param_ty)
        || is_entry_object_ty(param_ty)
        || is_entry_receiving_ty(param_ty);
    if is_mut_clock || is_mut_random || !is_valid {
        let pmsg = format!(
            "Invalid 'entry' parameter type for parameter '{}'",
            param.value.name
        );
        let tmsg = if is_mut_clock {
            format!(
                "{a}::{m}::{n} must be passed by immutable reference, e.g. '&{a}::{m}::{n}'",
                a = SUI_ADDR_NAME,
                m = CLOCK_MODULE_NAME,
                n = CLOCK_TYPE_NAME,
            )
        } else if is_mut_random {
            format!(
                "{a}::{m}::{n} must be passed by immutable reference, e.g. '&{a}::{m}::{n}'",
                a = SUI_ADDR_NAME,
                m = RANDOMNESS_MODULE_NAME,
                n = RANDOMNESS_STATE_TYPE_NAME,
            )
        } else {
            "'entry' parameters must be primitives (by-value), vectors of primitives, objects \
            (by-reference or by-value), vectors of objects, or 'Receiving' arguments (by-reference or by-value)"
                .to_owned()
        };
        let emsg = format!("'{name}' was declared 'entry' here");
        context.env.add_diag(diag!(
            ENTRY_FUN_SIGNATURE_DIAG,
            (param.loc, pmsg),
            (param_ty.loc, tmsg),
            (entry_loc, emsg)
        ));
    }
}

fn is_mut_clock(param_ty: &Type) -> bool {
    match &param_ty.value {
        Type_::Ref(/* mut */ false, _) => false,
        Type_::Ref(/* mut */ true, t) => is_mut_clock(t),
        Type_::Apply(_, sp!(_, n_), _) => n_.is(SUI_ADDR_NAME, CLOCK_MODULE_NAME, CLOCK_TYPE_NAME),
        Type_::Unit
        | Type_::Param(_)
        | Type_::Var(_)
        | Type_::Anything
        | Type_::UnresolvedError
        | Type_::Fun(_, _) => false,
    }
}

fn is_mut_random(param_ty: &Type) -> bool {
    match &param_ty.value {
        Type_::Ref(/* mut */ false, _) => false,
        Type_::Ref(/* mut */ true, t) => is_mut_random(t),
        Type_::Apply(_, sp!(_, n_), _) => n_.is(
            SUI_ADDR_NAME,
            RANDOMNESS_MODULE_NAME,
            RANDOMNESS_STATE_TYPE_NAME,
        ),
        Type_::Unit
        | Type_::Param(_)
        | Type_::Var(_)
        | Type_::Anything
        | Type_::UnresolvedError
        | Type_::Fun(_, _) => false,
    }
}

fn is_entry_receiving_ty(param_ty: &Type) -> bool {
    match &param_ty.value {
        Type_::Ref(_, t) => is_entry_receiving_ty(t),
        Type_::Apply(_, sp!(_, n), targs)
            if n.is(SUI_ADDR_NAME, TRANSFER_MODULE_NAME, RECEIVING_TYPE_NAME) =>
        {
            debug_assert!(targs.len() == 1);
            // Don't care about the type parameter, just that it's a receiving type -- since it has
            // a `key` requirement on the type parameter it must be an object or type checking will
            // fail.
            true
        }
        _ => false,
    }
}

fn is_entry_primitive_ty(param_ty: &Type) -> bool {
    use BuiltinTypeName_ as B;
    use TypeName_ as N;

    match &param_ty.value {
        // A bit of a hack since no primitive has key
        Type_::Param(tp) => !tp.abilities.has_ability_(Ability_::Key),
        // nonsensical, but no error needed
        Type_::Apply(_, sp!(_, N::Multiple(_)), ts) => ts.iter().all(is_entry_primitive_ty),
        // Simple recursive cases
        Type_::Ref(_, t) => is_entry_primitive_ty(t),
        Type_::Apply(_, sp!(_, N::Builtin(sp!(_, B::Vector))), targs) => {
            debug_assert!(targs.len() == 1);
            is_entry_primitive_ty(&targs[0])
        }

        // custom "primitives"
        Type_::Apply(_, sp!(_, n), targs)
            if n.is(STD_ADDR_NAME, ASCII_MODULE_NAME, ASCII_TYPE_NAME)
                || n.is(STD_ADDR_NAME, UTF_MODULE_NAME, UTF_TYPE_NAME)
                || n.is(SUI_ADDR_NAME, OBJECT_MODULE_NAME, ID_TYPE_NAME) =>
        {
            debug_assert!(targs.is_empty());
            true
        }
        Type_::Apply(_, sp!(_, n), targs)
            if n.is(STD_ADDR_NAME, OPTION_MODULE_NAME, OPTION_TYPE_NAME) =>
        {
            debug_assert!(targs.len() == 1);
            is_entry_primitive_ty(&targs[0])
        }

        // primitives
        Type_::Apply(_, sp!(_, N::Builtin(_)), targs) => {
            debug_assert!(targs.is_empty());
            true
        }

        // Non primitive
        Type_::Apply(_, sp!(_, N::ModuleType(_, _)), _) => false,
        Type_::Unit => false,

        // Error case nothing to do
        Type_::UnresolvedError | Type_::Anything | Type_::Var(_) | Type_::Fun(_, _) => true,
    }
}

fn is_entry_object_ty(param_ty: &Type) -> bool {
    use BuiltinTypeName_ as B;
    use TypeName_ as N;
    match &param_ty.value {
        Type_::Ref(_, t) => is_entry_object_ty_inner(t),
        Type_::Apply(_, sp!(_, N::Builtin(sp!(_, B::Vector))), targs) => {
            debug_assert!(targs.len() == 1);
            is_entry_object_ty_inner(&targs[0])
        }
        _ => is_entry_object_ty_inner(param_ty),
    }
}

fn is_entry_object_ty_inner(param_ty: &Type) -> bool {
    use TypeName_ as N;
    match &param_ty.value {
        Type_::Param(tp) => tp.abilities.has_ability_(Ability_::Key),
        // nonsensical, but no error needed
        Type_::Apply(_, sp!(_, N::Multiple(_)), ts) => ts.iter().all(is_entry_object_ty_inner),
        // Simple recursive cases, shouldn't be hit but no need to error
        Type_::Ref(_, t) => is_entry_object_ty_inner(t),

        // Objects
        Type_::Apply(Some(abilities), _, _) => abilities.has_ability_(Ability_::Key),

        // Error case nothing to do
        Type_::UnresolvedError
        | Type_::Anything
        | Type_::Var(_)
        | Type_::Unit
        | Type_::Fun(_, _) => true,
        // Unreachable cases
        Type_::Apply(None, _, _) => unreachable!("ICE abilities should have been expanded"),
    }
}

fn entry_return(
    context: &mut Context,
    entry_loc: Loc,
    name: FunctionName,
    return_type @ sp!(tloc, return_type_): &Type,
) {
    match return_type_ {
        // unit is fine, nothing to do
        Type_::Unit => (),
        Type_::Ref(_, _) => {
            let fmsg = format!("Invalid return type for entry function '{}'", name);
            let tmsg = "Expected a non-reference type";
            context.env.add_diag(diag!(
                ENTRY_FUN_SIGNATURE_DIAG,
                (entry_loc, fmsg),
                (*tloc, tmsg)
            ))
        }
        Type_::Param(tp) => {
            if !tp.abilities.has_ability_(Ability_::Drop) {
                let declared_loc_opt = Some(tp.user_specified_name.loc);
                let declared_abilities = tp.abilities.clone();
                invalid_entry_return_ty(
                    context,
                    entry_loc,
                    name,
                    return_type,
                    declared_loc_opt,
                    &declared_abilities,
                    std::iter::empty(),
                )
            }
        }
        Type_::Apply(Some(abilities), sp!(_, tn_), ty_args) => {
            if !abilities.has_ability_(Ability_::Drop) {
                let (declared_loc_opt, declared_abilities) = match tn_ {
                    TypeName_::Multiple(_) => (None, AbilitySet::collection(*tloc)),
                    TypeName_::ModuleType(m, n) => (
                        Some(context.info.struct_declared_loc(m, n)),
                        context.info.struct_declared_abilities(m, n).clone(),
                    ),
                    TypeName_::Builtin(b) => (None, b.value.declared_abilities(b.loc)),
                };
                invalid_entry_return_ty(
                    context,
                    entry_loc,
                    name,
                    return_type,
                    declared_loc_opt,
                    &declared_abilities,
                    ty_args.iter().map(|ty_arg| (ty_arg, get_abilities(ty_arg))),
                )
            }
        }
        // Error case nothing to do
        Type_::UnresolvedError | Type_::Anything | Type_::Var(_) | Type_::Fun(_, _) => (),
        // Unreachable cases
        Type_::Apply(None, _, _) => unreachable!("ICE abilities should have been expanded"),
    }
}

fn get_abilities(sp!(loc, ty_): &Type) -> AbilitySet {
    ty_.abilities(*loc)
        .expect("ICE abilities should have been expanded")
}

fn invalid_entry_return_ty<'a>(
    context: &mut Context,
    entry_loc: Loc,
    name: FunctionName,
    ty: &Type,
    declared_loc_opt: Option<Loc>,
    declared_abilities: &AbilitySet,
    ty_args: impl IntoIterator<Item = (&'a Type, AbilitySet)>,
) {
    let fmsg = format!("Invalid return type for entry function '{}'", name);
    let mut diag = diag!(ENTRY_FUN_SIGNATURE_DIAG, (entry_loc, fmsg));
    ability_not_satisfied_tips(
        &Subst::empty(),
        &mut diag,
        Ability_::Drop,
        ty,
        declared_loc_opt,
        declared_abilities,
        ty_args,
    );
    context.env.add_diag(diag)
}

//**************************************************************************************************
// Expr
//**************************************************************************************************

fn exp(context: &mut Context, e: &T::Exp) {
    match &e.exp.value {
        T::UnannotatedExp_::ModuleCall(mcall) => {
            let T::ModuleCall { module, name, .. } = &**mcall;
            if !context.in_test && name.value() == symbol!("init") {
                let msg = format!(
                    "Invalid call to '{}::{}'. \
                    Module initializers cannot be called directly",
                    module, name
                );
                let mut diag = diag!(INIT_CALL_DIAG, (e.exp.loc, msg));
                diag.add_note(
                    "Module initializers are called implicitly upon publishing. \
                    If you need to reuse this function (or want to call it from a test), \
                    consider extracting the logic into a new function and \
                    calling that instead.",
                );
                context.env.add_diag(diag)
            }
            if module.value.is(SUI_ADDR_NAME, EVENT_MODULE_NAME)
                && name.value() == EVENT_FUNCTION_NAME
            {
                check_event_emit(context, e.exp.loc, mcall)
            }
            let is_transfer_module = module.value.is(SUI_ADDR_NAME, TRANSFER_MODULE_NAME);
            if is_transfer_module && PRIVATE_TRANSFER_FUNCTIONS.contains(&name.value()) {
                check_private_transfer(context, e.exp.loc, mcall)
            }
        }
        T::UnannotatedExp_::Pack(m, s, _, _) => {
            if !context.in_test
                && !otw_special_cases(context)
                && context.one_time_witness.as_ref().is_some_and(|otw| {
                    otw.as_ref()
                        .is_ok_and(|o| m == context.current_module() && o == s)
                })
            {
                let msg = "Invalid one-time witness construction. One-time witness types \
                    cannot be created manually, but are passed as an argument 'init'";
                let mut diag = diag!(OTW_USAGE_DIAG, (e.exp.loc, msg));
                diag.add_note(OTW_NOTE);
                context.env.add_diag(diag)
            }
        }
        _ => (),
    }
}

fn otw_special_cases(context: &Context) -> bool {
    BRIDGE_SUPPORTED_ASSET
        .iter()
        .any(|token| context.current_module().value.is(BRIDGE_ADDR_NAME, token))
        || context
            .current_module()
            .value
            .is(SUI_ADDR_NAME, SUI_MODULE_NAME)
}

fn check_event_emit(context: &mut Context, loc: Loc, mcall: &ModuleCall) {
    let current_module = context.current_module();
    let ModuleCall {
        module,
        name,
        type_arguments,
        ..
    } = mcall;
    let Some(first_ty) = type_arguments.first() else {
        // invalid arity
        debug_assert!(false, "ICE arity should have been expanded for errors");
        return;
    };
    let is_defined_in_current_module = matches!(first_ty.value.type_name(), Some(sp!(_, TypeName_::ModuleType(m, _))) if m == current_module);
    if !is_defined_in_current_module {
        let msg = format!(
            "Invalid event. The function '{}::{}' must be called with a type defined in the current module",
            module, name
        );
        let ty_msg = format!(
            "The type {} is not declared in the current module",
            error_format(first_ty, &Subst::empty()),
        );
        context.env.add_diag(diag!(
            EVENT_EMIT_CALL_DIAG,
            (loc, msg),
            (first_ty.loc, ty_msg)
        ));
    }
}

fn check_private_transfer(context: &mut Context, loc: Loc, mcall: &ModuleCall) {
    let ModuleCall {
        module,
        name,
        type_arguments,
        ..
    } = mcall;
    let current_module = context.current_module();
    if current_module
        .value
        .is(SUI_ADDR_NAME, TRANSFER_FUNCTION_NAME)
    {
        // inside the transfer module, so no private transfer rules
        return;
    }
    let Some(first_ty) = type_arguments.first() else {
        // invalid arity
        debug_assert!(false, "ICE arity should have been expanded for errors");
        return;
    };
    let (in_current_module, first_ty_tn) = match first_ty.value.type_name() {
        Some(sp!(_, TypeName_::Multiple(_))) | Some(sp!(_, TypeName_::Builtin(_))) | None => {
            (false, None)
        }
        Some(sp!(_, TypeName_::ModuleType(m, n))) => (m == current_module, Some((m, n))),
    };
    if !in_current_module {
        let mut msg = format!(
            "Invalid private transfer. \
            The function '{}::{}' is restricted to being called in the object's module",
            module, name,
        );
        if let Some((first_ty_module, _)) = &first_ty_tn {
            msg = format!("{}, '{}'", msg, first_ty_module);
        };
        let ty_msg = format!(
            "The type {} is not declared in the current module",
            error_format(first_ty, &Subst::empty()),
        );
        let mut diag = diag!(
            PRIVATE_TRANSFER_CALL_DIAG,
            (loc, msg),
            (first_ty.loc, ty_msg)
        );
        if first_ty
            .value
            .has_ability_(Ability_::Store)
            .is_some_and(|b| b)
        {
            let store_loc = if let Some((first_ty_module, first_ty_name)) = &first_ty_tn {
                let abilities = context
                    .info
                    .struct_declared_abilities(first_ty_module, first_ty_name);
                abilities.ability_loc_(Ability_::Store).unwrap()
            } else {
                first_ty
                    .value
                    .abilities(first_ty.loc)
                    .expect("ICE abilities should have been expanded")
                    .ability_loc_(Ability_::Store)
                    .unwrap()
            };
            let store_msg = format!(
                "The object has '{}' so '{}::public_{}' can be called instead",
                Ability_::Store,
                module,
                name
            );
            diag.add_secondary_label((store_loc, store_msg))
        }
        context.env.add_diag(diag)
    }
}<|MERGE_RESOLUTION|>--- conflicted
+++ resolved
@@ -114,16 +114,12 @@
             // Skip if not sui
             return true;
         }
-<<<<<<< HEAD
-        if !matches!(mdef.target_kind, TargetKind::Source) {
-=======
         if !matches!(
             mdef.target_kind,
             TargetKind::Source {
                 is_root_package: true
             }
         ) {
->>>>>>> 0616027a
             // Skip non-source, dependency modules
             return true;
         }
