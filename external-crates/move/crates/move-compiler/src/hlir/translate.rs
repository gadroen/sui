--- conflicted
+++ resolved
@@ -2193,11 +2193,7 @@
     Sub(Vec<bool>),
 }
 
-fn needs_freeze(
-    _context: &Context,
-    sp!(_, actual): &H::Type,
-    sp!(_, expected): &H::Type,
-) -> Freeze {
+fn needs_freeze(context: &Context, sp!(_, actual): &H::Type, sp!(_, expected): &H::Type) -> Freeze {
     use H::Type_ as T;
     match (actual, expected) {
         (T::Unit, T::Unit) => Freeze::NotNeeded,
@@ -2225,9 +2221,6 @@
             Freeze::NotNeeded
         }
         (_actual, _expected) => {
-<<<<<<< HEAD
-            // `_actual` type might be unreachable
-=======
             if !context.env.has_errors() {
                 println!("typing produced the following actual and expected types: ");
                 print!("actual: ");
@@ -2236,7 +2229,6 @@
                 _expected.print();
                 panic!("ICE HLIR freezing went wrong")
             }
->>>>>>> 4a224544
             Freeze::NotNeeded
         }
     }
