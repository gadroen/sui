// Copyright (c) The Diem Core Contributors
// Copyright (c) The Move Contributors
// SPDX-License-Identifier: Apache-2.0

//**************************************************************************************************
// Main types
//**************************************************************************************************

use crate::shared::FILTER_ALL;

#[derive(PartialEq, Eq, Clone, Copy, Debug, Hash, PartialOrd, Ord)]
pub enum Severity {
    Warning = 0,
    NonblockingError = 1,
    BlockingError = 2,
    Bug = 3,
}

/// A an optional prefix to distinguish between different types of warnings (internal vs. possibly
/// multiple externally provided ones).
pub type ExternalPrefix = Option<&'static str>;
/// The name for a well-known filter.
pub type WellKnownFilterName = &'static str;
/// The ID for a diagnostic, consisting of an optional prefix, a category, and a code.
pub type DiagnosticsID = (ExternalPrefix, u8, u8);

#[derive(PartialEq, Eq, Clone, Debug, Hash)]
pub struct DiagnosticInfo {
    severity: Severity,
    category: u8,
    code: u8,
    external_prefix: ExternalPrefix,
    message: &'static str,
}

pub(crate) trait DiagnosticCode: Copy {
    const CATEGORY: Category;

    fn severity(&self) -> Severity;

    fn code_and_message(&self) -> (u8, &'static str);

    fn into_info(self) -> DiagnosticInfo {
        let severity = self.severity();
        let category = Self::CATEGORY as u8;
        let (code, message) = self.code_and_message();
        DiagnosticInfo {
            severity,
            category,
            code,
            external_prefix: None,
            message,
        }
    }
}

#[derive(PartialEq, Eq, Clone, Copy, Debug, PartialOrd, Ord)]
/// Represents a single annotation for a diagnostic filter
pub enum WarningFilter {
    /// Filters all warnings
    All(ExternalPrefix),
    /// Filters all warnings of a specific category. Only known filters have names.
    Category {
        prefix: ExternalPrefix,
        category: u8,
        name: Option<WellKnownFilterName>,
    },
    /// Filters a single warning, as defined by codes below. Only known filters have names.
    Code {
        prefix: ExternalPrefix,
        category: u8,
        code: u8,
        name: Option<WellKnownFilterName>,
    },
}

//**************************************************************************************************
// Categories and Codes
//**************************************************************************************************

/// A custom DiagnosticInfo.
/// The diagnostic will get rendered as
/// `"[{external_prefix}{severity}{category}{code}] {message}"`.
/// Note, this will will panic if `category > 99`
pub const fn custom(
    external_prefix: &'static str,
    severity: Severity,
    category: u8,
    code: u8,
    message: &'static str,
) -> DiagnosticInfo {
    assert!(category <= 99);
    DiagnosticInfo {
        severity,
        category,
        code,
        external_prefix: Some(external_prefix),
        message,
    }
}

macro_rules! codes {
    ($($cat:ident: [
        $($code:ident: { msg: $code_msg:literal, severity:$sev:ident $(,)? }),* $(,)?
    ]),* $(,)?) => {
        #[derive(PartialEq, Eq, Clone, Copy, Debug, Hash, PartialOrd, Ord)]
        #[repr(u8)]
        pub enum Category {
            $($cat,)*
        }

        impl TryFrom<u8> for Category {
            type Error = ();
            fn try_from(value: u8) -> Result<Self, Self::Error> {
                match () {
                    $(_ if value == (Category::$cat as u8) => Ok(Category::$cat),)*
                    _ => Err(()),
                }
            }
        }

        $(
            #[derive(PartialEq, Eq, Clone, Copy, Debug, Hash)]
            #[repr(u8)]
            pub enum $cat {
                DontStartAtZeroPlaceholder,
                $($code,)*
            }

            impl DiagnosticCode for $cat {
                const CATEGORY: Category = {
                    // hacky check that $cat_num <= 99
                    let cat_is_leq_99 = (Category::$cat as u8) <= 99;
                    ["Diagnostic Category must be a u8 <= 99"][!cat_is_leq_99 as usize];
                    Category::$cat
                };

                fn severity(&self) -> Severity {
                    match self {
                        Self::DontStartAtZeroPlaceholder =>
                            panic!("ICE do not use placeholder error code"),
                        $(Self::$code => Severity::$sev,)*
                    }
                }

                fn code_and_message(&self) -> (u8, &'static str) {
                    let code = *self as u8;
                    debug_assert!(code > 0);
                    match self {
                        Self::DontStartAtZeroPlaceholder =>
                            panic!("ICE do not use placeholder error code"),
                        $(Self::$code => (code, $code_msg),)*
                    }
                }
            }
        )*

    };
}

codes!(
    // bucket for random one off errors. unlikely to be used
    Uncategorized: [
        DeprecatedWillBeRemoved: { msg: "DEPRECATED. will be removed", severity: Warning },
        DeprecatedSpecItem: { msg: "DEPRECATED. unexpected spec item", severity: NonblockingError },
        UnableToMigrate: { msg: "unable to migrate", severity: NonblockingError },
    ],
    // syntax errors
    Syntax: [
        InvalidCharacter: { msg: "invalid character", severity: NonblockingError },
        UnexpectedToken: { msg: "unexpected token", severity: NonblockingError },
        InvalidModifier: { msg: "invalid modifier", severity: NonblockingError },
        InvalidDocComment: { msg: "invalid documentation comment", severity: Warning },
        InvalidAddress: { msg: "invalid address", severity: NonblockingError },
        InvalidNumber: { msg: "invalid number literal", severity: NonblockingError },
        InvalidByteString: { msg: "invalid byte string", severity: NonblockingError },
        InvalidHexString: { msg: "invalid hex string", severity: NonblockingError },
        InvalidLValue: { msg: "invalid assignment", severity: NonblockingError },
        SpecContextRestricted:
            { msg: "syntax item restricted to spec contexts", severity: BlockingError },
        InvalidSpecBlockMember: { msg: "invalid spec block member", severity: NonblockingError },
        InvalidRestrictedIdentifier:
            { msg: "invalid identifier escape", severity: NonblockingError },
        InvalidMoveOrCopy: { msg: "invalid 'move' or 'copy'", severity: NonblockingError },
        InvalidLabel: { msg: "invalid expression label", severity: NonblockingError },
        AmbiguousCast: { msg: "ambiguous 'as'", severity: NonblockingError },
        InvalidName: { msg: "invalid name", severity: BlockingError },
        InvalidMacro: { msg: "invalid macro invocation", severity: BlockingError },
        InvalidMatch: { msg: "invalid 'match'", severity: BlockingError },
    ],
    // errors for any rules around declaration items
    Declarations: [
        DuplicateItem:
            { msg: "duplicate declaration, item, or annotation", severity: NonblockingError },
        UnnecessaryItem: { msg: "unnecessary or extraneous item", severity: NonblockingError },
        InvalidAddress: { msg: "invalid 'address' declaration", severity: NonblockingError },
        InvalidModule: { msg: "invalid 'module' declaration", severity: NonblockingError },
        InvalidScript: { msg: "invalid 'script' declaration", severity: NonblockingError },
        InvalidConstant: { msg: "invalid 'const' declaration", severity: NonblockingError },
        InvalidFunction: { msg: "invalid 'fun' declaration", severity: NonblockingError },
        InvalidStruct: { msg: "invalid 'struct' declaration", severity: NonblockingError },
        InvalidSpec: { msg: "invalid 'spec' declaration", severity: NonblockingError },
        InvalidName: { msg: "invalid name", severity: BlockingError },
        InvalidFriendDeclaration:
            { msg: "invalid 'friend' declaration", severity: NonblockingError },
        InvalidAcquiresItem: { msg: "invalid 'acquires' item", severity: NonblockingError },
        InvalidPhantomUse:
            { msg: "invalid phantom type parameter usage", severity: NonblockingError },
        InvalidNonPhantomUse:
            { msg: "invalid non-phantom type parameter usage", severity: Warning },
        InvalidAttribute: { msg: "invalid attribute", severity: NonblockingError },
        InvalidVisibilityModifier:
            { msg: "invalid visibility modifier", severity: NonblockingError },
        InvalidUseFun: { msg: "invalid 'use fun' declaration", severity: NonblockingError },
        UnknownAttribute: { msg: "unknown attribute", severity: Warning },
        InvalidSyntaxMethod: { msg: "invalid 'syntax' method type", severity: NonblockingError },
        MissingSyntaxMethod: { msg: "no valid 'syntax' declaration found", severity: BlockingError },
        DuplicateAlias: { msg: "duplicate alias", severity: Warning },
        InvalidEnum: { msg: "invalid 'enum' declaration", severity: NonblockingError },
    ],
    // errors name resolution, mostly expansion/translate and naming/translate
    NameResolution: [
        AddressWithoutValue: { msg: "address with no value", severity: NonblockingError },
        UnboundModule: { msg: "unbound module", severity: BlockingError },
        UnboundModuleMember: { msg: "unbound module member", severity: BlockingError },
        UnboundType: { msg: "unbound type", severity: BlockingError },
        UnboundUnscopedName: { msg: "unbound unscoped name", severity: BlockingError },
        NamePositionMismatch: { msg: "unexpected name in this position", severity: BlockingError },
        TooManyTypeArguments: { msg: "too many type arguments", severity: NonblockingError },
        TooFewTypeArguments: { msg: "too few type arguments", severity: BlockingError },
        UnboundVariable: { msg: "unbound variable", severity: BlockingError },
        UnboundField: { msg: "unbound field", severity: BlockingError },
        ReservedName: { msg: "invalid use of reserved name", severity: BlockingError },
        UnboundMacro: { msg: "unbound macro", severity: BlockingError },
        PositionalCallMismatch: { msg: "positional call mismatch", severity: NonblockingError },
        InvalidLabel: { msg: "invalid use of label", severity: BlockingError },
        UnboundLabel: { msg: "unbound label", severity: BlockingError },
        InvalidMut: { msg: "invalid 'mut' declaration", severity: NonblockingError },
        InvalidMacroParameter: { msg: "invalid macro parameter", severity: NonblockingError },
        InvalidTypeParameter: { msg: "invalid type parameter", severity: NonblockingError },
<<<<<<< HEAD
        InvalidTypeAnnotation: { msg: "invalid type annotation", severity: NonblockingError },
=======
        InvalidPattern: { msg: "invalid pattern", severity: BlockingError },
        UnboundVariant: { msg: "unbound variant", severity: BlockingError },
>>>>>>> 8ed9a522
    ],
    // errors for typing rules. mostly typing/translate
    TypeSafety: [
        Visibility: { msg: "restricted visibility", severity: NonblockingError },
        ScriptContext: { msg: "requires script context", severity: NonblockingError },
        BuiltinOperation: { msg: "built-in operation not supported", severity: BlockingError },
        ExpectedBaseType: { msg: "expected a single non-reference type", severity: BlockingError },
        ExpectedSingleType: { msg: "expected a single type", severity: BlockingError },
        SubtypeError: { msg: "invalid subtype", severity: BlockingError },
        JoinError: { msg: "incompatible types", severity: BlockingError },
        RecursiveType: { msg: "invalid type. recursive type found", severity: BlockingError },
        ExpectedSpecificType: { msg: "expected specific type", severity: BlockingError },
        UninferredType: { msg: "cannot infer type", severity: BlockingError },
        ScriptSignature: { msg: "invalid script signature", severity: NonblockingError },
        TypeForConstant: { msg: "invalid type for constant", severity: BlockingError },
        UnsupportedConstant:
            { msg: "invalid statement or expression in constant", severity: BlockingError },
        InvalidLoopControl: { msg: "invalid loop control", severity: BlockingError },
        InvalidNativeUsage: { msg: "invalid use of native item", severity: BlockingError },
        TooFewArguments: { msg: "too few arguments", severity: BlockingError },
        TooManyArguments: { msg: "too many arguments", severity: NonblockingError },
        CyclicData: { msg: "cyclic data", severity: NonblockingError },
        CyclicInstantiation:
            { msg: "cyclic type instantiation", severity: NonblockingError },
        MissingAcquires: { msg: "missing acquires annotation", severity: NonblockingError },
        InvalidNum: { msg: "invalid number after type inference", severity: NonblockingError },
        NonInvocablePublicScript: {
            msg: "script function cannot be invoked with this signature \
                (NOTE: this may become an error in the future)",
            severity: Warning
        },
        InvalidMethodCall: { msg: "invalid method call", severity: BlockingError },
        InvalidImmVariableUsage:
            { msg: "invalid usage of immutable variable", severity: NonblockingError },
        InvalidControlFlow: { msg: "invalid control flow", severity: BlockingError },
        InvalidCopyOp: { msg: "invalid 'copy' usage", severity: NonblockingError },
        InvalidMoveOp: { msg: "invalid 'move' usage", severity: NonblockingError },
        ImplicitConstantCopy: { msg: "implicit copy of a constant", severity: Warning },
        InvalidCallTarget: { msg: "invalid function call", severity: BlockingError },
        UnexpectedFunctionType: { msg: "invalid usage of lambda type", severity: BlockingError },
        UnexpectedLambda: { msg: "invalid usage of lambda", severity: BlockingError },
        CannotExpandMacro: { msg: "unable to expand macro function", severity: BlockingError },
        InvariantError: { msg: "types are not equal", severity: BlockingError },
        IncompatibleSyntaxMethods: { msg: "'syntax' method types differ", severity: BlockingError },
        InvalidErrorUsage: { msg: "invalid constant usage in error context", severity: BlockingError },
        IncompletePattern: { msg: "non-exhaustive pattern", severity: BlockingError },
    ],
    // errors for ability rules. mostly typing/translate
    AbilitySafety: [
        Constraint: { msg: "ability constraint not satisfied", severity: NonblockingError },
        ImplicitlyCopyable: { msg: "type not implicitly copyable", severity: NonblockingError },
    ],
    // errors for move rules. mostly cfgir/locals
    MoveSafety: [
        UnusedUndroppable: { msg: "unused value without 'drop'", severity: NonblockingError },
        UnassignedVariable: { msg: "use of unassigned variable", severity: NonblockingError },
    ],
    // errors for move rules. mostly cfgir/borrows
    ReferenceSafety: [
        RefTrans: { msg: "referential transparency violated", severity: BlockingError },
        MutOwns: { msg: "mutable ownership violated", severity: NonblockingError },
        Dangling: {
            msg: "invalid operation, could create dangling a reference",
            severity: NonblockingError,
        },
        InvalidReturn:
            { msg: "invalid return of locally borrowed state", severity: NonblockingError },
        InvalidTransfer: { msg: "invalid transfer of references", severity: NonblockingError },
        AmbiguousVariableUsage: { msg: "ambiguous usage of variable", severity: NonblockingError },
    ],
    BytecodeGeneration: [
        UnfoldableConstant: { msg: "cannot compute constant value", severity: NonblockingError },
    ],
    // errors for any unused code or items
    UnusedItem: [
        Alias: { msg: "unused alias", severity: Warning },
        Variable: { msg: "unused variable", severity: Warning },
        Assignment: { msg: "unused assignment", severity: Warning },
        TrailingSemi: { msg: "unnecessary trailing semicolon", severity: Warning },
        DeadCode: { msg: "dead or unreachable code", severity: Warning },
        StructTypeParam: { msg: "unused struct type parameter", severity: Warning },
        Attribute: { msg: "unused attribute", severity: Warning },
        Function: { msg: "unused function", severity: Warning },
        StructField: { msg: "unused struct field", severity: Warning },
        FunTypeParam: { msg: "unused function type parameter", severity: Warning },
        Constant: { msg: "unused constant", severity: Warning },
        MutModifier: { msg: "unused 'mut' modifiers", severity: Warning },
        MutReference: { msg: "unused mutable reference '&mut'", severity: Warning },
        MutParam: { msg: "unused mutable reference '&mut' parameter", severity: Warning },
    ],
    Attributes: [
        Duplicate: { msg: "invalid duplicate attribute", severity: NonblockingError },
        InvalidName: { msg: "invalid attribute name", severity: NonblockingError },
        InvalidValue: { msg: "invalid attribute value", severity: NonblockingError },
        InvalidUsage: { msg: "invalid usage of known attribute", severity: NonblockingError },
        InvalidTest: { msg: "unable to generate test", severity: NonblockingError },
        InvalidBytecodeInst:
            { msg: "unknown bytecode instruction function", severity: NonblockingError },
        ValueWarning: { msg: "issue with attribute value", severity: Warning },
        AmbiguousAttributeValue: { msg: "ambiguous attribute value", severity: NonblockingError },
    ],
    Tests: [
        TestFailed: { msg: "test failure", severity: BlockingError },
    ],
    Bug: [
        BytecodeGeneration: { msg: "BYTECODE GENERATION FAILED", severity: Bug },
        BytecodeVerification: { msg: "BYTECODE VERIFICATION FAILED", severity: Bug },
        ICE: { msg: "INTERNAL COMPILER ERROR", severity: Bug },
    ],
    Editions: [
        FeatureTooNew: {
            msg: "feature is not supported in specified edition",
            severity: NonblockingError,
        },
        DeprecatedFeature: {
            msg: "feature is deprecated in specified edition",
            severity: NonblockingError,
        },
        FeatureInDevelopment: {
            msg: "feature is under active development",
            severity: BlockingError,
        }
    ],
    Migration: [
        NeedsPublic: { msg: "move 2024 migration: public struct", severity: NonblockingError },
        NeedsLetMut: { msg: "move 2024 migration: let mut", severity: NonblockingError },
        NeedsRestrictedIdentifier: { msg: "move 2024 migration: restricted identifier", severity: NonblockingError },
        NeedsGlobalQualification: { msg: "move 2024 migration: global qualification", severity: NonblockingError },
        RemoveFriend: { msg: "move 2024 migration: remove 'friend'", severity: NonblockingError },
        MakePubPackage: { msg: "move 2024 migration: make 'public(package)'", severity: NonblockingError },
        AddressRemove: { msg: "move 2024 migration: address remove", severity: NonblockingError },
        AddressAdd: { msg: "move 2024 migration: address add", severity: NonblockingError },
    ]
);

//**************************************************************************************************
// Warning Filter
//**************************************************************************************************

impl WarningFilter {
    pub fn to_str(self) -> Option<&'static str> {
        match self {
            Self::All(_) => Some(FILTER_ALL),
            Self::Category { name, .. } | Self::Code { name, .. } => name,
        }
    }

    pub fn code(
        prefix: ExternalPrefix,
        category: u8,
        code: u8,
        name: Option<WellKnownFilterName>,
    ) -> Self {
        Self::Code {
            prefix,
            category,
            code,
            name,
        }
    }

    pub fn category(
        prefix: ExternalPrefix,
        category: u8,
        name: Option<WellKnownFilterName>,
    ) -> Self {
        Self::Category {
            prefix,
            category,
            name,
        }
    }
}

//**************************************************************************************************
// impls
//**************************************************************************************************

impl DiagnosticInfo {
    pub fn render(self) -> (/* code */ String, /* message */ &'static str) {
        let Self {
            severity,
            category,
            code,
            external_prefix,
            message,
        } = self;
        let sev_prefix = match severity {
            Severity::BlockingError | Severity::NonblockingError => "E",
            Severity::Warning => "W",
            Severity::Bug => "ICE",
        };
        debug_assert!(category <= 99);
        let string_code = if let Some(ext) = external_prefix {
            format!("{ext}{sev_prefix}{category:02}{code:03}")
        } else {
            format!("{sev_prefix}{category:02}{code:03}")
        };
        (string_code, message)
    }

    pub(crate) fn set_severity(mut self, severity: Severity) -> Self {
        self.severity = severity;
        self
    }

    pub fn severity(&self) -> Severity {
        self.severity
    }

    pub fn category(&self) -> u8 {
        self.category
    }

    pub fn code(&self) -> u8 {
        self.code
    }

    pub fn id(&self) -> DiagnosticsID {
        (self.external_prefix, self.category, self.code)
    }

    pub fn message(&self) -> &'static str {
        self.message
    }

    pub fn is_external(&self) -> bool {
        self.external_prefix.is_some()
    }

    pub fn external_prefix(&self) -> Option<&'static str> {
        self.external_prefix
    }
}

impl Severity {
    pub const MIN: Self = Self::Warning;
    pub const MAX: Self = Self::Bug;

    pub fn into_codespan_severity(self) -> codespan_reporting::diagnostic::Severity {
        use codespan_reporting::diagnostic::Severity as CSRSeverity;
        match self {
            Severity::Bug => CSRSeverity::Bug,
            Severity::BlockingError | Severity::NonblockingError => CSRSeverity::Error,
            Severity::Warning => CSRSeverity::Warning,
        }
    }
}

impl Default for Severity {
    fn default() -> Self {
        Self::MIN
    }
}<|MERGE_RESOLUTION|>--- conflicted
+++ resolved
@@ -238,12 +238,9 @@
         InvalidMut: { msg: "invalid 'mut' declaration", severity: NonblockingError },
         InvalidMacroParameter: { msg: "invalid macro parameter", severity: NonblockingError },
         InvalidTypeParameter: { msg: "invalid type parameter", severity: NonblockingError },
-<<<<<<< HEAD
-        InvalidTypeAnnotation: { msg: "invalid type annotation", severity: NonblockingError },
-=======
         InvalidPattern: { msg: "invalid pattern", severity: BlockingError },
         UnboundVariant: { msg: "unbound variant", severity: BlockingError },
->>>>>>> 8ed9a522
+        InvalidTypeAnnotation: { msg: "invalid type annotation", severity: NonblockingError },
     ],
     // errors for typing rules. mostly typing/translate
     TypeSafety: [
