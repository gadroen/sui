--- conflicted
+++ resolved
@@ -184,23 +184,13 @@
     let mut warning_diags = None;
     build_plan.compile_with_driver(writer, |compiler| {
         let (files, comments_and_compiler_res) = compiler.run::<PASS_CFGIR>().unwrap();
-<<<<<<< HEAD
-        let (_, compiler) = diagnostics::unwrap_or_report_diagnostics(
-            &files,
-            comments_and_compiler_res.map_err(|(_pass, diags)| diags),
-        );
-=======
         let (_, compiler) =
             diagnostics::unwrap_or_report_pass_diagnostics(&files, comments_and_compiler_res);
->>>>>>> 8a1802d1
         let (mut compiler, cfgir) = compiler.into_ast();
         let compilation_env = compiler.compilation_env();
         let built_test_plan = construct_test_plan(compilation_env, Some(root_package), &cfgir);
 
-        let compilation_result = compiler
-            .at_cfgir(cfgir)
-            .build()
-            .map_err(|(_pass, diags)| diags);
+        let compilation_result = compiler.at_cfgir(cfgir).build();
         let (units, warnings) =
             diagnostics::unwrap_or_report_pass_diagnostics(&files, compilation_result);
         diagnostics::report_warnings(&files, warnings.clone());
