--- conflicted
+++ resolved
@@ -12,13 +12,8 @@
     event::Event,
     gas,
     messages::ExecutionStatus,
-<<<<<<< HEAD
     move_package::*,
-    object::{MoveObject, Object},
-=======
-    move_call::*,
     object::{MoveObject, Object, Owner},
->>>>>>> e71c3a0b
     storage::Storage,
 };
 use sui_verifier::verifier;
