# NFTs

* Num: Issuing the first ten natural numbers as collectible NFT's.
* Geniteam: NFTs representing collectible monsters and cosmetics used in a farming game.
<<<<<<< HEAD
* Marketplace: An NFT marketplace.
* ImageNFT: an NFT wrapping a URL pointing to an image stored off-chain (coming soon).
* Auction: a first-price auction (coming soon).
=======
* Auction: example implementation of an [English auction](https://en.wikipedia.org/wiki/English_auction) using single-owner objects only.
* SharedAuction: example implementation of an [English auction](https://en.wikipedia.org/wiki/English_auction) using shared objects.
* ImageNFT: an NFT wrapping a URL pointing to an image stored off-chain (coming soon).
* Marketplace: An NFT marketplace (coming soon).
>>>>>>> 2960c00f
<|MERGE_RESOLUTION|>--- conflicted
+++ resolved
@@ -1,14 +1,9 @@
 # NFTs
 
 * Num: Issuing the first ten natural numbers as collectible NFT's.
+* Marketplace: A generic opensea-like marketplace built with shared objects.
 * Geniteam: NFTs representing collectible monsters and cosmetics used in a farming game.
-<<<<<<< HEAD
-* Marketplace: An NFT marketplace.
-* ImageNFT: an NFT wrapping a URL pointing to an image stored off-chain (coming soon).
-* Auction: a first-price auction (coming soon).
-=======
 * Auction: example implementation of an [English auction](https://en.wikipedia.org/wiki/English_auction) using single-owner objects only.
 * SharedAuction: example implementation of an [English auction](https://en.wikipedia.org/wiki/English_auction) using shared objects.
 * ImageNFT: an NFT wrapping a URL pointing to an image stored off-chain (coming soon).
-* Marketplace: An NFT marketplace (coming soon).
->>>>>>> 2960c00f
+* Marketplace: An NFT marketplace (coming soon).