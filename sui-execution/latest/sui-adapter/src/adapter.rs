--- conflicted
+++ resolved
@@ -100,12 +100,9 @@
                 .disable_invariant_violation_check_in_swap_loc(),
             check_no_extraneous_bytes_during_deserialization: protocol_config
                 .no_extraneous_module_bytes(),
-<<<<<<< HEAD
-            profile_config: std::default::Default::default()
-=======
+            profile_config: std::default::Default::default(),
             // Don't augment errors with execution state on-chain
             error_execution_state: false,
->>>>>>> 241e0e00
         },
     )
     .map_err(|_| SuiError::ExecutionInvariantViolation)
