--- conflicted
+++ resolved
@@ -6,25 +6,14 @@
 
 use std::convert::{TryFrom, TryInto};
 use std::fmt;
-
-<<<<<<< HEAD
-use ed25519_dalek as dalek;
-use ed25519_dalek::{Digest, PublicKey, Verifier};
 use hex::FromHex;
+use rand::Rng;
+use serde::{de::Error as _, Deserialize, Serialize};
+
 use move_core_types::account_address::AccountAddress;
 use move_core_types::ident_str;
 use move_core_types::identifier::IdentStr;
-use rand::rngs::OsRng;
-use rand::Rng;
-use serde::{de::Error as _, Deserialize, Serialize};
-
-=======
-use move_core_types::account_address::AccountAddress;
-use move_core_types::ident_str;
-use move_core_types::identifier::IdentStr;
-
-use serde::{Deserialize, Serialize};
->>>>>>> 3af4b1ae
+
 use serde_with::{serde_as, Bytes};
 use sha3::Sha3_256;
 
@@ -42,74 +31,6 @@
 #[derive(Eq, PartialEq, Ord, PartialOrd, Clone, Hash, Default, Debug, Serialize, Deserialize)]
 pub struct UserData(pub Option<[u8; 32]>);
 
-<<<<<<< HEAD
-// TODO: Make sure secrets are not copyable and movable to control where they are in memory
-#[derive(Debug)]
-pub struct KeyPair(dalek::Keypair);
-
-impl KeyPair {
-    pub fn public(&self) -> PublicKeyBytes {
-        PublicKeyBytes(self.0.public.to_bytes())
-    }
-}
-
-impl signature::Signer<ed25519::Signature> for KeyPair {
-    fn try_sign(&self, msg: &[u8]) -> Result<ed25519::Signature, ed25519::Error> {
-        self.0.try_sign(msg)
-    }
-}
-
-// TODO: PublicKeyBytes should belong to a separate crypto library.
-#[serde_as]
-#[derive(Eq, Default, PartialEq, Ord, PartialOrd, Copy, Clone, Hash, Serialize, Deserialize)]
-pub struct PublicKeyBytes(#[serde_as(as = "Bytes")] [u8; dalek::PUBLIC_KEY_LENGTH]);
-
-impl PublicKeyBytes {
-    pub fn to_vec(&self) -> Vec<u8> {
-        self.0.to_vec()
-    }
-
-    pub fn to_public_key(&self) -> Result<PublicKey, SuiError> {
-        // TODO(https://github.com/MystenLabs/fastnft/issues/101): Do better key validation
-        // to ensure the bytes represent a point on the curve.
-        PublicKey::from_bytes(self.as_ref()).map_err(|_| SuiError::InvalidAuthenticator)
-    }
-
-    // for testing
-    pub fn random_for_testing_only() -> Self {
-        let random_bytes = rand::thread_rng().gen::<[u8; dalek::PUBLIC_KEY_LENGTH]>();
-        Self(random_bytes)
-    }
-}
-
-impl AsRef<[u8]> for PublicKeyBytes {
-    fn as_ref(&self) -> &[u8] {
-        &self.0[..]
-    }
-}
-
-// TODO(https://github.com/MystenLabs/fastnft/issues/101): more robust key validation
-impl TryFrom<&[u8]> for PublicKeyBytes {
-    type Error = SuiError;
-
-    fn try_from(bytes: &[u8]) -> Result<Self, SuiError> {
-        let arr: [u8; dalek::PUBLIC_KEY_LENGTH] = bytes
-            .try_into()
-            .map_err(|_| SuiError::InvalidAuthenticator)?;
-        Ok(Self(arr))
-    }
-}
-
-impl From<Vec<u8>> for PublicKeyBytes {
-    fn from(bytes: Vec<u8>) -> Self {
-        let mut result = [0u8; dalek::PUBLIC_KEY_LENGTH];
-        result.copy_from_slice(&bytes[..dalek::PUBLIC_KEY_LENGTH]);
-        Self(result)
-    }
-}
-
-=======
->>>>>>> 3af4b1ae
 pub type AuthorityName = PublicKeyBytes;
 
 #[derive(Eq, PartialEq, Clone, Copy, PartialOrd, Ord, Hash)]
