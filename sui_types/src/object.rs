// Copyright (c) 2022, Mysten Labs, Inc.
// SPDX-License-Identifier: Apache-2.0

use crate::crypto::{sha3_hash, BcsSignable};
use crate::error::{SuiError, SuiResult};
use crate::move_package::MovePackage;
use crate::{
    base_types::{
        ObjectDigest, ObjectID, ObjectRef, SequenceNumber, SuiAddress, TransactionDigest,
    },
    gas_coin::GasCoin,
};
use move_binary_format::binary_views::BinaryIndexedView;
use move_binary_format::CompiledModule;
use move_bytecode_utils::layout::TypeLayoutBuilder;
use move_bytecode_utils::module_cache::GetModule;
use move_core_types::language_storage::StructTag;
use move_core_types::language_storage::TypeTag;
use move_core_types::value::{MoveStruct, MoveStructLayout, MoveTypeLayout};
use move_disassembler::disassembler::Disassembler;
use move_ir_types::location::Spanned;
use serde::{Deserialize, Serialize};
use serde_json::{json, Value};
use serde_with::{serde_as, Bytes};
use std::convert::{TryFrom, TryInto};
use std::fmt::{Debug, Display, Formatter};

pub const GAS_VALUE_FOR_TESTING: u64 = 100000_u64;
pub const OBJECT_START_VERSION: SequenceNumber = SequenceNumber::from_u64(1);

#[serde_as]
#[derive(Eq, PartialEq, Debug, Clone, Deserialize, Serialize, Hash)]
pub struct MoveObject {
    pub type_: StructTag,
    #[serde_as(as = "Bytes")]
    contents: Vec<u8>,
}

/// Byte encoding of a 64 byte unsigned integer in BCS
type BcsU64 = [u8; 8];
/// Index marking the end of the object's ID + the beginning of its version
const ID_END_INDEX: usize = ObjectID::LENGTH;
/// Index marking the end of the object's version + the beginning of type-specific data
const VERSION_END_INDEX: usize = ID_END_INDEX + 8;

/// Different schemes for converting a Move value into a structured representation
#[derive(Eq, PartialEq, Debug, Clone, Deserialize, Serialize, Hash)]
pub struct ObjectFormatOptions {
    /// If true, include the type of each object as well as its fields; e.g.:
    /// `{ "fields": { "f": 20, "g": { "fields" { "h": true }, "type": "0x0::MyModule::MyNestedType" }, "type": "0x0::MyModule::MyType" }`
    ///  If false, include field names only; e.g.:
    /// `{ "f": 20, "g": { "h": true } }`
    include_types: bool,
}

impl MoveObject {
    pub fn new(type_: StructTag, contents: Vec<u8>) -> Self {
        Self { type_, contents }
    }

    pub fn id(&self) -> ObjectID {
        ObjectID::try_from(&self.contents[0..ID_END_INDEX]).unwrap()
    }

    pub fn version(&self) -> SequenceNumber {
        SequenceNumber::from(u64::from_le_bytes(*self.version_bytes()))
    }

    /// Contents of the object that are specific to its type--i.e., not its ID and version, which all objects have
    /// For example if the object was declared as `struct S has key { id: ID, f1: u64, f2: bool },
    /// this returns the slice containing `f1` and `f2`.
    pub fn type_specific_contents(&self) -> &[u8] {
        &self.contents[VERSION_END_INDEX..]
    }

    pub fn id_version_contents(&self) -> &[u8] {
        &self.contents[..VERSION_END_INDEX]
    }

    /// Update the contents of this object and increment its version
    pub fn update_contents(&mut self, new_contents: Vec<u8>) {
        #[cfg(debug_assertions)]
        let old_id = self.id();
        #[cfg(debug_assertions)]
        let old_version = self.version();

        self.contents = new_contents;

        #[cfg(debug_assertions)]
        {
            // caller should never overwrite ID or version
            debug_assert_eq!(self.id(), old_id);
            debug_assert_eq!(self.version(), old_version);
        }

        self.increment_version();
    }

    /// Increase the version of this object by one
    pub fn increment_version(&mut self) {
        let new_version = self.version().increment();
        // TODO: better bit tricks are probably possible here. for now, just do the obvious thing
        self.version_bytes_mut()
            .copy_from_slice(bcs::to_bytes(&new_version).unwrap().as_slice());
    }

    fn version_bytes(&self) -> &BcsU64 {
        self.contents[ID_END_INDEX..VERSION_END_INDEX]
            .try_into()
            .unwrap()
    }

    fn version_bytes_mut(&mut self) -> &mut [u8] {
        &mut self.contents[ID_END_INDEX..VERSION_END_INDEX]
    }

    pub fn contents(&self) -> &[u8] {
        &self.contents
    }

    pub fn into_contents(self) -> Vec<u8> {
        self.contents
    }

    /// Get a `MoveStructLayout` for `self`.
    /// The `resolver` value must contain the module that declares `self.type_` and the (transitive)
    /// dependencies of `self.type_` in order for this to succeed. Failure will result in an `ObjectSerializationError`
    pub fn get_layout(
        &self,
        format: ObjectFormatOptions,
        resolver: &impl GetModule,
    ) -> Result<MoveStructLayout, SuiError> {
        let type_ = TypeTag::Struct(self.type_.clone());
        let layout = if format.include_types {
            TypeLayoutBuilder::build_with_types(&type_, resolver)
        } else {
            TypeLayoutBuilder::build_with_fields(&type_, resolver)
        }
        .map_err(|_e| SuiError::ObjectSerializationError)?;
        match layout {
            MoveTypeLayout::Struct(l) => Ok(l),
            _ => unreachable!(
                "We called build_with_types on Struct type, should get a struct layout"
            ),
        }
    }

    /// Convert `self` to the JSON representation dictated by `layout`.
    pub fn to_json(&self, layout: &MoveStructLayout) -> Result<Value, SuiError> {
        let move_value = MoveStruct::simple_deserialize(&self.contents, layout)
            .map_err(|_e| SuiError::ObjectSerializationError)?;
        serde_json::to_value(&move_value).map_err(|_e| SuiError::ObjectSerializationError)
    }
}

<<<<<<< HEAD
=======
// serde_bytes::ByteBuf is an analog of Vec<u8> with built-in fast serialization.
#[derive(Eq, PartialEq, Debug, Clone, Deserialize, Serialize, Hash)]
pub struct MovePackage {
    module_map: BTreeMap<String, ByteBuf>,
}

impl MovePackage {
    pub fn serialized_module_map(&self) -> &BTreeMap<String, ByteBuf> {
        &self.module_map
    }

    pub fn from_map(module_map: &BTreeMap<String, ByteBuf>) -> Self {
        Self {
            module_map: module_map.clone(),
        }
    }

    pub fn id(&self) -> ObjectID {
        // TODO: simplify this
        // https://github.com/MystenLabs/fastnft/issues/249
        // All modules in the same package must have the same address. Pick any
        ObjectID::from(
            *CompiledModule::deserialize(self.module_map.values().next().unwrap())
                .unwrap()
                .self_id()
                .address(),
        )
    }

    pub fn module_id(&self, module: &Identifier) -> Result<ModuleId, SuiError> {
        let ser =
            self.serialized_module_map()
                .get(module.as_str())
                .ok_or(SuiError::ModuleNotFound {
                    module_name: module.to_string(),
                })?;
        Ok(CompiledModule::deserialize(ser)?.self_id())
    }

    pub fn get_function_signature(
        &self,
        module: &Identifier,
        function: &Identifier,
    ) -> Result<Function, SuiError> {
        let bytes =
            self.serialized_module_map()
                .get(module.as_str())
                .ok_or(SuiError::ModuleNotFound {
                    module_name: module.to_string(),
                })?;
        let m = CompiledModule::deserialize(bytes)
            .expect("Unwrap safe because Sui serializes/verifies modules before publishing them");

        Function::new_from_name(&m, function).ok_or(SuiError::FunctionNotFound {
            error: format!(
                "Could not resolve function '{}' in module {}::{}",
                function,
                self.id(),
                module
            ),
        })
    }
}
impl From<&Vec<CompiledModule>> for MovePackage {
    fn from(compiled_modules: &Vec<CompiledModule>) -> Self {
        MovePackage::from_map(
            &compiled_modules
                .iter()
                .map(|module| {
                    let mut bytes = Vec::new();
                    module.serialize(&mut bytes).unwrap();
                    (module.self_id().name().to_string(), ByteBuf::from(bytes))
                })
                .collect(),
        )
    }
}

>>>>>>> 5a1e2e7c
#[derive(Eq, PartialEq, Debug, Clone, Deserialize, Serialize, Hash)]
#[allow(clippy::large_enum_variant)]
pub enum Data {
    /// An object whose governing logic lives in a published Move module
    Move(MoveObject),
    /// Map from each module name to raw serialized Move module bytes
    Package(MovePackage),
    // ... Sui "native" types go here
}

impl Data {
    pub fn try_as_move(&self) -> Option<&MoveObject> {
        use Data::*;
        match self {
            Move(m) => Some(m),
            Package(_) => None,
        }
    }

    pub fn try_as_move_mut(&mut self) -> Option<&mut MoveObject> {
        use Data::*;
        match self {
            Move(m) => Some(m),
            Package(_) => None,
        }
    }

    pub fn try_as_package(&self) -> Option<&MovePackage> {
        use Data::*;
        match self {
            Move(_) => None,
            Package(p) => Some(p),
        }
    }

    pub fn type_(&self) -> Option<&StructTag> {
        use Data::*;
        match self {
            Move(m) => Some(&m.type_),
            Package(_) => None,
        }
    }

    /// Convert `self` to the JSON representation dictated by `format`.
    /// If `self` is a Move value, the `resolver` value must contain the module that declares `self.type_` and the (transitive)
    /// dependencies of `self.type_` in order for this to succeed. Failure will result in an `ObjectSerializationError`
    pub fn to_json_with_resolver(
        &self,
        format: ObjectFormatOptions,
        resolver: &impl GetModule,
    ) -> Result<Value, SuiError> {
        let layout = match self {
            Data::Move(m) => Some(m.get_layout(format, resolver)?),
            Data::Package(_) => None,
        };
        self.to_json(&layout)
    }

    /// Convert `self` to the JSON representation dictated by `format`.
    /// If `self` is a Move value, the `resolver` value must contain the module that declares `self.type_` and the (transitive)
    /// dependencies of `self.type_` in order for this to succeed. Failure will result in an `ObjectSerializationError`
    pub fn to_json(&self, layout: &Option<MoveStructLayout>) -> Result<Value, SuiError> {
        use Data::*;
        match self {
            Move(m) => match layout {
                Some(l) => m.to_json(l),
                None => Err(SuiError::ObjectSerializationError),
            },
            Package(p) => {
                let mut disassembled = serde_json::Map::new();
                for (name, bytecode) in p.serialized_module_map() {
                    let module = CompiledModule::deserialize(bytecode)
                        .expect("Adapter publish flow ensures that this bytecode deserializes");
                    let view = BinaryIndexedView::Module(&module);
                    let d = Disassembler::from_view(view, Spanned::unsafe_no_loc(()).loc)
                        .map_err(|_e| SuiError::ObjectSerializationError)?;
                    let bytecode_str = d
                        .disassemble()
                        .map_err(|_e| SuiError::ObjectSerializationError)?;
                    disassembled.insert(name.to_string(), Value::String(bytecode_str));
                }
                Ok(Value::Object(disassembled))
            }
        }
    }
}

// TODO: We don't distinguish between an account owner and an object owner.
// They are both represented as SingleOwner. We should cosnider adding a variant
// since it can be useful to tell whether an object is owned by object or address.
#[derive(Eq, PartialEq, Debug, Clone, Copy, Deserialize, Serialize, Hash)]
pub enum Owner {
    /// Object is excluslive owned by a single address, and is mutable.
    SingleOwner(SuiAddress),
    /// Object is shared, can be used by any address, and is mutable.
    SharedMutable,
    /// Object is immutable, and hence ownership doesn't matter.
    SharedImmutable,
}

impl Owner {
    pub fn get_single_owner_address(&self) -> SuiResult<SuiAddress> {
        match self {
            Self::SingleOwner(address) => Ok(*address),
            Self::SharedMutable | Self::SharedImmutable => Err(SuiError::UnexpectedOwnerType),
        }
    }
}

impl std::cmp::PartialEq<SuiAddress> for Owner {
    fn eq(&self, other: &SuiAddress) -> bool {
        match self {
            Self::SingleOwner(address) => address == other,
            Self::SharedMutable | Self::SharedImmutable => false,
        }
    }
}

#[derive(Eq, PartialEq, Debug, Clone, Deserialize, Serialize, Hash)]
pub struct Object {
    /// The meat of the object
    pub data: Data,
    /// The owner that unlocks this object
    pub owner: Owner,
    /// The digest of the transaction that created or last mutated this object
    pub previous_transaction: TransactionDigest,
}

impl BcsSignable for Object {}

impl Object {
    /// Create a new Move object
    pub fn new_move(o: MoveObject, owner: Owner, previous_transaction: TransactionDigest) -> Self {
        Object {
            data: Data::Move(o),
            owner,
            previous_transaction,
        }
    }

    pub fn new_package(
        modules: Vec<CompiledModule>,
        previous_transaction: TransactionDigest,
    ) -> Self {
        Object {
            data: Data::Package(MovePackage::from(&modules)),
            owner: Owner::SharedImmutable,
            previous_transaction,
        }
    }

    pub fn is_read_only(&self) -> bool {
        match &self.owner {
            Owner::SingleOwner(_) | Owner::SharedMutable => false,
            Owner::SharedImmutable => true,
        }
    }

    pub fn get_signle_owner(&self) -> Option<SuiAddress> {
        match &self.owner {
            Owner::SingleOwner(owner) => Some(*owner),
            Owner::SharedMutable | Owner::SharedImmutable => None,
        }
    }

    // It's a common pattern to retrieve both the owner and object ID
    // together, if it's owned by a singler owner.
    pub fn get_single_owner_and_id(&self) -> Option<(SuiAddress, ObjectID)> {
        match &self.owner {
            Owner::SingleOwner(owner) => Some((*owner, self.id())),
            Owner::SharedMutable | Owner::SharedImmutable => None,
        }
    }

    /// Return true if this object is a Move package, false if it is a Move value
    pub fn is_package(&self) -> bool {
        matches!(&self.data, Data::Package(_))
    }

    pub fn to_object_reference(&self) -> ObjectRef {
        (self.id(), self.version(), self.digest())
    }

    pub fn id(&self) -> ObjectID {
        use Data::*;

        match &self.data {
            Move(v) => v.id(),
            Package(m) => m.id(),
        }
    }

    pub fn version(&self) -> SequenceNumber {
        use Data::*;

        match &self.data {
            Move(v) => v.version(),
            Package(_) => SequenceNumber::from(1), // modules are immutable, version is always 1
        }
    }

    pub fn type_(&self) -> Option<&StructTag> {
        self.data.type_()
    }

    pub fn digest(&self) -> ObjectDigest {
        ObjectDigest::new(sha3_hash(self))
    }

    /// Change the owner of `self` to `new_owner`
    pub fn transfer(&mut self, new_owner: SuiAddress) {
        // TODO: these should be raised SuiError's instead of panic's
        assert!(!self.is_read_only(), "Cannot transfer an immutable object");
        match &mut self.data {
            Data::Move(m) => {
                assert!(
                    m.type_ == GasCoin::type_(),
                    "Invalid transfer: only transfer of GasCoin is supported"
                );

                self.owner = Owner::SingleOwner(new_owner);
                m.increment_version();
            }
            Data::Package(_) => panic!("Cannot transfer a module object"),
        }
    }

    pub fn with_id_owner_gas_for_testing(
        id: ObjectID,
        version: SequenceNumber,
        owner: SuiAddress,
        gas: u64,
    ) -> Self {
        let data = Data::Move(MoveObject {
            type_: GasCoin::type_(),
            contents: GasCoin::new(id, version, gas).to_bcs_bytes(),
        });
        Self {
            owner: Owner::SingleOwner(owner),
            data,
            previous_transaction: TransactionDigest::genesis(),
        }
    }

    pub fn with_id_owner_for_testing(id: ObjectID, owner: SuiAddress) -> Self {
        // For testing, we provide sufficient gas by default.
        Self::with_id_owner_gas_for_testing(id, SequenceNumber::new(), owner, GAS_VALUE_FOR_TESTING)
    }

    /// Create Coin object for use in Move object operation
    pub fn with_id_owner_gas_coin_object_for_testing(
        id: ObjectID,
        version: SequenceNumber,
        owner: SuiAddress,
        value: u64,
    ) -> Self {
        let obj = GasCoin::new(id, version, value);

        let data = Data::Move(MoveObject {
            type_: GasCoin::type_(),
            contents: bcs::to_bytes(&obj).unwrap(),
        });
        Self {
            owner: Owner::SingleOwner(owner),
            data,
            previous_transaction: TransactionDigest::genesis(),
        }
    }

    /// Get a `MoveStructLayout` for `self`.
    /// The `resolver` value must contain the module that declares `self.type_` and the (transitive)
    /// dependencies of `self.type_` in order for this to succeed. Failure will result in an `ObjectSerializationError`
    pub fn get_layout(
        &self,
        format: ObjectFormatOptions,
        resolver: &impl GetModule,
    ) -> Result<Option<MoveStructLayout>, SuiError> {
        match &self.data {
            Data::Move(m) => Ok(Some(m.get_layout(format, resolver)?)),
            Data::Package(_) => Ok(None),
        }
    }

    /// Convert `self` to the JSON representation dictated by `format`.
    /// If `self` is a Move value, the `resolver` value must contain the module that declares `self.type_` and the (transitive)
    /// dependencies of `self.type_` in order for this to succeed. Failure will result in an `ObjectSerializationError`
    pub fn to_json(&self, layout: &Option<MoveStructLayout>) -> Result<Value, SuiError> {
        let contents = self.data.to_json(layout)?;
        let owner =
            serde_json::to_value(&self.owner).map_err(|_e| SuiError::ObjectSerializationError)?;
        let previous_transaction = serde_json::to_value(&self.previous_transaction)
            .map_err(|_e| SuiError::ObjectSerializationError)?;
        Ok(json!({ "contents": contents, "owner": owner, "tx_digest": previous_transaction }))
    }

    /// Treat the object type as a Move struct with one type parameter,
    /// like this: `S<T>`.
    /// Returns the inner parameter type `T`.
    pub fn get_move_template_type(&self) -> SuiResult<TypeTag> {
        let move_struct = self.data.type_().ok_or(SuiError::TypeError {
            error: "Object must be a Move object".to_owned(),
        })?;
        fp_ensure!(
            move_struct.type_params.len() == 1,
            SuiError::TypeError {
                error: "Move object struct must have one type parameter".to_owned()
            }
        );
        // Index access safe due to checks above.
        let type_tag = move_struct.type_params[0].clone();
        Ok(type_tag)
    }
}

#[allow(clippy::large_enum_variant)]
#[derive(Serialize)]
pub enum ObjectRead {
    NotExists(ObjectID),
    Exists(ObjectRef, Object, Option<MoveStructLayout>),
    Deleted(ObjectRef),
}

impl ObjectRead {
    /// Returns a reference to the object if there is any, otherwise an Err if
    /// the object does not exist or is deleted.
    pub fn object(&self) -> Result<&Object, SuiError> {
        match &self {
            Self::Deleted(oref) => Err(SuiError::ObjectDeleted { object_ref: *oref }),
            Self::NotExists(id) => Err(SuiError::ObjectNotFound { object_id: *id }),
            Self::Exists(_, o, _) => Ok(o),
        }
    }

    /// Returns the object value if there is any, otherwise an Err if
    /// the object does not exist or is deleted.
    pub fn into_object(self) -> Result<Object, SuiError> {
        match self {
            Self::Deleted(oref) => Err(SuiError::ObjectDeleted { object_ref: oref }),
            Self::NotExists(id) => Err(SuiError::ObjectNotFound { object_id: id }),
            Self::Exists(_, o, _) => Ok(o),
        }
    }

    /// Returns the layout of the object if it was requested in the read, None if it was not requested or does not have a layout
    /// Returns an Err if the object does not exist or is deleted.
    pub fn layout(&self) -> Result<&Option<MoveStructLayout>, SuiError> {
        match &self {
            Self::Deleted(oref) => Err(SuiError::ObjectDeleted { object_ref: *oref }),
            Self::NotExists(id) => Err(SuiError::ObjectNotFound { object_id: *id }),
            Self::Exists(_, _, layout) => Ok(layout),
        }
    }

    /// Returns the object ref if there is an object, otherwise an Err if
    /// the object does not exist or is deleted.
    pub fn reference(&self) -> Result<ObjectRef, SuiError> {
        match &self {
            Self::Deleted(oref) => Err(SuiError::ObjectDeleted { object_ref: *oref }),
            Self::NotExists(id) => Err(SuiError::ObjectNotFound { object_id: *id }),
            Self::Exists(oref, _, _) => Ok(*oref),
        }
    }
}

impl Display for Object {
    fn fmt(&self, f: &mut Formatter<'_>) -> std::fmt::Result {
        let type_string = self
            .data
            .type_()
            .map_or("Type Unwrap Failed".to_owned(), |type_| {
                format!("{}", type_)
            });

        write!(
            f,
            "Owner: {:?}\nVersion: {:?}\nID: {:?}\nReadonly: {:?}\nType: {}",
            self.owner,
            self.version().value(),
            self.id(),
            self.is_read_only(),
            type_string
        )
    }
}

impl Default for ObjectFormatOptions {
    fn default() -> Self {
        ObjectFormatOptions {
            include_types: true,
        }
    }
}<|MERGE_RESOLUTION|>--- conflicted
+++ resolved
@@ -153,87 +153,6 @@
     }
 }
 
-<<<<<<< HEAD
-=======
-// serde_bytes::ByteBuf is an analog of Vec<u8> with built-in fast serialization.
-#[derive(Eq, PartialEq, Debug, Clone, Deserialize, Serialize, Hash)]
-pub struct MovePackage {
-    module_map: BTreeMap<String, ByteBuf>,
-}
-
-impl MovePackage {
-    pub fn serialized_module_map(&self) -> &BTreeMap<String, ByteBuf> {
-        &self.module_map
-    }
-
-    pub fn from_map(module_map: &BTreeMap<String, ByteBuf>) -> Self {
-        Self {
-            module_map: module_map.clone(),
-        }
-    }
-
-    pub fn id(&self) -> ObjectID {
-        // TODO: simplify this
-        // https://github.com/MystenLabs/fastnft/issues/249
-        // All modules in the same package must have the same address. Pick any
-        ObjectID::from(
-            *CompiledModule::deserialize(self.module_map.values().next().unwrap())
-                .unwrap()
-                .self_id()
-                .address(),
-        )
-    }
-
-    pub fn module_id(&self, module: &Identifier) -> Result<ModuleId, SuiError> {
-        let ser =
-            self.serialized_module_map()
-                .get(module.as_str())
-                .ok_or(SuiError::ModuleNotFound {
-                    module_name: module.to_string(),
-                })?;
-        Ok(CompiledModule::deserialize(ser)?.self_id())
-    }
-
-    pub fn get_function_signature(
-        &self,
-        module: &Identifier,
-        function: &Identifier,
-    ) -> Result<Function, SuiError> {
-        let bytes =
-            self.serialized_module_map()
-                .get(module.as_str())
-                .ok_or(SuiError::ModuleNotFound {
-                    module_name: module.to_string(),
-                })?;
-        let m = CompiledModule::deserialize(bytes)
-            .expect("Unwrap safe because Sui serializes/verifies modules before publishing them");
-
-        Function::new_from_name(&m, function).ok_or(SuiError::FunctionNotFound {
-            error: format!(
-                "Could not resolve function '{}' in module {}::{}",
-                function,
-                self.id(),
-                module
-            ),
-        })
-    }
-}
-impl From<&Vec<CompiledModule>> for MovePackage {
-    fn from(compiled_modules: &Vec<CompiledModule>) -> Self {
-        MovePackage::from_map(
-            &compiled_modules
-                .iter()
-                .map(|module| {
-                    let mut bytes = Vec::new();
-                    module.serialize(&mut bytes).unwrap();
-                    (module.self_id().name().to_string(), ByteBuf::from(bytes))
-                })
-                .collect(),
-        )
-    }
-}
-
->>>>>>> 5a1e2e7c
 #[derive(Eq, PartialEq, Debug, Clone, Deserialize, Serialize, Hash)]
 #[allow(clippy::large_enum_variant)]
 pub enum Data {
