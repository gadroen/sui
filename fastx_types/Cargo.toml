--- conflicted
+++ resolved
@@ -18,11 +18,9 @@
 serde-name = "0.2.0"
 sha3 = "0.9"
 thiserror = "1.0.30"
-<<<<<<< HEAD
 rocksdb = "0.17.0"
 hex = "0.4.3"
-=======
->>>>>>> f97e0a8c
+
 
 move-binary-format = { git = "https://github.com/diem/move", rev="98ed299a7e3a9223019c9bdf4dd92fea9faef860" }
 move-core-types = { git = "https://github.com/diem/move", rev="98ed299a7e3a9223019c9bdf4dd92fea9faef860" }