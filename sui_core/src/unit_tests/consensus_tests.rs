// Copyright (c) 2022, Mysten Labs, Inc.
// SPDX-License-Identifier: Apache-2.0
use super::*;
use crate::authority::authority_tests::get_genesis_package_by_module;
use crate::authority::authority_tests::init_state_with_objects;
use crate::authority::AuthorityState;
use move_core_types::account_address::AccountAddress;
use move_core_types::ident_str;
<<<<<<< HEAD
use sui_adapter::genesis;
use sui_types::base_types::SequenceNumber;
use sui_types::base_types::{ObjectID, TransactionDigest};
use sui_types::crypto::Signature;
=======
use std::time::Duration;
use sui_adapter::genesis;
use sui_network::transport;
use sui_types::base_types::{ObjectID, SuiAddress, TransactionDigest};
use sui_types::crypto::{KeyPair, Signature};
>>>>>>> cf53ad57
use sui_types::gas_coin::GasCoin;
use sui_types::messages::{
    CertifiedTransaction, SignatureAggregator, Transaction, TransactionData,
};
use sui_types::object::{MoveObject, Object, Owner};
<<<<<<< HEAD
use sui_types::serialize::{deserialize_message, SerializedMessage};
use test_utils::network::test_listener;
use test_utils::test_keys;
use tokio::sync::mpsc::channel;
=======
use sui_types::serialize::serialize_cert;
use test_utils::{sequencer::Sequencer, test_keys};
>>>>>>> cf53ad57

/// Default network buffer size.
const NETWORK_BUFFER_SIZE: usize = 65_000;

<<<<<<< HEAD
=======
/// Fixture: a test keypair.
pub fn test_keypair() -> (SuiAddress, KeyPair) {
    test_keys().pop().unwrap()
}

>>>>>>> cf53ad57
/// Fixture: a few test gas objects.
pub fn test_gas_objects() -> Vec<Object> {
    (0..4)
        .map(|i| {
            let seed = format!("0x555555555555555{i}");
            let gas_object_id = ObjectID::from_hex_literal(&seed).unwrap();
            let (sender, _) = test_keys().pop().unwrap();
            Object::with_id_owner_for_testing(gas_object_id, sender)
        })
        .collect()
}

/// Fixture: a a test shared object.
pub fn test_shared_object() -> Object {
    let seed = "0x6666666666666660";
    let shared_object_id = ObjectID::from_hex_literal(seed).unwrap();
    let content = GasCoin::new(shared_object_id, SequenceNumber::new(), 10);
    let obj = MoveObject::new(/* type */ GasCoin::type_(), content.to_bcs_bytes());
    Object::new_move(obj, Owner::Shared, TransactionDigest::genesis())
}

/// Fixture: a few test certificates containing a shared object.
pub async fn test_certificates(authority: &AuthorityState) -> Vec<CertifiedTransaction> {
<<<<<<< HEAD
    let (sender, keypair) = test_keys().pop().unwrap();
=======
    let (sender, keypair) = test_keypair();
>>>>>>> cf53ad57

    let mut certificates = Vec::new();
    let shared_object_id = test_shared_object().id();
    for gas_object in test_gas_objects() {
        // Make a sample transaction.
        let module = "ObjectBasics";
        let function = "create";
        let genesis_package_objects = genesis::clone_genesis_packages();
        let package_object_ref = get_genesis_package_by_module(&genesis_package_objects, module);

        let data = TransactionData::new_move_call(
            sender,
            package_object_ref,
            ident_str!(module).to_owned(),
            ident_str!(function).to_owned(),
            /* type_args */ vec![],
            gas_object.compute_object_reference(),
            /* object_args */ vec![],
            vec![shared_object_id],
            /* pure_args */
            vec![
                16u64.to_le_bytes().to_vec(),
                bcs::to_bytes(&AccountAddress::from(sender)).unwrap(),
            ],
            /* max_gas */ 10_000,
        );
        let signature = Signature::new(&data, &keypair);
        let transaction = Transaction::new(data, signature);

        // Submit the transaction and assemble a certificate.
        let response = authority
            .handle_transaction(transaction.clone())
            .await
            .unwrap();
        let vote = response.signed_transaction.unwrap();
        let certificate = SignatureAggregator::try_new(transaction, &authority.committee)
            .unwrap()
            .append(vote.auth_signature.authority, vote.auth_signature.signature)
            .unwrap()
            .unwrap();
        certificates.push(certificate);
    }
    certificates
}

#[tokio::test]
async fn listen_to_sequenced_transaction() {
    let (tx_sui_to_consensus, rx_sui_to_consensus) = channel(1);
    let (tx_consensus_to_sui, rx_consensus_to_sui) = channel(1);

    // Make a sample (serialized) consensus transaction.
    let transaction = vec![10u8, 11u8];
    let transaction_digest = ConsensusListener::hash(&transaction);

    // Spawn a consensus listener.
    ConsensusListener::spawn(
        /* rx_consensus_input */ rx_sui_to_consensus,
        /* rx_consensus_output */ rx_consensus_to_sui,
    );

    // Submit a sample consensus transaction.
    let (sender, receiver) = oneshot::channel();
    let input = ConsensusInput {
        serialized: transaction.clone(),
        replier: sender,
    };
    tx_sui_to_consensus.send(input).await.unwrap();

    // Notify the consensus listener that the transaction has been sequenced.
    tokio::task::yield_now().await;
    let output = (Ok(()), transaction_digest);
    tx_consensus_to_sui.send(output).await.unwrap();

    // Ensure the caller get notified from the consensus listener.
    assert!(receiver.await.unwrap().is_ok());
}

#[tokio::test]
async fn submit_transaction_to_consensus() {
    // TODO [issue #932]: Use a port allocator to avoid port conflicts.
    let consensus_address = "127.0.0.1:12456".parse().unwrap();
    let (tx_consensus_listener, mut rx_consensus_listener) = channel(1);

    // Initialize an authority with a (owned) gas object and a shared object; then
    // make a test certificate.
    let mut objects = test_gas_objects();
    objects.push(test_shared_object());
    let authority = init_state_with_objects(objects).await;
    let certificate = test_certificates(&authority).await.pop().unwrap();

    // Make a new consensus submitter instance.
    let submitter = ConsensusSubmitter::new(
        consensus_address,
        NETWORK_BUFFER_SIZE,
        authority.committee,
        tx_consensus_listener,
    );

    // Spawn a network listener to receive the transaction (emulating the consensus node).
    let handle = test_listener(consensus_address);

    // Notify the submitter when a consensus transaction has been sequenced.
    tokio::spawn(async move {
        let ConsensusInput { replier, .. } = rx_consensus_listener.recv().await.unwrap();
        replier.send(Ok(())).unwrap();
    });

    // Submit the transaction and ensure the submitter reports success to the caller.
    tokio::task::yield_now().await;
    let consensus_transaction = ConsensusTransaction::UserTransaction(certificate);
    let result = submitter.submit(&consensus_transaction).await;
    assert!(result.is_ok());

    // Ensure the consensus node got the transaction.
    let bytes = handle.await.unwrap();
    match deserialize_message(&bytes[..]).unwrap() {
        SerializedMessage::ConsensusTransaction(..) => (),
        _ => panic!("Unexpected protocol message"),
    }
}<|MERGE_RESOLUTION|>--- conflicted
+++ resolved
@@ -6,44 +6,23 @@
 use crate::authority::AuthorityState;
 use move_core_types::account_address::AccountAddress;
 use move_core_types::ident_str;
-<<<<<<< HEAD
 use sui_adapter::genesis;
 use sui_types::base_types::SequenceNumber;
 use sui_types::base_types::{ObjectID, TransactionDigest};
 use sui_types::crypto::Signature;
-=======
-use std::time::Duration;
-use sui_adapter::genesis;
-use sui_network::transport;
-use sui_types::base_types::{ObjectID, SuiAddress, TransactionDigest};
-use sui_types::crypto::{KeyPair, Signature};
->>>>>>> cf53ad57
 use sui_types::gas_coin::GasCoin;
 use sui_types::messages::{
     CertifiedTransaction, SignatureAggregator, Transaction, TransactionData,
 };
 use sui_types::object::{MoveObject, Object, Owner};
-<<<<<<< HEAD
 use sui_types::serialize::{deserialize_message, SerializedMessage};
 use test_utils::network::test_listener;
 use test_utils::test_keys;
 use tokio::sync::mpsc::channel;
-=======
-use sui_types::serialize::serialize_cert;
-use test_utils::{sequencer::Sequencer, test_keys};
->>>>>>> cf53ad57
 
 /// Default network buffer size.
 const NETWORK_BUFFER_SIZE: usize = 65_000;
 
-<<<<<<< HEAD
-=======
-/// Fixture: a test keypair.
-pub fn test_keypair() -> (SuiAddress, KeyPair) {
-    test_keys().pop().unwrap()
-}
-
->>>>>>> cf53ad57
 /// Fixture: a few test gas objects.
 pub fn test_gas_objects() -> Vec<Object> {
     (0..4)
@@ -67,11 +46,7 @@
 
 /// Fixture: a few test certificates containing a shared object.
 pub async fn test_certificates(authority: &AuthorityState) -> Vec<CertifiedTransaction> {
-<<<<<<< HEAD
     let (sender, keypair) = test_keys().pop().unwrap();
-=======
-    let (sender, keypair) = test_keypair();
->>>>>>> cf53ad57
 
     let mut certificates = Vec::new();
     let shared_object_id = test_shared_object().id();
