// Copyright (c) 2021, Facebook, Inc. and its affiliates
// Copyright (c) 2022, Mysten Labs, Inc.
// SPDX-License-Identifier: Apache-2.0

use crate::{
    authority_batch::{BroadcastReceiver, BroadcastSender},
    execution_engine, transaction_input_checker,
};
use async_trait::async_trait;
use itertools::Itertools;
use move_binary_format::CompiledModule;
use move_bytecode_utils::module_cache::ModuleCache;
use move_core_types::{
    language_storage::{ModuleId, StructTag},
    resolver::{ModuleResolver, ResourceResolver},
};
use move_vm_runtime::{move_vm::MoveVM, native_functions::NativeFunctionTable};
use narwhal_executor::{ExecutionIndices, ExecutionState};
use once_cell::sync::Lazy;
use prometheus_exporter::prometheus::{
    register_histogram, register_int_counter, Histogram, IntCounter,
};
use std::{
    collections::{BTreeMap, HashMap, HashSet, VecDeque},
    pin::Pin,
    sync::{
        atomic::{AtomicUsize, Ordering},
        Arc,
    },
};
use sui_adapter::adapter;
use sui_types::{
    base_types::*,
    batch::{TxSequenceNumber, UpdateItem},
    committee::Committee,
    crypto::AuthoritySignature,
    error::{SuiError, SuiResult},
    fp_bail, fp_ensure,
    gas::SuiGasStatus,
    messages::*,
    object::{Data, Object},
    storage::{BackingPackageStore, DeleteKind, Storage},
    MOVE_STDLIB_ADDRESS, SUI_FRAMEWORK_ADDRESS,
};
use tracing::{debug, instrument, log};

#[cfg(test)]
#[path = "unit_tests/authority_tests.rs"]
pub mod authority_tests;

#[cfg(test)]
#[path = "unit_tests/batch_transaction_tests.rs"]
mod batch_transaction_tests;

#[cfg(test)]
#[path = "unit_tests/move_integration_tests.rs"]
pub mod move_integration_tests;

#[cfg(test)]
#[path = "unit_tests/gas_tests.rs"]
mod gas_tests;

mod temporary_store;
pub use temporary_store::AuthorityTemporaryStore;

mod authority_store;
pub use authority_store::{AuthorityStore, GatewayStore, SuiDataStore};

pub mod authority_notifier;

const MAX_ITEMS_LIMIT: u64 = 100_000;
const BROADCAST_CAPACITY: usize = 10_000;

/// Prometheus metrics which can be displayed in Grafana, queried and alerted on
pub struct AuthorityMetrics {
    tx_orders: IntCounter,
    total_certs: IntCounter,
    total_effects: IntCounter,
    total_events: IntCounter,
    signature_errors: IntCounter,
    pub shared_obj_tx: IntCounter,
    tx_already_processed: IntCounter,
    num_input_objs: Histogram,
    num_shared_objects: Histogram,
    batch_size: Histogram,
}

// Override default Prom buckets for positive numbers in 0-50k range
const POSITIVE_INT_BUCKETS: &[f64] = &[
    1., 2., 5., 10., 20., 50., 100., 200., 500., 1000., 2000., 5000., 10000., 20000., 50000.,
];

impl AuthorityMetrics {
    pub fn new() -> AuthorityMetrics {
        Self {
            tx_orders: register_int_counter!(
                "total_transaction_orders",
                "Total number of transaction orders"
            )
            .unwrap(),
            total_certs: register_int_counter!(
                "total_transaction_certificates",
                "Total number of transaction certificates handled"
            )
            .unwrap(),
            // total_effects == total transactions finished
            total_effects: register_int_counter!(
                "total_transaction_effects",
                "Total number of transaction effects produced"
            )
            .unwrap(),
            total_events: register_int_counter!("total_events", "Total number of events produced")
                .unwrap(),
            signature_errors: register_int_counter!(
                "total_signature_errors",
                "Number of transaction signature errors"
            )
            .unwrap(),
            shared_obj_tx: register_int_counter!(
                "num_shared_obj_tx",
                "Number of transactions involving shared objects"
            )
            .unwrap(),
            tx_already_processed: register_int_counter!(
                "num_tx_already_processed",
                "Number of transaction orders already processed previously"
            )
            .unwrap(),
            num_input_objs: register_histogram!(
                "num_input_objects",
                "Distribution of number of input TX objects per TX",
                POSITIVE_INT_BUCKETS.to_vec()
            )
            .unwrap(),
            num_shared_objects: register_histogram!(
                "num_shared_objects",
                "Number of shared input objects per TX",
                POSITIVE_INT_BUCKETS.to_vec()
            )
            .unwrap(),
            batch_size: register_histogram!(
                "batch_size",
                "Distribution of size of transaction batch",
                POSITIVE_INT_BUCKETS.to_vec()
            )
            .unwrap(),
        }
    }
}

impl Default for AuthorityMetrics {
    fn default() -> Self {
        Self::new()
    }
}

// One cannot register a metric multiple times.  We protect initialization with lazy_static
// for cases such as local tests or "sui start" which starts multiple authorities in one process.
pub static METRICS: Lazy<AuthorityMetrics> = Lazy::new(AuthorityMetrics::new);

/// a Trait object for `signature::Signer` that is:
/// - Pin, i.e. confined to one place in memory (we don't want to copy private keys).
/// - Sync, i.e. can be safely shared between threads.
///
/// Typically instantiated with Box::pin(keypair) where keypair is a `KeyPair`
///
pub type StableSyncAuthoritySigner =
    Pin<Arc<dyn signature::Signer<AuthoritySignature> + Send + Sync>>;

pub struct AuthorityState {
    // Fixed size, static, identity of the authority
    /// The name of this authority.
    pub name: AuthorityName,
    /// Committee of this Sui instance.
    pub committee: Committee,
    /// The signature key of the authority.
    pub secret: StableSyncAuthoritySigner,

    /// Move native functions that are available to invoke
    _native_functions: NativeFunctionTable,
    move_vm: Arc<MoveVM>,

    /// The database
    pub(crate) _database: Arc<AuthorityStore>, // TODO: remove pub

    // Structures needed for handling batching and notifications.
    /// The sender to notify of new transactions
    /// and create batches for this authority.
    /// Keep as None if there is no need for this.
    pub(crate) batch_channels: BroadcastSender, // TODO: remove pub

    // The Transaction notifier ticketing engine.
    pub(crate) batch_notifier: Arc<authority_notifier::TransactionNotifier>, // TODO: remove pub

    /// Ensures there can only be a single consensus client is updating the state.
    pub consensus_guardrail: AtomicUsize,

    pub metrics: &'static AuthorityMetrics,
}

/// The authority state encapsulates all state, drives execution, and ensures safety.
///
/// Note the authority operations can be accessed through a read ref (&) and do not
/// require &mut. Internally a database is synchronized through a mutex lock.
///
/// Repeating valid commands should produce no changes and return no error.
impl AuthorityState {
    /// Get a broadcast receiver for updates
    pub fn subscribe_batch(&self) -> BroadcastReceiver {
        self.batch_channels.subscribe()
    }

    async fn handle_transaction_impl(
        &self,
        transaction: Transaction,
    ) -> Result<TransactionInfoResponse, SuiError> {
        let transaction_digest = *transaction.digest();
        // Ensure an idempotent answer.
        if self._database.transaction_exists(&transaction_digest)? {
            self.metrics.tx_already_processed.inc();
            let transaction_info = self.make_transaction_info(&transaction_digest).await?;
            return Ok(transaction_info);
        }

        let (_gas_status, all_objects) = transaction_input_checker::check_transaction_input(
            &self._database,
            &transaction,
            &self.metrics.shared_obj_tx,
        )
        .await?;

        let owned_objects = transaction_input_checker::filter_owned_objects(&all_objects);

        let signed_transaction =
            SignedTransaction::new(self.committee.epoch, transaction, self.name, &*self.secret);

        // Check and write locks, to signed transaction, into the database
        // The call to self.set_transaction_lock checks the lock is not conflicting,
        // and returns ConflictingTransaction error in case there is a lock on a different
        // existing transaction.
        self.set_transaction_lock(&owned_objects, signed_transaction)
            .await?;

        // Return the signed Transaction or maybe a cert.
        self.make_transaction_info(&transaction_digest).await
    }

    /// Initiate a new transaction.
    pub async fn handle_transaction(
        &self,
        transaction: Transaction,
    ) -> Result<TransactionInfoResponse, SuiError> {
        self.metrics.tx_orders.inc();
        // Check the sender's signature.
        transaction.verify_signature().map_err(|e| {
            self.metrics.signature_errors.inc();
            e
        })?;
        let transaction_digest = *transaction.digest();

        let response = self.handle_transaction_impl(transaction).await;
        match response {
            Ok(r) => Ok(r),
            // If we see an error, it is possible that a certificate has already been processed.
            // In that case, we could still return Ok to avoid showing confusing errors.
            Err(err) => {
                if self._database.effects_exists(&transaction_digest)? {
                    self.metrics.tx_already_processed.inc();
                    Ok(self.make_transaction_info(&transaction_digest).await?)
                } else {
                    Err(err)
                }
            }
        }
    }

    /// Confirm a transfer.
    pub async fn handle_confirmation_transaction(
        &self,
        confirmation_transaction: ConfirmationTransaction,
    ) -> SuiResult<TransactionInfoResponse> {
        self.metrics.total_certs.inc();
        let transaction_digest = *confirmation_transaction.certificate.digest();

        // Ensure an idempotent answer.
        if self._database.effects_exists(&transaction_digest)? {
            let info = self.make_transaction_info(&transaction_digest).await?;
            debug!("Transaction {transaction_digest:?} already executed");
            return Ok(info);
        }

        // Check the certificate and retrieve the transfer data.
        tracing::trace_span!("cert_check_signature")
            .in_scope(|| confirmation_transaction.certificate.verify(&self.committee))
            .map_err(|e| {
                self.metrics.signature_errors.inc();
                e
            })?;

        self.process_certificate(confirmation_transaction).await
    }

    #[instrument(level = "trace", skip_all)]
    async fn check_shared_locks(
        &self,
        transaction_digest: &TransactionDigest,
        // inputs: &[(InputObjectKind, Object)],
        shared_object_refs: &[ObjectRef],
    ) -> Result<(), SuiError> {
        debug!("Validating shared object sequence numbers from consensus...");

        // Internal consistency check
        debug_assert!(
            !shared_object_refs.is_empty(),
            "we just checked that there are share objects yet none found?"
        );

        let shared_locks: HashMap<_, _> = self
            ._database
            .all_shared_locks(transaction_digest)?
            .into_iter()
            .collect();

        // Check whether the shared objects have already been assigned a sequence number by
        // the consensus. Bail if the transaction contains even one shared object that either:
        // (i) was not assigned a sequence number, or
        // (ii) has a different sequence number than the current one.

        let lock_errors: Vec<_> = shared_object_refs
            .iter()
            .filter_map(|(object_id, version, _)| {
                if !shared_locks.contains_key(object_id) {
                    Some(SuiError::SharedObjectLockNotSetObject)
                } else if shared_locks[object_id] != *version {
                    Some(SuiError::UnexpectedSequenceNumber {
                        object_id: *object_id,
                        // This sequence number is the one attributed by consensus.
                        expected_sequence: shared_locks[object_id],
                        // This sequence number is the one we currently have in the database.
                        given_sequence: *version,
                    })
                } else {
                    None
                }
            })
            .collect();

        fp_ensure!(
            lock_errors.is_empty(),
            // NOTE: the error message here will say 'Error acquiring lock' but what it means is
            // 'error checking lock'.
            SuiError::LockErrors {
                errors: lock_errors
            }
        );

        Ok(())
    }

    #[instrument(level = "debug", name = "process_cert_inner", skip_all)]
    async fn process_certificate(
        &self,
        confirmation_transaction: ConfirmationTransaction,
    ) -> Result<TransactionInfoResponse, SuiError> {
        let certificate = confirmation_transaction.certificate;
        let transaction_digest = *certificate.digest();

        let (gas_status, objects_by_kind) = transaction_input_checker::check_transaction_input(
            &self._database,
            &certificate,
            &self.metrics.shared_obj_tx,
        )
        .await?;

        // At this point we need to check if any shared objects need locks,
        // and whether they have them.
        let shared_object_refs: Vec<_> = objects_by_kind
            .iter()
            .filter(|(kind, _)| matches!(kind, InputObjectKind::SharedMoveObject(_)))
            .map(|(_, obj)| obj.compute_object_reference())
            .sorted()
            .collect();
        if !shared_object_refs.is_empty() {
            // If the transaction contains shared objects, we need to ensure they have been scheduled
            // for processing by the consensus protocol.
            self.check_shared_locks(&transaction_digest, &shared_object_refs)
                .await?;
        }

        self.metrics
            .num_input_objs
            .observe(objects_by_kind.len() as f64);
        self.metrics
            .num_shared_objects
            .observe(shared_object_refs.len() as f64);
        self.metrics
            .batch_size
            .observe(certificate.data.kind.batch_size() as f64);
        debug!(
            num_inputs = objects_by_kind.len(),
            "Read inputs for transaction from DB"
        );

        let transaction_dependencies = objects_by_kind
            .iter()
            .map(|(_, obj)| obj.previous_transaction)
            .collect();
        let mut temporary_store = AuthorityTemporaryStore::new(
            self._database.clone(),
            objects_by_kind,
            transaction_digest,
        );
        let effects = execution_engine::execute_transaction_to_effects(
            shared_object_refs,
            &mut temporary_store,
            certificate.data.clone(),
            transaction_digest,
            transaction_dependencies,
            &self.move_vm,
            &self._native_functions,
            gas_status,
        )?;

        self.metrics.total_effects.inc();
        self.metrics
            .total_events
            .inc_by(effects.events.len() as u64);

        // TODO: Distribute gas charge and rebate, which can be retrieved from effects.
        let signed_effects =
            effects.to_sign_effects(self.committee.epoch, &self.name, &*self.secret);

        // Update the database in an atomic manner
        self.update_state(temporary_store, &certificate, &signed_effects)
            .await?;

        Ok(TransactionInfoResponse {
            signed_transaction: self._database.get_transaction(&transaction_digest)?,
            certified_transaction: Some(certificate),
            signed_effects: Some(signed_effects),
        })
    }

    /// Process certificates coming from the consensus. It is crucial that this function is only
    /// called by a single task (ie. the task handling consensus outputs).
    pub async fn handle_consensus_certificate(
        &self,
        certificate: CertifiedTransaction,
        last_consensus_index: ExecutionIndices,
    ) -> SuiResult<()> {
        // Ensure it is a shared object certificate
        if !certificate.contains_shared_object() {
            log::debug!(
                "Transaction without shared object has been sequenced: {:?}",
                certificate
            );
            return Ok(());
        }

        // Ensure it is the first time we see this certificate.
        let transaction_digest = *certificate.digest();
        if self
            ._database
            .sequenced(&transaction_digest, certificate.shared_input_objects())?[0]
            .is_some()
        {
            return Ok(());
        }

        // Check the certificate.
        certificate.verify(&self.committee)?;

        // Persist the certificate since we are about to lock one or more shared object.
        // We thus need to make sure someone (if not the client) can continue the protocol.
        // Also atomically lock the shared objects for this particular transaction and
        // increment the last consensus index. Note that a single process can ever call
        // this function and that the last consensus index is also kept in memory. It is
        // thus ok to only persist now (despite this function may have returned earlier).
        // In the worst case, the synchronizer of the consensus client will catch up.
        self._database
            .persist_certificate_and_lock_shared_objects(certificate, last_consensus_index)
    }

    pub async fn handle_transaction_info_request(
        &self,
        request: TransactionInfoRequest,
    ) -> Result<TransactionInfoResponse, SuiError> {
        self.make_transaction_info(&request.transaction_digest)
            .await
    }

    pub async fn handle_account_info_request(
        &self,
        request: AccountInfoRequest,
    ) -> Result<AccountInfoResponse, SuiError> {
        self.make_account_info(request.account)
    }

    pub async fn handle_object_info_request(
        &self,
        request: ObjectInfoRequest,
    ) -> Result<ObjectInfoResponse, SuiError> {
        let ref_and_digest = match request.request_kind {
            ObjectInfoRequestKind::PastObjectInfo(seq) => {
                // Get the Transaction Digest that created the object
                self.get_parent_iterator(request.object_id, Some(seq))
                    .await?
                    .next()
            }
            ObjectInfoRequestKind::LatestObjectInfo(_) => {
                // Or get the latest object_reference and transaction entry.
                self.get_latest_parent_entry(request.object_id).await?
            }
        };

        let (requested_object_reference, parent_certificate) = match ref_and_digest {
            Some((object_ref, transaction_digest)) => (
                Some(object_ref),
                if transaction_digest == TransactionDigest::genesis() {
                    None
                } else {
                    // Get the cert from the transaction digest
                    Some(self.read_certificate(&transaction_digest).await?.ok_or(
                        SuiError::CertificateNotfound {
                            certificate_digest: transaction_digest,
                        },
                    )?)
                },
            ),
            None => (None, None),
        };

        // Return the latest version of the object and the current lock if any, if requested.
        let object_and_lock = match request.request_kind {
            ObjectInfoRequestKind::LatestObjectInfo(request_layout) => {
                match self.get_object(&request.object_id).await {
                    Ok(Some(object)) => {
                        let lock = if object.is_immutable() {
                            // Read only objects have no locks.
                            None
                        } else {
                            self.get_transaction_lock(&object.compute_object_reference())
                                .await?
                        };
                        let layout = match request_layout {
                            Some(format) => {
                                let resolver = ModuleCache::new(&self);
                                object.get_layout(format, &resolver)?
                            }
                            None => None,
                        };

                        Some(ObjectResponse {
                            object,
                            lock,
                            layout,
                        })
                    }
                    Err(e) => return Err(e),
                    _ => None,
                }
            }
            ObjectInfoRequestKind::PastObjectInfo(_) => None,
        };

        Ok(ObjectInfoResponse {
            parent_certificate,
            requested_object_reference,
            object_and_lock,
        })
    }

    /// Handles a request for a batch info. It returns a sequence of
    /// [batches, transactions, batches, transactions] as UpdateItems, and a flag
    /// that if true indicates the request goes beyond the last batch in the
    /// database.
    pub async fn handle_batch_info_request(
        &self,
        request: BatchInfoRequest,
    ) -> Result<
        (
            VecDeque<UpdateItem>,
            // Should subscribe, computer start, computed end
            (bool, TxSequenceNumber, TxSequenceNumber),
        ),
        SuiError,
    > {
        // Ensure the range contains some elements and end > start
        if request.length == 0 {
            return Err(SuiError::InvalidSequenceRangeError);
        };

        // Ensure we are not doing too much work per request
        if request.length > MAX_ITEMS_LIMIT {
            return Err(SuiError::TooManyItemsError(MAX_ITEMS_LIMIT));
        }

        // If we do not have a start, pick the low watermark from the notifier.
        let start = match request.start {
            Some(start) => start,
            None => {
                self.last_batch()?
                    .expect("Authority is always initialized with a batch")
                    .batch
                    .next_sequence_number
            }
        };
        let end = start + request.length;

        let (batches, transactions) = self._database.batches_and_transactions(start, end)?;

        let mut dq_batches = std::collections::VecDeque::from(batches);
        let mut dq_transactions = std::collections::VecDeque::from(transactions);
        let mut items = VecDeque::with_capacity(dq_batches.len() + dq_transactions.len());
        let mut last_batch_next_seq = 0;

        // Send full historical data as [Batch - Transactions - Batch - Transactions - Batch].
        while let Some(current_batch) = dq_batches.pop_front() {
            // Get all transactions belonging to this batch and send them
            loop {
                // No more items or item too large for this batch
                if dq_transactions.is_empty()
                    || dq_transactions[0].0 >= current_batch.batch.next_sequence_number
                {
                    break;
                }

                let current_transaction = dq_transactions.pop_front().unwrap();
                items.push_back(UpdateItem::Transaction(current_transaction));
            }

            // Now send the batch
            last_batch_next_seq = current_batch.batch.next_sequence_number;
            items.push_back(UpdateItem::Batch(current_batch));
        }

        // whether we have sent everything requested, or need to start
        // live notifications.
        let should_subscribe = end > last_batch_next_seq;

        // If any transactions are left they must be outside a batch
        while let Some(current_transaction) = dq_transactions.pop_front() {
            // Remember the last sequence sent
            items.push_back(UpdateItem::Transaction(current_transaction));
        }

        Ok((items, (should_subscribe, start, end)))
    }

    pub async fn new(
        committee: Committee,
        name: AuthorityName,
        secret: StableSyncAuthoritySigner,
        store: Arc<AuthorityStore>,
        genesis_packages: Vec<Vec<CompiledModule>>,
        genesis_ctx: &mut TxContext,
    ) -> Self {
        let state =
            AuthorityState::new_without_genesis(committee, name, secret, store.clone()).await;

        // Only initialize an empty database.
        if store
            .database_is_empty()
            .expect("Database read should not fail.")
        {
            for genesis_modules in genesis_packages {
                state
                    .store_package_and_init_modules_for_genesis(genesis_ctx, genesis_modules)
                    .await
                    .expect("We expect publishing the Genesis packages to not fail");
            }
        }

        state
    }

    pub async fn new_without_genesis(
        committee: Committee,
        name: AuthorityName,
        secret: StableSyncAuthoritySigner,
        store: Arc<AuthorityStore>,
    ) -> Self {
        let (tx, _rx) = tokio::sync::broadcast::channel(BROADCAST_CAPACITY);
        let native_functions =
            sui_framework::natives::all_natives(MOVE_STDLIB_ADDRESS, SUI_FRAMEWORK_ADDRESS);

        let mut state = AuthorityState {
            committee,
            name,
            secret,
            _native_functions: native_functions.clone(),
            move_vm: Arc::new(
                adapter::new_move_vm(native_functions)
                    .expect("We defined natives to not fail here"),
            ),
            _database: store.clone(),
            batch_channels: tx,
            batch_notifier: Arc::new(
                authority_notifier::TransactionNotifier::new(store)
                    .expect("Notifier cannot start."),
            ),
            consensus_guardrail: AtomicUsize::new(0),
            metrics: &METRICS,
        };

        state
            .init_batches_from_database()
            .expect("Init batches failed!");

        state
    }

    pub(crate) fn db(&self) -> Arc<AuthorityStore> {
        self._database.clone()
    }

    async fn get_object(&self, object_id: &ObjectID) -> Result<Option<Object>, SuiError> {
        self._database.get_object(object_id)
    }

    pub async fn insert_genesis_object(&self, object: Object) {
        self._database
            .insert_genesis_object(object)
            .await
            .expect("TODO: propagate the error")
    }

    pub async fn insert_genesis_objects_bulk_unsafe(&self, objects: &[&Object]) {
        self._database
            .bulk_object_insert(objects)
            .expect("TODO: propagate the error")
    }

    /// Persist the Genesis package to DB along with the side effects for module initialization
    async fn store_package_and_init_modules_for_genesis(
        &self,
        ctx: &mut TxContext,
        modules: Vec<CompiledModule>,
    ) -> SuiResult {
        let inputs = Transaction::input_objects_in_compiled_modules(&modules);
        let ids: Vec<_> = inputs.iter().map(|kind| kind.object_id()).collect();
        let input_objects = self.get_objects(&ids[..]).await?;
        // When publishing genesis packages, since the std framework packages all have
        // non-zero addresses, [`Transaction::input_objects_in_compiled_modules`] will consider
        // them as dependencies even though they are not. Hence input_objects contain objects
        // that don't exist on-chain because they are yet to be published.
        #[cfg(debug_assertions)]
        {
            let to_be_published_addresses: HashSet<_> = modules
                .iter()
                .map(|module| *module.self_id().address())
                .collect();
            assert!(
                // An object either exists on-chain, or is one of the packages to be published.
                inputs
                    .iter()
                    .zip(input_objects.iter())
                    .all(|(kind, obj_opt)| obj_opt.is_some()
                        || to_be_published_addresses.contains(&kind.object_id()))
            );
        }
        let filtered = inputs
            .into_iter()
            .zip(input_objects.into_iter())
            .filter_map(|(input, object_opt)| object_opt.map(|object| (input, object)))
            .collect::<Vec<_>>();

        debug_assert!(ctx.digest() == TransactionDigest::genesis());
        let mut temporary_store =
            AuthorityTemporaryStore::new(self._database.clone(), filtered, ctx.digest());
        let package_id = ObjectID::from(*modules[0].self_id().address());
        let natives = self._native_functions.clone();
        let mut gas_status = SuiGasStatus::new_unmetered();
        let vm = adapter::verify_and_link(
            &temporary_store,
            &modules,
            package_id,
            natives,
            &mut gas_status,
        )?;
        adapter::store_package_and_init_modules(
            &mut temporary_store,
            &vm,
            modules,
            ctx,
            &mut gas_status,
        )?;
        self.db()
            .update_objects_state_for_genesis(temporary_store, ctx.digest())
            .await
    }

    /// Make an information response for a transaction
    pub(crate) async fn make_transaction_info(
        &self,
        transaction_digest: &TransactionDigest,
    ) -> Result<TransactionInfoResponse, SuiError> {
        self._database
            .get_signed_transaction_info(transaction_digest)
    }

    fn make_account_info(&self, account: SuiAddress) -> Result<AccountInfoResponse, SuiError> {
        self._database
            .get_account_objects(account)
            .map(|object_ids| AccountInfoResponse {
                object_ids,
                owner: account,
            })
    }

    // Helper function to manage transaction_locks

    /// Set the transaction lock to a specific transaction
    #[instrument(name = "db_set_transaction_lock", level = "trace", skip_all)]
    pub async fn set_transaction_lock(
        &self,
        mutable_input_objects: &[ObjectRef],
        signed_transaction: SignedTransaction,
    ) -> Result<(), SuiError> {
        self._database
<<<<<<< HEAD
            .lock_and_write_transaction(mutable_input_objects, tx_digest, signed_transaction)
            .await
=======
            .set_transaction_lock(mutable_input_objects, signed_transaction)
>>>>>>> 73414742
    }

    /// Update state and signals that a new transactions has been processed
    /// to the batch maker service.
    #[instrument(name = "db_update_state", level = "debug", skip_all)]
    async fn update_state(
        &self,
        temporary_store: AuthorityTemporaryStore<AuthorityStore>,
        certificate: &CertifiedTransaction,
        signed_effects: &SignedTransactionEffects,
    ) -> SuiResult {
        let notifier_ticket = self.batch_notifier.ticket()?;
        self._database
            .update_state(
                temporary_store,
                certificate,
                signed_effects,
                Some(notifier_ticket.seq()),
            )
            .await
        // implicitly we drop the ticket here and that notifies the batch manager
    }

    /// Get a read reference to an object/seq lock
    pub async fn get_transaction_lock(
        &self,
        object_ref: &ObjectRef,
    ) -> Result<Option<SignedTransaction>, SuiError> {
        self._database.get_transaction_envelope(object_ref).await
    }

    // Helper functions to manage certificates

    /// Read from the DB of certificates
    pub async fn read_certificate(
        &self,
        digest: &TransactionDigest,
    ) -> Result<Option<CertifiedTransaction>, SuiError> {
        self._database.read_certificate(digest)
    }

    pub async fn parent(&self, object_ref: &ObjectRef) -> Option<TransactionDigest> {
        self._database
            .parent(object_ref)
            .expect("TODO: propagate the error")
    }

    pub async fn get_objects(
        &self,
        _objects: &[ObjectID],
    ) -> Result<Vec<Option<Object>>, SuiError> {
        self._database.get_objects(_objects)
    }

    /// Returns all parents (object_ref and transaction digests) that match an object_id, at
    /// any object version, or optionally at a specific version.
    pub async fn get_parent_iterator(
        &self,
        object_id: ObjectID,
        seq: Option<SequenceNumber>,
    ) -> Result<impl Iterator<Item = (ObjectRef, TransactionDigest)> + '_, SuiError> {
        {
            self._database.get_parent_iterator(object_id, seq)
        }
    }

    pub async fn get_latest_parent_entry(
        &self,
        object_id: ObjectID,
    ) -> Result<Option<(ObjectRef, TransactionDigest)>, SuiError> {
        self._database.get_latest_parent_entry(object_id)
    }
}

impl ModuleResolver for AuthorityState {
    type Error = SuiError;

    fn get_module(&self, module_id: &ModuleId) -> Result<Option<Vec<u8>>, Self::Error> {
        self._database.get_module(module_id)
    }
}

#[async_trait]
impl ExecutionState for AuthorityState {
    type Transaction = ConsensusTransaction;
    type Error = SuiError;

    async fn handle_consensus_transaction(
        &self,
        execution_indices: ExecutionIndices,
        transaction: Self::Transaction,
    ) -> Result<Vec<u8>, Self::Error> {
        let ConsensusTransaction::UserTransaction(certificate) = transaction;

        // Ensure an idempotent answer.
        let digest = certificate.digest();
        if self._database.effects_exists(digest)? {
            let info = self.make_transaction_info(digest).await?;
            debug!("Shared-object transaction {digest:?} already executed");
            return Ok(bincode::serialize(&info).unwrap());
        }

        // Assign locks to shared objects.
        self.handle_consensus_certificate(certificate.clone(), execution_indices)
            .await?;
        debug!("Shared objects locks successfully attributed to transaction {digest:?}");

        // Attempt to execute the transaction. This will only succeed if the authority
        // already executed all its dependencies.
        let confirmation_transaction = ConfirmationTransaction {
            certificate: certificate.clone(),
        };
        let info = self
            .handle_confirmation_transaction(confirmation_transaction.clone())
            .await?;
        debug!("Executed transaction {digest:?}");

        // Return a serialized transaction info response. This will be sent back to the client.
        Ok(bincode::serialize(&info).unwrap())
    }

    fn ask_consensus_write_lock(&self) -> bool {
        self.consensus_guardrail.fetch_add(1, Ordering::SeqCst) == 0
    }

    fn release_consensus_write_lock(&self) {
        self.consensus_guardrail.fetch_sub(0, Ordering::SeqCst);
    }

    async fn load_execution_indices(&self) -> Result<ExecutionIndices, Self::Error> {
        self._database.last_consensus_index()
    }
}<|MERGE_RESOLUTION|>--- conflicted
+++ resolved
@@ -818,12 +818,8 @@
         signed_transaction: SignedTransaction,
     ) -> Result<(), SuiError> {
         self._database
-<<<<<<< HEAD
-            .lock_and_write_transaction(mutable_input_objects, tx_digest, signed_transaction)
+            .lock_and_write_transaction(mutable_input_objects, signed_transaction)
             .await
-=======
-            .set_transaction_lock(mutable_input_objects, signed_transaction)
->>>>>>> 73414742
     }
 
     /// Update state and signals that a new transactions has been processed
