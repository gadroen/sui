--- conflicted
+++ resolved
@@ -377,12 +377,8 @@
             "Setting transaction lock"
         );
         self.store
-<<<<<<< HEAD
-            .lock_and_write_transaction(mutable_input_objects, tx_digest, transaction)
+            .lock_and_write_transaction(mutable_input_objects, transaction)
             .await
-=======
-            .set_transaction_lock(mutable_input_objects, transaction)
->>>>>>> 73414742
     }
 
     /// Make sure all objects in the input exist in the gateway store.
@@ -471,18 +467,6 @@
         let mutated_objects = self
             .download_objects_from_authorities(mutated_object_refs)
             .await?;
-<<<<<<< HEAD
-        self.store
-            .update_gateway_state(
-                &objects_by_kind,
-                mutated_objects,
-                new_certificate.clone(),
-                effects.clone(),
-                self.next_tx_seq_number
-                    .fetch_add(1, std::sync::atomic::Ordering::SeqCst),
-            )
-            .await?;
-=======
         self.store.update_gateway_state(
             all_objects,
             mutated_objects,
@@ -490,8 +474,7 @@
             effects.clone().to_unsigned_effects(),
             self.next_tx_seq_number
                 .fetch_add(1, std::sync::atomic::Ordering::SeqCst),
-        )?;
->>>>>>> 73414742
+        ).await?;
 
         Ok((new_certificate, effects))
     }
