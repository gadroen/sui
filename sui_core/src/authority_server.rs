// Copyright (c) 2021, Facebook, Inc. and its affiliates
// Copyright (c) 2022, Mysten Labs, Inc.
// SPDX-License-Identifier: Apache-2.0

use crate::authority::AuthorityState;
use futures::{SinkExt, StreamExt};
use std::collections::VecDeque;
use std::net::SocketAddr;
use std::{io, sync::Arc};
use sui_network::{
    network::NetworkServer,
    transport::{spawn_server, MessageHandler, RwChannel, SpawnedServer},
};
use sui_types::{
    batch::UpdateItem, crypto::VerificationObligation, error::*, messages::*, serialize::*,
};
use tokio::sync::mpsc::Sender;

use std::time::Duration;
use tracing::{error, info, warn, Instrument};

use crate::consensus_adapter::{ConsensusInput, ConsensusSubmitter};
use async_trait::async_trait;
use bytes::{Bytes, BytesMut};
use tokio::sync::broadcast::error::RecvError;

#[cfg(test)]
#[path = "unit_tests/server_tests.rs"]
mod server_tests;

/*
    The number of input chunks the authority will try to process in parallel.

    TODO: provide a configuration parameter to allow authority operators to
    set it, or a dynamic mechanism to adapt it according to observed workload.
*/
const CHUNK_SIZE: usize = 36;
const MIN_BATCH_SIZE: u64 = 1000;
const MAX_DELAY_MILLIS: u64 = 5_000; // 5 sec

pub struct AuthorityServer {
    server: NetworkServer,
<<<<<<< HEAD
    pub state: Arc<AuthorityState>,
=======
    pub state: AuthorityState,
>>>>>>> cf53ad57
    consensus_submitter: ConsensusSubmitter,
}

impl AuthorityServer {
    pub fn new(
        base_address: String,
        base_port: u16,
        buffer_size: usize,
<<<<<<< HEAD
        state: Arc<AuthorityState>,
=======
        state: AuthorityState,
>>>>>>> cf53ad57
        consensus_address: SocketAddr,
        tx_consensus_listener: Sender<ConsensusInput>,
    ) -> Self {
        let consensus_submitter = ConsensusSubmitter::new(
            consensus_address,
            buffer_size,
            state.committee.clone(),
            tx_consensus_listener,
        );
        Self {
            server: NetworkServer::new(base_address, base_port, buffer_size),
            state,
            consensus_submitter,
        }
    }

    /// Create a batch subsystem, register it with the authority state, and
    /// launch a task that manages it. Return the join handle of this task.
    pub async fn spawn_batch_subsystem(
        self: &Arc<Self>,
        min_batch_size: u64,
        max_delay: Duration,
    ) -> SuiResult<tokio::task::JoinHandle<SuiResult<()>>> {
        // Start the batching subsystem, and register the handles with the authority.
        let local_server = self.clone();

        let _batch_join_handle = tokio::task::spawn(async move {
            local_server
                .state
                .run_batch_service(min_batch_size, max_delay)
                .await
        });

        Ok(_batch_join_handle)
    }

    pub async fn spawn(self) -> Result<SpawnedServer<AuthorityServer>, io::Error> {
        let address = format!("{}:{}", self.server.base_address, self.server.base_port);
        self.spawn_with_bind_address(&address).await
    }

    pub async fn spawn_with_bind_address(
        self,
        address: &str,
    ) -> Result<SpawnedServer<AuthorityServer>, io::Error> {
        let buffer_size = self.server.buffer_size;
        let guarded_state = Arc::new(self);

        // Start the batching subsystem
        let _join_handle = guarded_state
            .spawn_batch_subsystem(MIN_BATCH_SIZE, Duration::from_millis(MAX_DELAY_MILLIS))
            .await;

        spawn_server(address, guarded_state, buffer_size).await
    }

    async fn handle_batch_streaming<'a, 'b, A>(
        &'a self,
        request: BatchInfoRequest,
        channel: &mut A,
    ) -> Result<(), SuiError>
    where
        A: RwChannel<'b>,
    {
        // Register a subscriber to not miss any updates
        let mut subscriber = self.state.subscribe_batch();
        let message_end = request.end;

        // Get the historical data requested
        let (mut items, should_subscribe) = self.state.handle_batch_info_request(request).await?;

        let mut last_seq_sent = 0;
        while let Some(item) = items.pop_front() {
            // Remember the last transaction sequence number sent
            if let UpdateItem::Transaction((seq, _)) = &item {
                last_seq_sent = *seq;
            }

            // Send all items back to the client
            let item = serialize_batch_item(&BatchInfoResponseItem(item));
            channel
                .sink()
                .send(Bytes::from(item))
                .await
                .map_err(|_| SuiError::CannotSendClientMessageError)?;
        }

        // No need to send live events.
        if !should_subscribe {
            return Ok(());
        }

        // Now we read from the live updates.
        loop {
            match subscriber.recv().await {
                Ok(item) => {
                    let seq = match &item {
                        UpdateItem::Transaction((seq, _)) => *seq,
                        UpdateItem::Batch(signed_batch) => signed_batch.batch.next_sequence_number,
                    };

                    // Do not re-send transactions already sent from the database
                    if seq <= last_seq_sent {
                        continue;
                    }

                    let response = BatchInfoResponseItem(item);

                    // Send back the item from the subscription
                    let resp = serialize_batch_item(&response);
                    channel
                        .sink()
                        .send(Bytes::from(resp))
                        .await
                        .map_err(|_| SuiError::CannotSendClientMessageError)?;

                    // We always stop sending at batch boundaries, so that we try to always
                    // start with a batch and end with a batch to allow signature verification.
                    if let BatchInfoResponseItem(UpdateItem::Batch(signed_batch)) = &response {
                        if message_end < signed_batch.batch.next_sequence_number {
                            break;
                        }
                    }
                }
                Err(RecvError::Closed) => {
                    // The service closed the channel, so we tell the client.
                    return Err(SuiError::SubscriptionServiceClosed);
                }
                Err(RecvError::Lagged(number_skipped)) => {
                    // We tell the client they are too slow to consume, and
                    // stop.
                    return Err(SuiError::SubscriptionItemsDroppedError(number_skipped));
                }
            }
        }

        Ok(())
    }

    async fn handle_one_message<'a, 'b, A>(
        &'a self,
        message: SerializedMessage,
        channel: &mut A,
    ) -> Option<Vec<u8>>
    where
        A: RwChannel<'b>,
    {
        let reply = match message {
            SerializedMessage::Transaction(message) => {
                let tx_digest = message.digest();
                // Enable Trace Propagation across spans/processes using tx_digest
                let span = tracing::debug_span!(
                    "process_tx",
                    ?tx_digest,
                    tx_kind = message.data.kind_as_str()
                );
                // No allocations: it's a 'static str!
                self.state
                    .handle_transaction(*message)
                    .instrument(span)
                    .await
                    .map(|info| Some(serialize_transaction_info(&info)))
            }
            SerializedMessage::Cert(message) => {
                let confirmation_transaction = ConfirmationTransaction {
                    certificate: message.as_ref().clone(),
                };
                let tx_digest = *message.digest();
                let span = tracing::debug_span!(
                    "process_cert",
                    ?tx_digest,
                    tx_kind = message.transaction.data.kind_as_str()
                );
                match self
                    .state
                    .handle_confirmation_transaction(confirmation_transaction)
                    .instrument(span)
                    .await
                {
                    Ok(info) => {
                        // Response
                        Ok(Some(serialize_transaction_info(&info)))
                    }
                    Err(error) => Err(error),
                }
            }
            SerializedMessage::AccountInfoReq(message) => self
                .state
                .handle_account_info_request(*message)
                .await
                .map(|info| Some(serialize_account_info_response(&info))),
            SerializedMessage::ObjectInfoReq(message) => self
                .state
                .handle_object_info_request(*message)
                .await
                .map(|info| Some(serialize_object_info_response(&info))),
            SerializedMessage::TransactionInfoReq(message) => self
                .state
                .handle_transaction_info_request(*message)
                .await
                .map(|info| Some(serialize_transaction_info(&info))),
            SerializedMessage::BatchInfoReq(message) => self
                .handle_batch_streaming(*message, channel)
                .await
                .map(|_| None),
            SerializedMessage::ConsensusTransaction(message) => {
                match self.consensus_submitter.submit(&message).await {
                    Ok(()) => match *message {
                        ConsensusTransaction::UserTransaction(certificate) => {
                            let confirmation_transaction = ConfirmationTransaction { certificate };
                            self.state
                                .handle_confirmation_transaction(confirmation_transaction)
                                .await
                                .map(|info| Some(serialize_transaction_info(&info)))
                        }
                    },
                    Err(e) => Err(e),
                }
            }

            _ => Err(SuiError::UnexpectedMessage),
        };

        self.server.increment_packets_processed();

        if self.server.packets_processed() % 5000 == 0 {
            info!(
                "{}:{} has processed {} packets",
                self.server.base_address,
                self.server.base_port,
                self.server.packets_processed()
            );
        }

        match reply {
            Ok(x) => x,
            Err(error) => {
                warn!("User query failed: {error}");
                self.server.increment_user_errors();
                Some(serialize_error(&error))
            }
        }
    }

    /// For each Transaction and Certificate updates a verification
    /// obligation structure, and returns an error either if the collection in the
    /// obligation went wrong or the verification of the signatures went wrong.
    fn batch_verify_one_chunk(
        &self,
        one_chunk: Vec<Result<(SerializedMessage, BytesMut), SuiError>>,
    ) -> Result<VecDeque<(SerializedMessage, BytesMut)>, SuiError> {
        let one_chunk: Result<Vec<_>, _> = one_chunk.into_iter().collect();
        let one_chunk = one_chunk?;

        // Now create a verification obligation
        let mut obligation = VerificationObligation::default();
        let load_verification: Result<VecDeque<(SerializedMessage, BytesMut)>, SuiError> =
            one_chunk
                .into_iter()
                .map(|mut item| {
                    let (message, _message_bytes) = &mut item;
                    match message {
                        SerializedMessage::Transaction(message) => {
                            message.is_checked = true;
                            message.add_to_verification_obligation(&mut obligation)?;
                        }
                        SerializedMessage::Cert(message) => {
                            message.is_checked = true;
                            message.add_to_verification_obligation(
                                &self.state.committee,
                                &mut obligation,
                            )?;
                        }
                        _ => {}
                    };
                    Ok(item)
                })
                .collect();

        // Check the obligations and the verification is
        let one_chunk = load_verification?;
        obligation.verify_all()?;
        Ok(one_chunk)
    }
}

#[async_trait]
impl<'a, A> MessageHandler<A> for AuthorityServer
where
    A: 'static + RwChannel<'a> + Unpin + Send,
{
    async fn handle_messages(&self, mut channel: A) -> () {
        /*
            Take messages in chunks of CHUNK_SIZE and parses them, keeps also the
            original bytes for later use, and reports any errors. Special care is
            taken to turn all errors into SuiError.
        */

        while let Some(one_chunk) = channel
            .stream()
            .map(|msg_bytes_result| {
                msg_bytes_result
                    .map_err(|_| SuiError::InvalidDecoding)
                    .and_then(|msg_bytes| {
                        deserialize_message(&msg_bytes[..])
                            .map_err(|_| SuiError::InvalidDecoding)
                            .map(|msg| (msg, msg_bytes))
                    })
            })
            .ready_chunks(CHUNK_SIZE)
            .next()
            .await
        {
            /*
                Very the signatures of the chunk as a whole
            */
            let one_chunk = self.batch_verify_one_chunk(one_chunk);

            /*
                If this is an error send back the error and drop the connection.
                Here we make the choice to bail out as soon as either any parsing
                or signature / commitee verification operation fails. The client
                should know better than give invalid input. All conditions can be
                trivially checked on the client side, so there should be no surprises
                here for well behaved clients.
            */
            if let Err(err) = one_chunk {
                // If the response channel is closed there is no much we can do
                // to handle the error result.
                let _ = channel.sink().send(serialize_error(&err).into()).await;
                return;
            }
            let mut one_chunk = one_chunk.unwrap();

            // Process each message
            while let Some((_message, _buffer)) = one_chunk.pop_front() {
                if let Some(reply) = self.handle_one_message(_message, &mut channel).await {
                    let status = channel.sink().send(reply.into()).await;
                    if let Err(error) = status {
                        error!("Failed to send query response: {error}");
                    }
                };
            }
        }
    }
}<|MERGE_RESOLUTION|>--- conflicted
+++ resolved
@@ -40,11 +40,7 @@
 
 pub struct AuthorityServer {
     server: NetworkServer,
-<<<<<<< HEAD
     pub state: Arc<AuthorityState>,
-=======
-    pub state: AuthorityState,
->>>>>>> cf53ad57
     consensus_submitter: ConsensusSubmitter,
 }
 
@@ -53,11 +49,7 @@
         base_address: String,
         base_port: u16,
         buffer_size: usize,
-<<<<<<< HEAD
         state: Arc<AuthorityState>,
-=======
-        state: AuthorityState,
->>>>>>> cf53ad57
         consensus_address: SocketAddr,
         tx_consensus_listener: Sender<ConsensusInput>,
     ) -> Self {
