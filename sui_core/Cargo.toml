--- conflicted
+++ resolved
@@ -27,21 +27,14 @@
 signature = "1.5.0"
 ed25519-dalek = "1.0.1"
 scopeguard = "1.1.0"
-<<<<<<< HEAD
-clap = { version = "3.1.14", features = ["derive"] }
-prometheus_exporter = "0.8.4"
-bincode = "1.3.3"
-fdlimit = "0.2.1"
-schemars = "0.8.8"
-lazy_static = "1.4.0"
-=======
 clap = { version = "3.1.17", features = ["derive"] }
 bincode = "1.3.3"
 fdlimit = "0.2.1"
 schemars = "0.8.8"
 multiaddr = "0.14.0"
 mysten-network = { git = "https://github.com/MystenLabs/mysten-infra", rev = "3b7daedf91fd8937dde26e905b8114cac459b866" }
->>>>>>> 0a315ed1
+prometheus_exporter = "0.8.4"
+lazy_static = "1.4.0"
 
 sui-adapter = { path = "../sui_programmability/adapter" }
 sui-framework = { path = "../sui_programmability/framework" }
