--- conflicted
+++ resolved
@@ -42,13 +42,9 @@
 	"homepage": "https://github.com/mystenlabs/sui#readme",
 	"devDependencies": {
 		"@mysten/build-scripts": "workspace:*",
-<<<<<<< HEAD
 		"typescript": "^5.1.6",
+		"@types/node": "^20.4.2",
 		"vitest": "^0.33.0"
-=======
-		"@types/node": "^20.4.2",
-		"typescript": "^5.1.6"
->>>>>>> 26da07d8
 	},
 	"dependencies": {
 		"@mysten/bcs": "workspace:*",
