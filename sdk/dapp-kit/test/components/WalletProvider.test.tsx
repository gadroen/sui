// Copyright (c) Mysten Labs, Inc.
// SPDX-License-Identifier: Apache-2.0

import { act, renderHook, waitFor } from '@testing-library/react';
import { createWalletProviderContextWrapper, registerMockWallet } from '../test-utils.js';
<<<<<<< HEAD
import { useWallet } from 'dapp-kit/src/index.js';
import { superCoolFeature } from '../mocks/mockFeatures.js';
=======
import {
	useAccounts,
	useConnectWallet,
	useCurrentAccount,
	useCurrentWallet,
	useDisconnectWallet,
	useWallets,
} from 'dapp-kit/src';
import { createMockAccount } from '../mocks/mockAccount.js';
>>>>>>> f9e88b01

describe('WalletProvider', () => {
	test('the correct wallet and account information is returned on initial render', () => {
		const wrapper = createWalletProviderContextWrapper();
		const { result } = renderHook(
			() => ({
				wallets: useWallets(),
				currentWallet: useCurrentWallet(),
				currentAccount: useCurrentAccount(),
			}),
			{ wrapper },
		);

		expect(result.current.currentWallet).toBeFalsy();
		expect(result.current.currentAccount).toBeFalsy();
		expect(result.current.wallets).toHaveLength(0);
	});

	test('the list of wallets is ordered correctly by preference', () => {
		const { unregister: unregister1 } = registerMockWallet({ walletName: 'Mock Wallet 1' });
		const { unregister: unregister2 } = registerMockWallet({ walletName: 'Mock Wallet 2' });
		const { unregister: unregister3 } = registerMockWallet({ walletName: 'Mock Wallet 3' });

		const wrapper = createWalletProviderContextWrapper({
			preferredWallets: ['Mock Wallet 2', 'Mock Wallet 1'],
		});
		const { result } = renderHook(() => useWallets(), { wrapper });
		const walletNames = result.current.map((wallet) => wallet.name);

		expect(walletNames).toStrictEqual(['Mock Wallet 2', 'Mock Wallet 1', 'Mock Wallet 3']);

		act(() => {
			unregister1();
			unregister2();
			unregister3();
		});
	});

	test('the unsafe burner wallet is registered when enableUnsafeBurner is set', async () => {
		const wrapper = createWalletProviderContextWrapper({
			enableUnsafeBurner: true,
		});
		const { result } = renderHook(() => useWallets(), { wrapper });
		const walletNames = result.current.map((wallet) => wallet.name);

		expect(walletNames).toStrictEqual(['Unsafe Burner Wallet']);
	});

	test('unregistered wallets are removed from the list of wallets', async () => {
		const { unregister: unregister1 } = registerMockWallet({ walletName: 'Mock Wallet 1' });
		const { unregister: unregister2 } = registerMockWallet({ walletName: 'Mock Wallet 2' });
		const { unregister: unregister3 } = registerMockWallet({ walletName: 'Mock Wallet 3' });

		const wrapper = createWalletProviderContextWrapper();
		const { result } = renderHook(() => useWallets(), { wrapper });

		act(() => unregister2());

		const walletNames = result.current.map((wallet) => wallet.name);
		expect(walletNames).toStrictEqual(['Mock Wallet 1', 'Mock Wallet 3']);

		act(() => {
			unregister1();
			unregister3();
		});
	});

	test('the list of wallets is correctly filtered by required features', () => {
		const { unregister: unregister1 } = registerMockWallet({
			walletName: 'Mock Wallet 1',
			features: superCoolFeature,
		});
		const { unregister: unregister2 } = registerMockWallet({ walletName: 'Mock Wallet 2' });

		const wrapper = createWalletProviderContextWrapper({
			requiredFeatures: ['my-dapp:super-cool-feature'],
		});
		const { result } = renderHook(() => useWallets(), { wrapper });
		const walletNames = result.current.map((wallet) => wallet.name);

		expect(walletNames).toStrictEqual(['Mock Wallet 1']);

		act(() => {
			unregister1();
			unregister2();
		});
	});

	test('accounts are properly updated when changed from a wallet', async () => {
		const { unregister, mockWallet } = registerMockWallet({
			walletName: 'Mock Wallet 1',
			accounts: [createMockAccount(), createMockAccount(), createMockAccount()],
		});

		const wrapper = createWalletProviderContextWrapper();
		const { result } = renderHook(
			() => ({
				connectWallet: useConnectWallet(),
				currentAccount: useCurrentAccount(),
				currentWallet: useCurrentWallet(),
				accounts: useAccounts(),
			}),
			{ wrapper },
		);

		result.current.connectWallet.mutate({ wallet: mockWallet });
		await waitFor(() => expect(result.current.connectWallet.isSuccess).toBe(true));

		// Simulate deleting the account we're currently connected to.
		mockWallet.deleteFirstAccount();

		expect(result.current.currentAccount).toBeTruthy();
		await waitFor(() => {
			expect(result.current.currentAccount!.address).toBe(result.current.accounts[0].address);
		});

		expect(result.current.accounts).toHaveLength(2);

		act(() => unregister());
	});

	describe('wallet auto-connection', () => {
		test('auto-connecting to a wallet works successfully', async () => {
			const { unregister, mockWallet } = registerMockWallet({
				walletName: 'Mock Wallet 1',
				accounts: [createMockAccount(), createMockAccount()],
			});

			const wrapper = createWalletProviderContextWrapper({
				autoConnect: true,
			});
			const { result, unmount } = renderHook(() => useConnectWallet(), { wrapper });

			// Manually connect a wallet so we have a wallet to auto-connect to later.
			result.current.mutate({
				wallet: mockWallet,
				accountAddress: mockWallet.accounts[1].address,
			});

			await waitFor(() => expect(result.current.isSuccess).toBe(true));

			// Now unmount our component tree to simulate someone leaving the page.
			unmount();

			// Render our component tree again and auto-connect to our previously connected wallet account.
			const { result: updatedResult } = renderHook(
				() => ({
					currentWallet: useCurrentWallet(),
					currentAccount: useCurrentAccount(),
				}),
				{ wrapper },
			);

			await waitFor(() => expect(updatedResult.current.currentWallet).toBeTruthy());
			expect(updatedResult.current.currentWallet!.name).toStrictEqual('Mock Wallet 1');

			expect(updatedResult.current.currentAccount).toBeTruthy();
			expect(updatedResult.current.currentAccount!.address).toStrictEqual(
				mockWallet.accounts[1].address,
			);

			act(() => unregister());
		});

		test('wallet connection info is removed upon disconnection', async () => {
			const { unregister, mockWallet } = registerMockWallet({
				walletName: 'Mock Wallet 1',
			});
			const wrapper = createWalletProviderContextWrapper({
				autoConnect: true,
			});

			const { result, unmount } = renderHook(
				() => ({
					connectWallet: useConnectWallet(),
					disconnectWallet: useDisconnectWallet(),
					currentWallet: useCurrentWallet(),
					currentAccount: useCurrentAccount(),
				}),
				{ wrapper },
			);

			result.current.connectWallet.mutate({
				wallet: mockWallet,
			});
			await waitFor(() => expect(result.current.connectWallet.isSuccess).toBe(true));

			// By disconnecting, we should remove any wallet connection info that we have stored.
			result.current.disconnectWallet.mutate();
			await waitFor(() => expect(result.current.disconnectWallet.isSuccess).toBe(true));

			// Now unmount our component tree to simulate someone leaving the page.
			unmount();

			// Render our component tree again and assert that we weren't able to auto-connect.
			const { result: updatedResult } = renderHook(() => useCurrentWallet(), { wrapper });
			expect(updatedResult.current).toBeFalsy();

			act(() => unregister());
		});
	});
});<|MERGE_RESOLUTION|>--- conflicted
+++ resolved
@@ -3,10 +3,6 @@
 
 import { act, renderHook, waitFor } from '@testing-library/react';
 import { createWalletProviderContextWrapper, registerMockWallet } from '../test-utils.js';
-<<<<<<< HEAD
-import { useWallet } from 'dapp-kit/src/index.js';
-import { superCoolFeature } from '../mocks/mockFeatures.js';
-=======
 import {
 	useAccounts,
 	useConnectWallet,
@@ -16,7 +12,7 @@
 	useWallets,
 } from 'dapp-kit/src';
 import { createMockAccount } from '../mocks/mockAccount.js';
->>>>>>> f9e88b01
+import { superCoolFeature } from '../mocks/mockFeatures.js';
 
 describe('WalletProvider', () => {
 	test('the correct wallet and account information is returned on initial render', () => {
