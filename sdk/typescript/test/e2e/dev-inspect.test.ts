--- conflicted
+++ resolved
@@ -50,18 +50,6 @@
       getObjectId(c),
     );
 
-<<<<<<< HEAD
-      await validateDevInspectTransaction(
-        signer,
-        {
-          kind: 'pay',
-          data: {
-            inputCoins: splitCoins,
-            recipients: [DEFAULT_RECIPIENT],
-            amounts: ['4000'],
-            gasBudget: gasBudget,
-          },
-=======
     await validateDevInspectTransaction(
       signer,
       {
@@ -69,9 +57,8 @@
         data: {
           inputCoins: splitCoins,
           recipients: [DEFAULT_RECIPIENT],
-          amounts: [4000],
+          amounts: ['4000'],
           gasBudget: gasBudget,
->>>>>>> cfac29c6
         },
       },
       'success',
