// Copyright (c) Mysten Labs, Inc.
// SPDX-License-Identifier: Apache-2.0

import {
  getObjectFields,
  SuiObjectResponse,
  SuiMoveObject,
  SuiObjectInfo,
  SuiObjectData,
  getObjectId,
  getObjectType,
} from '../types/objects';
import { normalizeSuiObjectId, ObjectId, SuiAddress } from '../types/common';

import { getOption, Option } from '../types/option';
import { CoinStruct } from '../types/coin';
import { StructTag } from '../types/sui-bcs';
import { Infer, literal, number, object, string, union } from 'superstruct';

export const SUI_FRAMEWORK_ADDRESS = '0x2';
export const MOVE_STDLIB_ADDRESS = '0x1';
export const OBJECT_MODULE_NAME = 'object';
export const UID_STRUCT_NAME = 'UID';
export const ID_STRUCT_NAME = 'ID';
export const SUI_TYPE_ARG = `${SUI_FRAMEWORK_ADDRESS}::sui::SUI`;

// `sui::pay` module is used for Coin management (split, join, join_and_transfer etc);
export const PAY_MODULE_NAME = 'pay';
export const PAY_SPLIT_COIN_VEC_FUNC_NAME = 'split_vec';
export const PAY_JOIN_COIN_FUNC_NAME = 'join';
export const COIN_TYPE_ARG_REGEX = /^0x2::coin::Coin<(.+)>$/;

type ObjectData = ObjectDataFull | SuiObjectInfo;
type ObjectDataFull = SuiObjectResponse | SuiMoveObject;

export const CoinMetadataStruct = object({
  decimals: number(),
  name: string(),
  symbol: string(),
  description: string(),
  iconUrl: union([string(), literal(null)]),
  id: union([ObjectId, literal(null)]),
});

export type CoinMetadata = Infer<typeof CoinMetadataStruct>;

/**
 * Utility class for 0x2::coin
 * as defined in https://github.com/MystenLabs/sui/blob/ca9046fd8b1a9e8634a4b74b0e7dabdc7ea54475/sui_programmability/framework/sources/Coin.move#L4
 */
export class Coin {
  static isCoin(data: ObjectData): boolean {
    return Coin.getType(data)?.match(COIN_TYPE_ARG_REGEX) != null;
  }

  static getCoinType(type: string) {
    const [, res] = type.match(COIN_TYPE_ARG_REGEX) ?? [];
    return res || null;
  }

  static getCoinTypeArg(obj: ObjectData) {
    const type = Coin.getType(obj);
    return type ? Coin.getCoinType(type) : null;
  }

  static isSUI(obj: ObjectData) {
    const arg = Coin.getCoinTypeArg(obj);
    return arg ? Coin.getCoinSymbol(arg) === 'SUI' : false;
  }

  static getCoinSymbol(coinTypeArg: string) {
    return coinTypeArg.substring(coinTypeArg.lastIndexOf(':') + 1);
  }

  static getCoinStructTag(coinTypeArg: string): StructTag {
    return {
      address: normalizeSuiObjectId(coinTypeArg.split('::')[0]),
      module: coinTypeArg.split('::')[1],
      name: coinTypeArg.split('::')[2],
      typeParams: [],
    };
  }

  public static getID(obj: ObjectData): ObjectId {
    if ('fields' in obj) {
      return obj.fields.id.id;
    }
    return getObjectId(obj);
  }

  /**
   * Convenience method for select coin objects that has a balance greater than or equal to `amount`
   *
   * @param amount coin balance
   * @param exclude object ids of the coins to exclude
   * @return a list of coin objects that has balance greater than `amount` in an ascending order
   */
  static selectCoinsWithBalanceGreaterThanOrEqual(
    coins: CoinStruct[],
    amount: bigint,
    exclude: ObjectId[] = [],
  ): CoinStruct[] {
    return Coin.sortByBalance(
      coins.filter(
        ({ coinObjectId, balance }) =>
          !exclude.includes(coinObjectId) && BigInt(balance) >= amount,
      ),
    );
  }

  /**
   * Convenience method for select an arbitrary coin object that has a balance greater than or
   * equal to `amount`
   *
   * @param amount coin balance
   * @param exclude object ids of the coins to exclude
   * @return an arbitrary coin with balance greater than or equal to `amount
   */
  static selectCoinWithBalanceGreaterThanOrEqual(
    coins: CoinStruct[],
    amount: bigint,
    exclude: ObjectId[] = [],
  ): CoinStruct | undefined {
    return coins.find(
      ({ coinObjectId, balance }) =>
        !exclude.includes(coinObjectId) && BigInt(balance) >= amount,
    );
  }

  /**
   * Convenience method for select a minimal set of coin objects that has a balance greater than
   * or equal to `amount`. The output can be used for `PayTransaction`
   *
   * @param amount coin balance
   * @param exclude object ids of the coins to exclude
   * @return a minimal list of coin objects that has a combined balance greater than or equal
   * to`amount` in an ascending order. If no such set exists, an empty list is returned
   */
  static selectCoinSetWithCombinedBalanceGreaterThanOrEqual(
    coins: CoinStruct[],
    amount: bigint,
    exclude: ObjectId[] = [],
  ): CoinStruct[] {
    const sortedCoins = Coin.sortByBalance(
      coins.filter(({ coinObjectId }) => !exclude.includes(coinObjectId)),
    );

    const total = Coin.totalBalance(sortedCoins);
    // return empty set if the aggregate balance of all coins is smaller than amount
    if (total < amount) {
      return [];
    } else if (total === amount) {
      return sortedCoins;
    }

    let sum = BigInt(0);
    let ret: CoinStruct[] = [];
    while (sum < total) {
      // prefer to add a coin with smallest sufficient balance
      const target = amount - sum;
      const coinWithSmallestSufficientBalance = sortedCoins.find(
        (coin) => Coin.getBalanceFromCoinStruct(coin) >= target,
      );
      if (coinWithSmallestSufficientBalance) {
        ret.push(coinWithSmallestSufficientBalance);
        break;
      }

      const coinWithLargestBalance = sortedCoins.pop()!;
      ret.push(coinWithLargestBalance);
      sum += BigInt(coinWithLargestBalance.balance);
    }

    return Coin.sortByBalance(ret);
  }

  static totalBalance(coins: CoinStruct[]): bigint {
    return coins.reduce(
      (partialSum, c) => partialSum + Coin.getBalanceFromCoinStruct(c),
      BigInt(0),
    );
  }

  /**
   * Sort coin by balance in an ascending order
   */
  static sortByBalance(coins: CoinStruct[]): CoinStruct[] {
    return [...coins].sort((a, b) =>
      Coin.getBalanceFromCoinStruct(a) < Coin.getBalanceFromCoinStruct(b)
        ? -1
        : Coin.getBalanceFromCoinStruct(a) > Coin.getBalanceFromCoinStruct(b)
        ? 1
        : 0,
    );
  }

  static getBalanceFromCoinStruct(coin: CoinStruct): bigint {
    return BigInt(coin.balance);
  }

  static getBalance(data: ObjectDataFull): bigint | undefined {
    if (!Coin.isCoin(data)) {
      return undefined;
    }
    const balance = getObjectFields(data)?.balance;
    return BigInt(balance);
  }

  static getZero(): bigint {
    return BigInt(0);
  }

  private static getType(data: ObjectData): string | undefined {
    if ('status' in data) {
      return getObjectType(data);
    }
    return data.type;
  }
<<<<<<< HEAD

  // TODO: Do we want to keep this method?
  /**
   * Create a new transaction for sending coins ready to be signed and executed.
   * @param allCoins All the coins that are owned by the sender. Can be only the relevant type of coins for the transfer, Sui for gas and the coins with the same type as the type to send.
   * @param coinTypeArg The coin type argument (Coin<T> the T) of the coin to send
   * @param amountToSend Total amount to send to recipient
   * @param recipient Recipient's address
   * @param gasBudget Gas budget for the tx
   * @throws in case of insufficient funds
   */
  public static async newPayTransaction(
    allCoins: SuiMoveObject[],
    coinTypeArg: string,
    amountToSend: bigint,
    recipient: SuiAddress,
    gasBudget: number,
  ): Promise<UnserializedSignableTransaction> {
    const isSuiTransfer = coinTypeArg === SUI_TYPE_ARG;
    const coinsOfTransferType = allCoins.filter(
      (aCoin) => Coin.getCoinTypeArg(aCoin) === coinTypeArg,
    );
    const coinsOfGas = isSuiTransfer
      ? coinsOfTransferType
      : allCoins.filter((aCoin) => Coin.isSUI(aCoin));
    const gasCoin = Coin.selectCoinWithBalanceGreaterThanOrEqual(
      coinsOfGas,
      BigInt(gasBudget),
    );
    if (!gasCoin) {
      // TODO: denomination for gasBudget?
      throw new Error(
        `Unable to find a coin to cover the gas budget ${gasBudget}`,
      );
    }
    const totalAmountIncludingGas =
      amountToSend +
      BigInt(
        isSuiTransfer
          ? // subtract from the total the balance of the gasCoin as it's going be the first element of the inputCoins
            BigInt(gasBudget) - BigInt(Coin.getBalance(gasCoin) || 0)
          : 0,
      );
    const inputCoinObjs =
      totalAmountIncludingGas > 0
        ? await Coin.selectCoinSetWithCombinedBalanceGreaterThanOrEqual(
            coinsOfTransferType,
            totalAmountIncludingGas,
            isSuiTransfer ? [Coin.getID(gasCoin)] : [],
          )
        : [];
    if (totalAmountIncludingGas > 0 && !inputCoinObjs.length) {
      const totalBalanceOfTransferType = Coin.totalBalance(coinsOfTransferType);
      const suggestedAmountToSend =
        totalBalanceOfTransferType - BigInt(isSuiTransfer ? gasBudget : 0);
      // TODO: denomination for values?
      throw new Error(
        `Coin balance ${totalBalanceOfTransferType} is not sufficient to cover the transfer amount ` +
          `${amountToSend}. Try reducing the transfer amount to ${suggestedAmountToSend}.`,
      );
    }
    if (isSuiTransfer) {
      inputCoinObjs.unshift(gasCoin);
    }
    return {
      kind: isSuiTransfer ? 'paySui' : 'pay',
      data: {
        inputCoins: inputCoinObjs.map(Coin.getID),
        recipients: [recipient],
        amounts: [String(amountToSend)],
        gasBudget: Number(gasBudget),
      },
    };
  }
=======
>>>>>>> 4a336a76
}

export type DelegationData = SuiMoveObject & {
  dataType: 'moveObject';
  type: '0x2::delegation::Delegation';
  fields: {
    active_delegation: Option<number>;
    delegate_amount: number;
    next_reward_unclaimed_epoch: number;
    validator_address: SuiAddress;
    info: {
      id: string;
      version: number;
    };
    coin_locked_until_epoch: Option<SuiMoveObject>;
    ending_epoch: Option<number>;
  };
};

export type DelegationSuiObject = Omit<SuiObjectData, 'data'> & {
  data: DelegationData;
};

// Class for delegation.move
// see https://github.com/MystenLabs/fastnft/blob/161aa27fe7eb8ecf2866ec9eb192e768f25da768/crates/sui-framework/sources/governance/delegation.move
export class Delegation {
  public static readonly SUI_OBJECT_TYPE = '0x2::delegation::Delegation';
  private suiObject: DelegationSuiObject;

  public static isDelegationSuiObject(
    obj: SuiObjectData,
  ): obj is DelegationSuiObject {
    return 'type' in obj && obj.type === Delegation.SUI_OBJECT_TYPE;
  }

  constructor(obj: DelegationSuiObject) {
    this.suiObject = obj;
  }

  public nextRewardUnclaimedEpoch() {
    return this.suiObject.data.fields.next_reward_unclaimed_epoch;
  }

  public activeDelegation() {
    return BigInt(getOption(this.suiObject.data.fields.active_delegation) || 0);
  }

  public delegateAmount() {
    return this.suiObject.data.fields.delegate_amount;
  }

  public endingEpoch() {
    return getOption(this.suiObject.data.fields.ending_epoch);
  }

  public validatorAddress() {
    return this.suiObject.data.fields.validator_address;
  }

  public isActive() {
    return this.activeDelegation() > 0 && !this.endingEpoch();
  }

  public hasUnclaimedRewards(epoch: number) {
    return (
      this.nextRewardUnclaimedEpoch() <= epoch &&
      (this.isActive() || (this.endingEpoch() || 0) > epoch)
    );
  }
}<|MERGE_RESOLUTION|>--- conflicted
+++ resolved
@@ -216,83 +216,6 @@
     }
     return data.type;
   }
-<<<<<<< HEAD
-
-  // TODO: Do we want to keep this method?
-  /**
-   * Create a new transaction for sending coins ready to be signed and executed.
-   * @param allCoins All the coins that are owned by the sender. Can be only the relevant type of coins for the transfer, Sui for gas and the coins with the same type as the type to send.
-   * @param coinTypeArg The coin type argument (Coin<T> the T) of the coin to send
-   * @param amountToSend Total amount to send to recipient
-   * @param recipient Recipient's address
-   * @param gasBudget Gas budget for the tx
-   * @throws in case of insufficient funds
-   */
-  public static async newPayTransaction(
-    allCoins: SuiMoveObject[],
-    coinTypeArg: string,
-    amountToSend: bigint,
-    recipient: SuiAddress,
-    gasBudget: number,
-  ): Promise<UnserializedSignableTransaction> {
-    const isSuiTransfer = coinTypeArg === SUI_TYPE_ARG;
-    const coinsOfTransferType = allCoins.filter(
-      (aCoin) => Coin.getCoinTypeArg(aCoin) === coinTypeArg,
-    );
-    const coinsOfGas = isSuiTransfer
-      ? coinsOfTransferType
-      : allCoins.filter((aCoin) => Coin.isSUI(aCoin));
-    const gasCoin = Coin.selectCoinWithBalanceGreaterThanOrEqual(
-      coinsOfGas,
-      BigInt(gasBudget),
-    );
-    if (!gasCoin) {
-      // TODO: denomination for gasBudget?
-      throw new Error(
-        `Unable to find a coin to cover the gas budget ${gasBudget}`,
-      );
-    }
-    const totalAmountIncludingGas =
-      amountToSend +
-      BigInt(
-        isSuiTransfer
-          ? // subtract from the total the balance of the gasCoin as it's going be the first element of the inputCoins
-            BigInt(gasBudget) - BigInt(Coin.getBalance(gasCoin) || 0)
-          : 0,
-      );
-    const inputCoinObjs =
-      totalAmountIncludingGas > 0
-        ? await Coin.selectCoinSetWithCombinedBalanceGreaterThanOrEqual(
-            coinsOfTransferType,
-            totalAmountIncludingGas,
-            isSuiTransfer ? [Coin.getID(gasCoin)] : [],
-          )
-        : [];
-    if (totalAmountIncludingGas > 0 && !inputCoinObjs.length) {
-      const totalBalanceOfTransferType = Coin.totalBalance(coinsOfTransferType);
-      const suggestedAmountToSend =
-        totalBalanceOfTransferType - BigInt(isSuiTransfer ? gasBudget : 0);
-      // TODO: denomination for values?
-      throw new Error(
-        `Coin balance ${totalBalanceOfTransferType} is not sufficient to cover the transfer amount ` +
-          `${amountToSend}. Try reducing the transfer amount to ${suggestedAmountToSend}.`,
-      );
-    }
-    if (isSuiTransfer) {
-      inputCoinObjs.unshift(gasCoin);
-    }
-    return {
-      kind: isSuiTransfer ? 'paySui' : 'pay',
-      data: {
-        inputCoins: inputCoinObjs.map(Coin.getID),
-        recipients: [recipient],
-        amounts: [String(amountToSend)],
-        gasBudget: Number(gasBudget),
-      },
-    };
-  }
-=======
->>>>>>> 4a336a76
 }
 
 export type DelegationData = SuiMoveObject & {
