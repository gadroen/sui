--- conflicted
+++ resolved
@@ -5,11 +5,7 @@
  * Generated type guards for "index.ts".
  * WARNING: Do not manually change this file.
  */
-<<<<<<< HEAD
-import { Ed25519KeypairData, Keypair, PublicKeyInitData, PublicKeyData, TransferObjectTransaction, MergeCoinTransaction, SplitCoinTransaction, MoveCallTransaction, PublishTransaction, TxnDataSerializer, SignaturePubkeyPair, Signer, TransactionDigest, SuiAddress, ObjectOwner, SuiObjectRef, SuiObjectInfo, ObjectContentFields, MovePackageContent, SuiData, SuiMoveObject, SuiMovePackage, SuiObject, ObjectStatus, ObjectType, GetOwnedObjectsResponse, GetObjectDataResponse, ObjectDigest, ObjectId, SequenceNumber, TransferObject, RawAuthoritySignInfo, TransactionKindName, SuiTransactionKind, TransactionData, EpochId, AuthorityQuorumSignInfo, CertifiedTransaction, GasCostSummary, ExecutionStatusType, ExecutionStatus, OwnedObjectRef, TransactionEffects, TransactionEffectsResponse, GatewayTxSeqNumber, GetTxnDigestsResponse, MoveCall, SuiJsonValue, EmptySignInfo, AuthorityName, AuthoritySignature, TransactionBytes, MergeCoinResponse, SplitCoinResponse, PublishResponse, SuiPackage, TransactionResponse } from "./index";
-=======
-import { Ed25519KeypairData, Keypair, PublicKeyInitData, PublicKeyData, TransferObjectTransaction, MergeCoinTransaction, SplitCoinTransaction, MoveCallTransaction, TxnDataSerializer, SignaturePubkeyPair, Signer, TransactionDigest, SuiAddress, ObjectOwner, SuiObjectRef, SuiObjectInfo, ObjectContentFields, MovePackageContent, SuiData, SuiMoveObject, SuiMovePackage, SuiObject, ObjectStatus, ObjectType, GetOwnedObjectsResponse, GetObjectDataResponse, ObjectDigest, ObjectId, SequenceNumber, TransferObject, TransactionKindName, SuiTransactionKind, TransactionData, EpochId, AuthorityQuorumSignInfo, CertifiedTransaction, GasCostSummary, ExecutionStatusType, ExecutionStatus, OwnedObjectRef, TransactionEffects, TransactionEffectsResponse, GatewayTxSeqNumber, GetTxnDigestsResponse, MoveCall, SuiJsonValue, EmptySignInfo, AuthorityName, AuthoritySignature, TransactionBytes, MergeCoinResponse, SplitCoinResponse, TransactionResponse } from "./index";
->>>>>>> 39b7030d
+import { Ed25519KeypairData, Keypair, PublicKeyInitData, PublicKeyData, TransferObjectTransaction, MergeCoinTransaction, SplitCoinTransaction, MoveCallTransaction, PublishTransaction, TxnDataSerializer, SignaturePubkeyPair, Signer, TransactionDigest, SuiAddress, ObjectOwner, SuiObjectRef, SuiObjectInfo, ObjectContentFields, MovePackageContent, SuiData, SuiMoveObject, SuiMovePackage, SuiObject, ObjectStatus, ObjectType, GetOwnedObjectsResponse, GetObjectDataResponse, ObjectDigest, ObjectId, SequenceNumber, TransferObject, TransactionKindName, SuiTransactionKind, TransactionData, EpochId, AuthorityQuorumSignInfo, CertifiedTransaction, GasCostSummary, ExecutionStatusType, ExecutionStatus, OwnedObjectRef, TransactionEffects, TransactionEffectsResponse, GatewayTxSeqNumber, GetTxnDigestsResponse, MoveCall, SuiJsonValue, EmptySignInfo, AuthorityName, AuthoritySignature, TransactionBytes, MergeCoinResponse, SplitCoinResponse, PublishResponse, SuiPackage, TransactionResponse } from "./index";
 import { BN } from "bn.js";
 import { Base64DataBuffer } from "./serialization/base64";
 import { PublicKey } from "./cryptography/publickey";
@@ -126,8 +122,8 @@
         (obj !== null &&
             typeof obj === "object" ||
             typeof obj === "function") &&
-        Array.isArray(obj.packages) &&
-        obj.packages.every((e: any) =>
+        Array.isArray(obj.compiledModules) &&
+        obj.compiledModules.every((e: any) =>
             isTransactionDigest(e) as boolean
         ) &&
         (typeof obj.gasPayment === "undefined" ||
@@ -522,12 +518,8 @@
             typeof obj === "function") &&
         isCertifiedTransaction(obj.certificate) as boolean &&
         isTransactionEffects(obj.effects) as boolean &&
-<<<<<<< HEAD
-        isSequenceNumber(obj.timestamp_ms) as boolean
-=======
         (obj.timestamp_ms === null ||
             isSequenceNumber(obj.timestamp_ms) as boolean)
->>>>>>> 39b7030d
     )
 }
 
