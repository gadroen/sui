--- conflicted
+++ resolved
@@ -19,33 +19,6 @@
 
 /* -------------- Types for the SuiSystemState Rust definition -------------- */
 
-<<<<<<< HEAD
-export const ValidatorMetaData = object({
-  suiAddress: SuiAddress,
-  protocolPubkeyBytes: array(number()),
-  networkPubkeyBytes: array(number()),
-  workerPubkeyBytes: array(number()),
-  proofOfPossessionBytes: array(number()),
-  name: string(),
-  description: string(),
-  imageUrl: string(),
-  projectUrl: string(),
-  p2pAddress: array(number()),
-  netAddress: array(number()),
-  primaryAddress: array(number()),
-  workerAddress: array(number()),
-  nextEpochProtocolPubkeyBytes: nullable(array(number())),
-  nextEpochProofOfPossession: nullable(array(number())),
-  nextEpochNetworkPubkeyBytes: nullable(array(number())),
-  nextEpochWorkerPubkeyBytes: nullable(array(number())),
-  nextEpochNetAddress: nullable(array(number())),
-  nextEpochP2pAddress: nullable(array(number())),
-  nextEpochPrimaryAddress: nullable(array(number())),
-  nextEpochWorkerAddress: nullable(array(number())),
-});
-
-=======
->>>>>>> c82e4b45
 export type DelegatedStake = Infer<typeof DelegatedStake>;
 export type CommitteeInfo = Infer<typeof CommitteeInfo>;
 
@@ -154,72 +127,6 @@
   validators: optional(array(tuple([AuthorityName, number()]))),
 });
 
-<<<<<<< HEAD
-export const SystemParameters = object({
-  minValidatorStake: number(),
-  maxValidatorCount: number(),
-  governanceStartEpoch: number(),
-  storageGasPrice: optional(number()),
-});
-
-export const Validator = object({
-  metadata: ValidatorMetaData,
-  votingPower: number(),
-  gasPrice: number(),
-  stakingPool: DelegationStakingPoolFields,
-  commissionRate: number(),
-  nextEpochStake: number(),
-  nextEpochGasPrice: number(),
-  nextEpochCommissionRate: number(),
-});
-export type Validator = Infer<typeof Validator>;
-
-export const ValidatorPair = object({
-  from: SuiAddress,
-  to: SuiAddress,
-});
-
-export const ValidatorSet = object({
-  totalStake: number(),
-  activeValidators: array(Validator),
-  pendingActiveValidators: object({
-    contents: object({
-      id: string(),
-      size: number(),
-    }),
-  }),
-  pendingRemovals: array(number()),
-  stakingPoolMappings: object({
-    id: string(),
-    size: number(),
-  }),
-  inactivePools: object({
-    id: string(),
-    size: number(),
-  }),
-  validatorCandidates: object({
-    id: string(),
-    size: number(),
-  }),
-});
-
-export const SuiSystemState = object({
-  epoch: number(),
-  protocolVersion: number(),
-  validators: ValidatorSet,
-  storageFund: Balance,
-  parameters: SystemParameters,
-  referenceGasPrice: number(),
-  validatorReportRecords: object({ contents: array() }),
-  stakeSubsidy: StakeSubsidyFields,
-  safeMode: boolean(),
-  epochStartTimestampMs: optional(number()),
-});
-
-export type SuiSystemState = Infer<typeof SuiSystemState>;
-
-=======
->>>>>>> c82e4b45
 export const SuiValidatorSummary = object({
   suiAddress: SuiAddress,
   protocolPubkeyBytes: array(number()),
@@ -228,7 +135,6 @@
   proofOfPossessionBytes: array(number()),
   name: string(),
   description: string(),
-<<<<<<< HEAD
   imageUrl: string(),
   projectUrl: string(),
   p2pAddress: array(number()),
@@ -258,84 +164,37 @@
   pendingDelegation: number(),
   pendingPoolTokenWithdraw: number(),
   pendingTotalSuiWithdraw: number(),
-=======
-  image_url: string(),
-  project_url: string(),
-  p2p_address: array(number()),
-  net_address: array(number()),
-  primary_address: array(number()),
-  worker_address: array(number()),
-  next_epoch_protocol_pubkey_bytes: nullable(array(number())),
-  next_epoch_proof_of_possession: nullable(array(number())),
-  next_epoch_network_pubkey_bytes: nullable(array(number())),
-  next_epoch_worker_pubkey_bytes: nullable(array(number())),
-  next_epoch_net_address: nullable(array(number())),
-  next_epoch_p2p_address: nullable(array(number())),
-  next_epoch_primary_address: nullable(array(number())),
-  next_epoch_worker_address: nullable(array(number())),
-  voting_power: number(),
-  gas_price: number(),
-  commission_rate: number(),
-  next_epoch_stake: number(),
-  next_epoch_gas_price: number(),
-  next_epoch_commission_rate: number(),
-  staking_pool_id: string(),
-  staking_pool_activation_epoch: nullable(number()),
-  staking_pool_deactivation_epoch: nullable(number()),
-  staking_pool_sui_balance: number(),
-  rewards_pool: number(),
-  pool_token_balance: number(),
-  pending_delegation: number(),
-  pending_pool_token_withdraw: number(),
-  pending_total_sui_withdraw: number(),
-  exchange_rates_id: string(),
-  exchange_rates_size: number(),
->>>>>>> c82e4b45
+  exchangeRatesId: string(),
+  exchangeRatesSize: number(),
 });
 
 export type SuiValidatorSummary = Infer<typeof SuiValidatorSummary>;
 
 export const SuiSystemStateSummary = object({
   epoch: number(),
-<<<<<<< HEAD
   protocolVersion: number(),
   storageFund: number(),
   referenceGasPrice: number(),
   safeMode: boolean(),
   epochStartTimestampMs: number(),
   minValidatorStake: number(),
-  maxValidatorCandidateCount: number(),
+  maxValidatorCount: number(),
   governanceStartEpoch: number(),
   stakeSubsidyEpochCounter: number(),
   stakeSubsidyBalance: number(),
   stakeSubsidyCurrentEpochAmount: number(),
   totalStake: number(),
   activeValidators: array(SuiValidatorSummary),
-=======
-  protocol_version: number(),
-  storage_fund: number(),
-  reference_gas_price: number(),
-  safe_mode: boolean(),
-  epoch_start_timestamp_ms: number(),
-  min_validator_stake: number(),
-  max_validator_count: number(),
-  governance_start_epoch: number(),
-  stake_subsidy_epoch_counter: number(),
-  stake_subsidy_balance: number(),
-  stake_subsidy_current_epoch_amount: number(),
-  total_stake: number(),
-  active_validators: array(SuiValidatorSummary),
-  pending_active_validators_id: string(),
-  pending_active_validators_size: number(),
-  pending_removals: array(number()),
-  staking_pool_mappings_id: string(),
-  staking_pool_mappings_size: number(),
-  inactive_pools_id: string(),
-  inactive_pools_size: number(),
-  validator_candidates_id: string(),
-  validator_candidates_size: number(),
-  validator_report_records: array(tuple([SuiAddress, array(SuiAddress)])),
->>>>>>> c82e4b45
+  pendingActiveValidatorsId: string(),
+  pendingActiveValidatorsSize: number(),
+  pendingRemovals: array(number()),
+  stakingPoolMappingsId: string(),
+  stakingPoolMappingsSize: number(),
+  inactivePoolsId: string(),
+  inactivePoolsSize: number(),
+  validatorCandidatesId: string(),
+  validatorCandidatesSize: number(),
+  validatorReportRecords: array(tuple([SuiAddress, array(SuiAddress)])),
 });
 
 export type SuiSystemStateSummary = Infer<typeof SuiSystemStateSummary>;