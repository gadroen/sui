--- conflicted
+++ resolved
@@ -172,33 +172,20 @@
 };
 
 export type TransactionQuery =
-<<<<<<< HEAD
-  | "All"
-  | { "MoveFunction": { "package": ObjectId, "module": string | null, "function": string | null; }; }
-  | { "InputObject": ObjectId; }
-  | { "MutatedObject": ObjectId; }
-  | { "FromAddress": SuiAddress; }
-  | { "ToAddress": SuiAddress; };
-
-export type Ordering =
-  | "Ascending"
-  | "Descending";
-=======
   | 'All'
   | {
-      MoveFunction: {
-        package: ObjectId;
-        module: string | null;
-        function: string | null;
-      };
-    }
-  | { InputObject: ObjectId }
-  | { MutatedObject: ObjectId }
-  | { FromAddress: SuiAddress }
-  | { ToAddress: SuiAddress };
+    MoveFunction: {
+      package: ObjectId;
+      module: string | null;
+      function: string | null;
+    };
+  }
+  | { InputObject: ObjectId; }
+  | { MutatedObject: ObjectId; }
+  | { FromAddress: SuiAddress; }
+  | { ToAddress: SuiAddress; };
 
 export type Ordering = 'Ascending' | 'Descending';
->>>>>>> 592127ed
 
 export type MoveCall = {
   package: SuiObjectRef;
@@ -405,8 +392,8 @@
   const gasSummary = getExecutionStatusGasSummary(data);
   return gasSummary
     ? gasSummary.computationCost +
-        gasSummary.storageCost -
-        gasSummary.storageRebate
+    gasSummary.storageCost -
+    gasSummary.storageRebate
     : undefined;
 }
 
