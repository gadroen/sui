// Copyright (c) Mysten Labs, Inc.
// SPDX-License-Identifier: Apache-2.0

import { BCS, getSuiMoveConfig } from '@mysten/bcs';
import { SuiObjectRef } from './objects';
import { RpcApiVersion } from './version';

function registerUTF8String(bcs: BCS) {
  bcs.registerType(
    'utf8string',
    (writer, str) => {
      const bytes = Array.from(new TextEncoder().encode(str));
      return writer.writeVec(bytes, (writer, el) => writer.write8(el));
    },
    (reader) => {
      let bytes = reader.readVec((reader) => reader.read8());
      return new TextDecoder().decode(new Uint8Array(bytes));
    },
  );
}

/**
 * Transaction type used for transferring objects.
 * For this transaction to be executed, and `SuiObjectRef` should be queried
 * upfront and used as a parameter.
 */
export type TransferObjectTx = {
  TransferObject: {
    recipient: string;
    object_ref: SuiObjectRef;
  };
};

/**
 * Transaction type used for transferring Sui.
 */
export type TransferSuiTx = {
  TransferSui: {
    recipient: string;
    amount: { Some: number } | { None: null };
  };
};

/**
 * Transaction type used for Pay transaction.
 */
export type PayTx = {
  Pay: {
    coins: SuiObjectRef[];
    recipients: string[];
    amounts: number[];
  };
};

export type PaySuiTx = {
  PaySui: {
    coins: SuiObjectRef[];
    recipients: string[];
    amounts: number[];
  };
};

export type PayAllSuiTx = {
  PayAllSui: {
    coins: SuiObjectRef[];
    recipient: string;
  };
};

/**
 * Transaction type used for publishing Move modules to the Sui.
 * Should be already compiled using `sui-move`, example:
 * ```
 * $ sui-move build
 * $ cat build/project_name/bytecode_modules/module.mv
 * ```
 * In JS:
 * ```
 * let file = fs.readFileSync('./move/build/project_name/bytecode_modules/module.mv');
 * let bytes = Array.from(bytes);
 * let modules = [ bytes ];
 *
 * // ... publish logic ...
 * ```
 *
 * Each module should be represented as a sequence of bytes.
 */
export type PublishTx = {
  Publish: {
    modules: ArrayLike<ArrayLike<number>>;
  };
};

// ========== Move Call Tx ===========

/**
 * A reference to a shared object.
 */
export type SharedObjectRef = {
  /** Hex code as string representing the object id */
  objectId: string;

  /** The version the object was shared at */
  initialSharedVersion: number;

  /** Whether reference is mutable */
  mutable: boolean;
};

/**
 * A reference to a shared object from 0.23.0.
 */
export type SharedObjectRef_23 = {
  /** Hex code as string representing the object id */
  objectId: string;

  /** The version the object was shared at */
  initialSharedVersion: number;
};

/**
 * An object argument.
 */
export type ObjectArg =
  | { ImmOrOwned: SuiObjectRef }
  | { Shared: SharedObjectRef | SharedObjectRef_23 };

/**
 * A pure argument.
 */
export type PureArg = { Pure: ArrayLike<number> };

export function isPureArg(arg: any): arg is PureArg {
  return (arg as PureArg).Pure !== undefined;
}

/**
 * An argument for the transaction. It is a 'meant' enum which expects to have
 * one of the optional properties. If not, the BCS error will be thrown while
 * attempting to form a transaction.
 *
 * Example:
 * ```js
 * let arg1: CallArg = { Object: { Shared: {
 *   objectId: '5460cf92b5e3e7067aaace60d88324095fd22944',
 *   initialSharedVersion: 1,
 * } } };
 * let arg2: CallArg = { Pure: bcs.set(bcs.STRING, 100000).toBytes() };
 * let arg3: CallArg = { Object: { ImmOrOwned: {
 *   objectId: '4047d2e25211d87922b6650233bd0503a6734279',
 *   version: 1,
 *   digest: 'bCiANCht4O9MEUhuYjdRCqRPZjr2rJ8MfqNiwyhmRgA='
 * } } };
 * ```
 *
 * For `Pure` arguments BCS is required. You must encode the values with BCS according
 * to the type required by the called function. Pure accepts only serialized values
 */
export type CallArg =
  | PureArg
  | { Object: ObjectArg }
  | { ObjVec: ArrayLike<ObjectArg> };

/**
 * Kind of a TypeTag which is represented by a Move type identifier.
 */
export type StructTag = {
  address: string;
  module: string;
  name: string;
  typeParams: TypeTag[];
};

/**
 * Sui TypeTag object. A decoupled `0x...::module::Type<???>` parameter.
 */
export type TypeTag =
  | { bool: null }
  | { u8: null }
  | { u64: null }
  | { u128: null }
  | { address: null }
  | { signer: null }
  | { vector: TypeTag }
  | { struct: StructTag }
  | { u16: null }
  | { u32: null }
  | { u256: null };

/**
 * Transaction type used for calling Move modules' functions.
 * Should be crafted carefully, because the order of type parameters and
 * arguments matters.
 */
export type MoveCallTx = {
  Call: {
    // TODO: restrict to just `string` once 0.24.0 is deployed in
    // devnet and testnet
    package: string | SuiObjectRef;
    module: string;
    function: string;
    typeArguments: TypeTag[];
    arguments: CallArg[];
  };
};

// ========== TransactionData ===========

export type Transaction =
  | MoveCallTx
  | PayTx
  | PaySuiTx
  | PayAllSuiTx
  | PublishTx
  | TransferObjectTx
  | TransferSuiTx;

/**
 * Transaction kind - either Batch or Single.
 *
 * Can be improved to change serialization automatically based on
 * the passed value (single Transaction or an array).
 */
export type TransactionKind =
  | { Single: Transaction }
  | { Batch: Transaction[] };

/**
 * The GasData to be used in the transaction.
 */
export type GasData = {
  payment: SuiObjectRef;
  owner: string; // Gas Object's owner
  price: number;
  budget: number;
};

/**
 * The TransactionData to be signed and sent to the RPC service.
 *
 * Field `sender` is made optional as it can be added during the signing
 * process and there's no need to define it sooner.
 */
export type TransactionData = {
  sender?: string;
  kind: TransactionKind;
  gasData: GasData;
};

export const TRANSACTION_DATA_TYPE_TAG = Array.from('TransactionData::').map(
  (e) => e.charCodeAt(0),
);

export function deserializeTransactionBytesToTransactionData(
  bcs: BCS,
  bytes: Uint8Array,
): TransactionData | TransactionData_v26 {
  return bcs.de('TransactionData', bytes);
}

export function toTransactionData(
  tx_data: TransactionData_v26 | TransactionData,
): TransactionData {
  if ('gasData' in tx_data) {
    return tx_data;
  }
  return {
    sender: tx_data.sender,
    kind: tx_data.kind,
    gasData: {
      payment: tx_data.gasPayment,
      owner: tx_data.sender!,
      budget: tx_data.gasBudget,
      price: tx_data.gasPrice,
    },
  };
}

/* TransactionData <= v26 */
/**
 * The TransactionData to be signed and sent to the RPC service.
 *
 * Field `sender` is made optional as it can be added during the signing
 * process and there's no need to define it sooner.
 */
export type TransactionData_v26 = {
  sender?: string; //
  gasBudget: number;
  gasPrice: number;
  kind: TransactionKind;
  gasPayment: SuiObjectRef;
};

const BCS_SPEC = {
  enums: {
    'Option<T>': {
      None: null,
      Some: 'T',
    },
    ObjectArg: {
      ImmOrOwned: 'SuiObjectRef',
      Shared: 'SharedObjectRef',
    },
    CallArg: {
      Pure: 'vector<u8>',
      Object: 'ObjectArg',
      ObjVec: 'vector<ObjectArg>',
    },
    TypeTag: {
      bool: null,
      u8: null,
      u64: null,
      u128: null,
      address: null,
      signer: null,
      vector: 'TypeTag',
      struct: 'StructTag',
      u16: null,
      u32: null,
      u256: null,
    },
    Transaction: {
      TransferObject: 'TransferObjectTx',
      Publish: 'PublishTx',
      Call: 'MoveCallTx',
      TransferSui: 'TransferSuiTx',
      Pay: 'PayTx',
      PaySui: 'PaySuiTx',
      PayAllSui: 'PayAllSuiTx',
    },
    TransactionKind: {
      Single: 'Transaction',
      Batch: 'vector<Transaction>',
    },
  },
  structs: {
    SuiObjectRef: {
      objectId: BCS.ADDRESS,
      version: BCS.U64,
      digest: 'ObjectDigest',
    },
    TransferObjectTx: {
      recipient: BCS.ADDRESS,
      object_ref: 'SuiObjectRef',
    },
    PayTx: {
      coins: 'vector<SuiObjectRef>',
      recipients: 'vector<address>',
      amounts: 'vector<u64>',
    },
    PaySuiTx: {
      coins: 'vector<SuiObjectRef>',
      recipients: 'vector<address>',
      amounts: 'vector<u64>',
    },
    PayAllSuiTx: {
      coins: 'vector<SuiObjectRef>',
      recipient: BCS.ADDRESS,
    },
    TransferSuiTx: {
      recipient: BCS.ADDRESS,
      amount: 'Option<u64>',
    },
    PublishTx: {
      modules: 'vector<vector<u8>>',
    },
    SharedObjectRef: {
      objectId: BCS.ADDRESS,
      initialSharedVersion: BCS.U64,
      mutable: BCS.BOOL,
    },
    StructTag: {
      address: BCS.ADDRESS,
      module: BCS.STRING,
      name: BCS.STRING,
      typeParams: 'vector<TypeTag>',
    },
    MoveCallTx: {
      package: BCS.ADDRESS,
      module: BCS.STRING,
      function: BCS.STRING,
      typeArguments: 'vector<TypeTag>',
      arguments: 'vector<CallArg>',
    },
    TransactionData: {
      kind: 'TransactionKind',
<<<<<<< HEAD
      sender: BCS.ADDRESS,
      gasPayment: 'SuiObjectRef',
      gasPrice: BCS.U64,
      gasBudget: BCS.U64,
=======
      sender: 'address',
      gasData: 'GasData',
    },
  },

  GasData: {
    struct: {
      payment: 'SuiObjectRef',
      owner: 'address',
      price: 'u64',
      budget: 'u64',
>>>>>>> ee7b4418
    },
    // Signed transaction data needed to generate transaction digest.
    SenderSignedData: {
      data: 'TransactionData',
      txSignatures: 'vector<vector<u8>>',
    },
  },
  aliases: {
    ObjectDigest: BCS.BASE64
  }
};

const BCS_0_23_SPEC = {
  structs: {
    ...BCS_SPEC.structs,
    MoveCallTx: {
      package: 'SuiObjectRef',
      module: BCS.STRING,
      function: BCS.STRING,
      typeArguments: 'vector<TypeTag>',
      arguments: 'vector<CallArg>',
    },
    SharedObjectRef: {
      objectId: BCS.ADDRESS,
      initialSharedVersion: BCS.U64,
    },
  },
  enums: BCS_SPEC.enums,
  aliases: {
    ObjectDigest: BCS.BASE64
  }
}

const BCS_0_24_SPEC = {
  structs: {
    ...BCS_SPEC.structs,
    SharedObjectRef: {
      objectId: BCS.ADDRESS,
      initialSharedVersion: BCS.U64,
    },
  },
  enums: BCS_SPEC.enums,
  aliases: {
    ObjectDigest: BCS.BASE64
  }
};

<<<<<<< HEAD
const bcs = new BCS({...getSuiMoveConfig(), types: BCS_SPEC });
=======
// for version <= 0.26.0
const BCS_0_26_SPEC = {
  ...BCS_SPEC,
  TransactionData: {
    struct: {
      kind: 'TransactionKind',
      sender: 'address',
      gasPayment: 'SuiObjectRef',
      gasPrice: 'u64',
      gasBudget: 'u64',
    },
  },
  SenderSignedData: {
    struct: {
      data: 'TransactionData',
      txSignature: 'vector<u8>',
    },
  },
};

const bcs = new BCS(getSuiMoveConfig());
>>>>>>> ee7b4418
registerUTF8String(bcs);

// ========== Backward Compatibility (remove after v0.24 deploys) ===========
const bcs_0_23 = new BCS({...getSuiMoveConfig(), types: BCS_0_23_SPEC});
registerUTF8String(bcs_0_23);

const bcs_0_24 = new BCS({...getSuiMoveConfig(), types: BCS_0_24_SPEC});
registerUTF8String(bcs_0_24);

const bcs_0_26 = new BCS(getSuiMoveConfig());
registerUTF8String(bcs_0_26);
registerObjectDigest(bcs_0_26);
registerTypes(bcs_0_26, BCS_0_26_SPEC);

export function bcsForVersion(v?: RpcApiVersion) {
  if (v?.major === 0 && v?.minor < 24) {
    return bcs_0_23;
  }
  if (v?.major === 0 && v?.minor === 24) {
    return bcs_0_24;
  }
  if (v?.major === 0 && v?.minor <= 26) {
    return bcs_0_26;
  }

  return bcs;
}

export { bcs };<|MERGE_RESOLUTION|>--- conflicted
+++ resolved
@@ -384,24 +384,14 @@
     },
     TransactionData: {
       kind: 'TransactionKind',
-<<<<<<< HEAD
       sender: BCS.ADDRESS,
-      gasPayment: 'SuiObjectRef',
-      gasPrice: BCS.U64,
-      gasBudget: BCS.U64,
-=======
-      sender: 'address',
       gasData: 'GasData',
     },
-  },
-
-  GasData: {
-    struct: {
+    GasData: {
       payment: 'SuiObjectRef',
-      owner: 'address',
-      price: 'u64',
-      budget: 'u64',
->>>>>>> ee7b4418
+      owner: BCS.ADDRESS,
+      price: BCS.U64,
+      budget: BCS.U64,
     },
     // Signed transaction data needed to generate transaction digest.
     SenderSignedData: {
@@ -449,31 +439,30 @@
   }
 };
 
-<<<<<<< HEAD
-const bcs = new BCS({...getSuiMoveConfig(), types: BCS_SPEC });
-=======
 // for version <= 0.26.0
 const BCS_0_26_SPEC = {
-  ...BCS_SPEC,
-  TransactionData: {
-    struct: {
+  structs: {
+    ...BCS_SPEC.structs,
+    TransactionData: {
       kind: 'TransactionKind',
-      sender: 'address',
+      sender: BCS.ADDRESS,
       gasPayment: 'SuiObjectRef',
-      gasPrice: 'u64',
-      gasBudget: 'u64',
-    },
-  },
-  SenderSignedData: {
-    struct: {
+      gasPrice: BCS.U64,
+      gasBudget: BCS.U64,
+    },
+    SenderSignedData: {
       data: 'TransactionData',
       txSignature: 'vector<u8>',
     },
   },
-};
-
-const bcs = new BCS(getSuiMoveConfig());
->>>>>>> ee7b4418
+  enums: BCS_SPEC.enums,
+  aliases: {
+    // change in object digest to base58
+    ObjectDigest: BCS.BASE58
+  }
+};
+
+const bcs = new BCS({...getSuiMoveConfig(), types: BCS_SPEC});
 registerUTF8String(bcs);
 
 // ========== Backward Compatibility (remove after v0.24 deploys) ===========
@@ -483,10 +472,8 @@
 const bcs_0_24 = new BCS({...getSuiMoveConfig(), types: BCS_0_24_SPEC});
 registerUTF8String(bcs_0_24);
 
-const bcs_0_26 = new BCS(getSuiMoveConfig());
+const bcs_0_26 = new BCS({ ...getSuiMoveConfig(), types: BCS_0_26_SPEC });
 registerUTF8String(bcs_0_26);
-registerObjectDigest(bcs_0_26);
-registerTypes(bcs_0_26, BCS_0_26_SPEC);
 
 export function bcsForVersion(v?: RpcApiVersion) {
   if (v?.major === 0 && v?.minor < 24) {
