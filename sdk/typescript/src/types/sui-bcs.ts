--- conflicted
+++ resolved
@@ -99,9 +99,6 @@
     amounts: 'vector<u64>',
   });
 
-<<<<<<< HEAD
-bcs.registerEnumType('Option<T>', {
-=======
 bcs.registerStructType('PaySuiTx', {
   coins: 'vector<SuiObjectRef>',
   recipients: 'vector<SuiAddress>',
@@ -113,8 +110,7 @@
   recipient: 'SuiAddress',
 });
 
-bcs.registerEnumType('Option<u64>', {
->>>>>>> 0720367b
+bcs.registerEnumType('Option<T>', {
   None: null,
   Some: 'T',
 });
