// Copyright (c) 2022, Mysten Labs, Inc.
// SPDX-License-Identifier: Apache-2.0

<<<<<<< HEAD
import type {
  GetObjectInfoResponse,
  ObjectRef,
} from '../types/objects';
import type {
  CertifiedTransaction,
  GatewayTxSeqNumber,
  GetTxnDigestsResponse,
  TransactionDigest,
} from '../types/transactions';

///////////////////////////////
// Exported Types
=======
>>>>>>> a8081a96

export interface SignedTransaction {
  txBytes: string;
  signature: string;
  pubKey: string;
}

// TODO: use correct types here
export type TransactionResponse = string;

///////////////////////////////
// Exported Abstracts
export abstract class Provider {
  // Objects
  /**
   * Get all objects owned by an address
   */
  abstract getOwnedObjectRefs(address: string): Promise<ObjectRef[]>;

  /**
   * Get information about an object
   */
  abstract getObjectInfo(objectId: string): Promise<GetObjectInfoResponse>;

  // Transactions
<<<<<<< HEAD

  /**
   * Get Transaction Details from a digest
   */
  abstract getTransaction(
    digest: TransactionDigest
  ): Promise<CertifiedTransaction>;

=======
>>>>>>> a8081a96
  /**
   * Get transaction digests for a given range
   *
   * NOTE: this method may get deprecated after DevNet
   */
  abstract getTransactionDigestsInRange(
    start: GatewayTxSeqNumber,
    end: GatewayTxSeqNumber
  ): Promise<GetTxnDigestsResponse>;

  /**
   * Get the latest `count` transactions
   *
   * NOTE: this method may get deprecated after DevNet
   */
  abstract getRecentTransactions(count: number): Promise<GetTxnDigestsResponse>;

  /**
   * Get total number of transactions
   * NOTE: this method may get deprecated after DevNet
   */
  abstract getTotalTransactionNumber(): Promise<number>;

  abstract executeTransaction(
    txn: SignedTransaction
  ): Promise<TransactionResponse>;

  // TODO: add more interface methods
}

export type TransactionDigest = string;
export type GatewayTxSeqNumber = number;

export type ObjectRef = {
  digest: TransactionDigest,
  objectId: string,
  version: number,
};

export type ObjectExistsInfo = {
  objectRef: ObjectRef,
  object: any,
};

export type ObjectNotExistsInfo = {
  objectId: any,
};

export type ObjectStatus = 'Exists' | 'NotExists' | 'Deleted';

export type GetObjectInfoResponse = {
  status: ObjectStatus,
  details: ObjectExistsInfo | ObjectNotExistsInfo | ObjectRef,
};

export type GetOwnedObjectRefsResponse = {
  objects: ObjectRef[]
};

export type GetTxnDigestsResponse = [GatewayTxSeqNumber, TransactionDigest];<|MERGE_RESOLUTION|>--- conflicted
+++ resolved
@@ -1,22 +1,6 @@
 // Copyright (c) 2022, Mysten Labs, Inc.
 // SPDX-License-Identifier: Apache-2.0
 
-<<<<<<< HEAD
-import type {
-  GetObjectInfoResponse,
-  ObjectRef,
-} from '../types/objects';
-import type {
-  CertifiedTransaction,
-  GatewayTxSeqNumber,
-  GetTxnDigestsResponse,
-  TransactionDigest,
-} from '../types/transactions';
-
-///////////////////////////////
-// Exported Types
-=======
->>>>>>> a8081a96
 
 export interface SignedTransaction {
   txBytes: string;
@@ -42,17 +26,6 @@
   abstract getObjectInfo(objectId: string): Promise<GetObjectInfoResponse>;
 
   // Transactions
-<<<<<<< HEAD
-
-  /**
-   * Get Transaction Details from a digest
-   */
-  abstract getTransaction(
-    digest: TransactionDigest
-  ): Promise<CertifiedTransaction>;
-
-=======
->>>>>>> a8081a96
   /**
    * Get transaction digests for a given range
    *
