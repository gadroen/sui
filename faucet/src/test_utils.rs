--- conflicted
+++ resolved
@@ -85,14 +85,9 @@
         .collect();
     genesis_config.authorities = authorities;
 
-<<<<<<< HEAD
     let (network_config, accounts, mut keystore) = genesis(genesis_config, None).await?;
-    let network = SuiNetwork::start(&network_config).await?;
-=======
-    let (network_config, accounts, mut keystore) = genesis(genesis_config).await?;
     let key_pair_refs = key_pairs.iter().collect::<Vec<_>>();
     let network = SuiNetwork::start(&network_config, key_pair_refs).await?;
->>>>>>> 28c71d10
 
     let network_config = network_config.persisted(&network_path);
     network_config.save()?;
