// SPDX-License-Identifier: MIT
pragma solidity ^0.8.20;

import "forge-std/Test.sol";
import "../contracts/BridgeCommittee.sol";
import "../contracts/BridgeVault.sol";
import "../contracts/BridgeLimiter.sol";
import "../contracts/SuiBridge.sol";
import "../contracts/utils/BridgeConfig.sol";

contract BridgeBaseTest is Test {
    address committeeMemberA;
    address committeeMemberB;
    address committeeMemberC;
    address committeeMemberD;
    address committeeMemberE;

    uint256 committeeMemberPkA;
    uint256 committeeMemberPkB;
    uint256 committeeMemberPkC;
    uint256 committeeMemberPkD;
    uint256 committeeMemberPkE;

    address bridgerA;
    address bridgerB;
    address bridgerC;

    address deployer;

    address wETH = 0xC02aaA39b223FE8D0A0e5C4F27eAD9083C756Cc2;
    address USDC = 0xA0b86991c6218b36c1d19D4a2e9Eb0cE3606eB48;
    address USDT = 0xdAC17F958D2ee523a2206206994597C13D831ec7;
    address wBTC = 0x2260FAC5E5542a773Aa44fBCfeDf7C193bc2C599;

    address USDCWhale = 0x51eDF02152EBfb338e03E30d65C15fBf06cc9ECC;

    uint256 SUI_PRICE = 12800;
    uint256 BTC_PRICE = 432518900;
    uint256 ETH_PRICE = 25969600;
    uint256 USDC_PRICE = 10000;

    uint8 public chainID = 1;
    uint64 totalLimit = 10000000000;

    BridgeCommittee public committee;
    SuiBridge public bridge;
    BridgeVault public vault;
    BridgeLimiter public limiter;
    BridgeConfig public config;

    function setUpBridgeTest() public {
        vm.createSelectFork(
            string.concat("https://mainnet.infura.io/v3/", vm.envString("INFURA_API_KEY"))
        );
        (committeeMemberA, committeeMemberPkA) = makeAddrAndKey("a");
        (committeeMemberB, committeeMemberPkB) = makeAddrAndKey("b");
        (committeeMemberC, committeeMemberPkC) = makeAddrAndKey("c");
        (committeeMemberD, committeeMemberPkD) = makeAddrAndKey("d");
        (committeeMemberE, committeeMemberPkE) = makeAddrAndKey("e");
        bridgerA = makeAddr("bridgerA");
        bridgerB = makeAddr("bridgerB");
        bridgerC = makeAddr("bridgerC");
        vm.deal(committeeMemberA, 1 ether);
        vm.deal(committeeMemberB, 1 ether);
        vm.deal(committeeMemberC, 1 ether);
        vm.deal(committeeMemberD, 1 ether);
        vm.deal(committeeMemberE, 1 ether);
        vm.deal(bridgerA, 1 ether);
        vm.deal(bridgerB, 1 ether);
        deployer = address(1);
        vm.startPrank(deployer);
        address[] memory _supportedTokens = new address[](4);
        _supportedTokens[0] = wBTC;
        _supportedTokens[1] = wETH;
        _supportedTokens[2] = USDC;
        _supportedTokens[3] = USDT;
<<<<<<< HEAD
        uint8[] memory supportedChains = new uint8[](1);
        supportedChains[0] = 0;
        common = new BridgeCommon(chainID, _supportedTokens, supportedChains);
=======
        uint8[] memory _supportedDestinationChains = new uint8[](1);
        _supportedDestinationChains[0] = 0;
        config = new BridgeConfig(chainID, _supportedTokens, _supportedDestinationChains);
>>>>>>> eadc5a26

        address[] memory _committee = new address[](5);
        uint16[] memory _stake = new uint16[](5);
        _committee[0] = committeeMemberA;
        _committee[1] = committeeMemberB;
        _committee[2] = committeeMemberC;
        _committee[3] = committeeMemberD;
        _committee[4] = committeeMemberE;
        _stake[0] = 1000;
        _stake[1] = 1000;
        _stake[2] = 1000;
        _stake[3] = 2002;
        _stake[4] = 4998;
        committee = new BridgeCommittee();

        // Test fail initialize: committee and stake arrays must be of the same length
        address[] memory _committeeNotSameLength = new address[](5);
        _committeeNotSameLength[0] = committeeMemberA;
        _committeeNotSameLength[1] = committeeMemberB;
        _committeeNotSameLength[2] = committeeMemberC;
        _committeeNotSameLength[3] = committeeMemberD;
        _committeeNotSameLength[4] = committeeMemberE;

        uint16[] memory _stakeNotSameLength = new uint16[](4);
        _stakeNotSameLength[0] = 1000;
        _stakeNotSameLength[1] = 1000;
        _stakeNotSameLength[2] = 1000;
        _stakeNotSameLength[3] = 2002;

        vm.expectRevert(
            bytes("BridgeCommittee: Committee and stake arrays must be of the same length")
        );
        committee.initialize(address(config), _committeeNotSameLength, _stakeNotSameLength);

        // Test fail initialize: Committee Duplicate Committee Member
        address[] memory _committeeDuplicateCommitteeMember = new address[](5);
        _committeeDuplicateCommitteeMember[0] = committeeMemberA;
        _committeeDuplicateCommitteeMember[1] = committeeMemberB;
        _committeeDuplicateCommitteeMember[2] = committeeMemberC;
        _committeeDuplicateCommitteeMember[3] = committeeMemberD;
        _committeeDuplicateCommitteeMember[4] = committeeMemberA;

        uint16[] memory _stakeDuplicateCommitteeMember = new uint16[](5);
        _stakeDuplicateCommitteeMember[0] = 1000;
        _stakeDuplicateCommitteeMember[1] = 1000;
        _stakeDuplicateCommitteeMember[2] = 1000;
        _stakeDuplicateCommitteeMember[3] = 2002;
        _stakeDuplicateCommitteeMember[4] = 1000;

        vm.expectRevert(bytes("BridgeCommittee: Duplicate committee member"));
        committee.initialize(
            address(config), _committeeDuplicateCommitteeMember, _stakeDuplicateCommitteeMember
        );

        // Test fail initialize: Total Stake Must Be 10000
        address[] memory _committeeTotalStakeMustBe10000 = new address[](4);
        _committeeTotalStakeMustBe10000[0] = committeeMemberA;
        _committeeTotalStakeMustBe10000[1] = committeeMemberB;
        _committeeTotalStakeMustBe10000[2] = committeeMemberC;
        _committeeTotalStakeMustBe10000[3] = committeeMemberD;

        uint16[] memory _stakeTotalStakeMustBe10000 = new uint16[](4);
        _stakeTotalStakeMustBe10000[0] = 1000;
        _stakeTotalStakeMustBe10000[1] = 1000;
        _stakeTotalStakeMustBe10000[2] = 1000;
        _stakeTotalStakeMustBe10000[3] = 2000;

        vm.expectRevert(bytes("BridgeCommittee: Total stake must be 10000"));
        committee.initialize(
            address(config), _committeeTotalStakeMustBe10000, _stakeTotalStakeMustBe10000
        );

        committee.initialize(address(config), _committee, _stake);
        vault = new BridgeVault(wETH);
        uint256[] memory tokenPrices = new uint256[](4);
        tokenPrices[0] = SUI_PRICE;
        tokenPrices[1] = BTC_PRICE;
        tokenPrices[2] = ETH_PRICE;
        tokenPrices[3] = USDC_PRICE;
        limiter = new BridgeLimiter();
        uint64[] memory chainLimits = new uint64[](1);
        chainLimits[0] = totalLimit;
        limiter.initialize(address(committee), tokenPrices, supportedChains, chainLimits);
        bridge = new SuiBridge();
        bridge.initialize(address(committee), address(vault), address(limiter), wETH);
        vault.transferOwnership(address(bridge));
        limiter.transferOwnership(address(bridge));
    }

    function testMock() public {}

    // Helper function to get the signature components from an address
    function getSignature(bytes32 digest, uint256 privateKey) public pure returns (bytes memory) {
        // r and s are the outputs of the ECDSA signature
        // r,s and v are packed into the signature. It should be 65 bytes: 32 + 32 + 1
        (uint8 v, bytes32 r, bytes32 s) = vm.sign(privateKey, digest);

        // pack v, r, s into 65bytes signature
        return abi.encodePacked(r, s, v);
    }
}<|MERGE_RESOLUTION|>--- conflicted
+++ resolved
@@ -74,15 +74,9 @@
         _supportedTokens[1] = wETH;
         _supportedTokens[2] = USDC;
         _supportedTokens[3] = USDT;
-<<<<<<< HEAD
         uint8[] memory supportedChains = new uint8[](1);
         supportedChains[0] = 0;
-        common = new BridgeCommon(chainID, _supportedTokens, supportedChains);
-=======
-        uint8[] memory _supportedDestinationChains = new uint8[](1);
-        _supportedDestinationChains[0] = 0;
-        config = new BridgeConfig(chainID, _supportedTokens, _supportedDestinationChains);
->>>>>>> eadc5a26
+        config = new BridgeConfig(chainID, _supportedTokens, supportedChains);
 
         address[] memory _committee = new address[](5);
         uint16[] memory _stake = new uint16[](5);
