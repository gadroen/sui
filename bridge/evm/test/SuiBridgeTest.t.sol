--- conflicted
+++ resolved
@@ -485,13 +485,8 @@
         _supportedTokens[3] = USDT;
         uint8 supportedChainID = 1;
         uint8[] memory _supportedDestinationChains = new uint8[](1);
-<<<<<<< HEAD
-        _supportedDestinationChains[0] = supportedChainID;
-        BridgeCommon _common = new BridgeCommon(11, _supportedTokens, _supportedDestinationChains);
-=======
         _supportedDestinationChains[0] = 1;
         BridgeConfig _config = new BridgeConfig(11, _supportedTokens, _supportedDestinationChains);
->>>>>>> eadc5a26
 
         committee.initialize(address(_config), _committee, _stake);
         vault = new BridgeVault(wETH);
@@ -569,14 +564,9 @@
         _supportedTokens[1] = wETH;
         _supportedTokens[2] = USDC;
         _supportedTokens[3] = USDT;
-        common = new BridgeCommon(_chainID, _supportedTokens, _supportedDestinationChains);
+        config = new BridgeConfig(_chainID, _supportedTokens, _supportedDestinationChains);
         committee = new BridgeCommittee();
-<<<<<<< HEAD
-        committee.initialize(address(common), _committee, _stake);
-=======
-        // TODO: need to change chainID for utils to 3
         committee.initialize(address(config), _committee, _stake);
->>>>>>> eadc5a26
         vault = new BridgeVault(wETH);
         uint256[] memory tokenPrices = new uint256[](4);
         tokenPrices[0] = 10000; // SUI PRICE
@@ -634,7 +624,6 @@
         _stake[3] = 2500;
         committee = new BridgeCommittee();
 
-<<<<<<< HEAD
         uint8 _chainID = 12;
         uint8[] memory _supportedDestinationChains = new uint8[](1);
         _supportedDestinationChains[0] = 0;
@@ -643,12 +632,9 @@
         _supportedTokens[1] = wETH;
         _supportedTokens[2] = USDC;
         _supportedTokens[3] = USDT;
-        common = new BridgeCommon(_chainID, _supportedTokens, _supportedDestinationChains);
-
-        committee.initialize(address(common), _committee, _stake);
-=======
+        config = new BridgeConfig(_chainID, _supportedTokens, _supportedDestinationChains);
+
         committee.initialize(address(config), _committee, _stake);
->>>>>>> eadc5a26
         vault = new BridgeVault(wETH);
         uint256[] memory tokenPrices = new uint256[](4);
         tokenPrices[0] = 10000; // SUI PRICE
