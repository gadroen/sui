--- conflicted
+++ resolved
@@ -207,22 +207,13 @@
     /// @param tokenID The ID of the token being transferred.
     /// @param targetAddress The address to which the tokens are being transferred.
     /// @param amount The amount of tokens being transferred.
-<<<<<<< HEAD
     function _transferTokensFromVault(
         uint8 sendingChainID,
         uint8 tokenID,
         address targetAddress,
         uint256 amount
     ) private whenNotPaused limitNotExceeded(sendingChainID, tokenID, amount) {
-        address tokenAddress = committee.common().getTokenAddress(tokenID);
-=======
-    function _transferTokensFromVault(uint8 tokenID, address targetAddress, uint256 amount)
-        private
-        whenNotPaused
-        limitNotExceeded(tokenID, amount)
-    {
         address tokenAddress = committee.config().getTokenAddress(tokenID);
->>>>>>> eadc5a26
 
         // Check that the token address is supported
         require(tokenAddress != address(0), "SuiBridge: Unsupported token");
