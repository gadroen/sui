// Copyright (c) Mysten Labs, Inc.
// SPDX-License-Identifier: Apache-2.0

use std::{
    sync::Arc,
    time::{Duration, Instant},
    vec,
};

use async_trait::async_trait;
use bytes::Bytes;
use consensus_config::{AuthorityIndex, Committee, NetworkKeyPair, Parameters, ProtocolKeyPair};
use parking_lot::RwLock;
use prometheus::Registry;
use sui_protocol_config::ProtocolConfig;
use tokio::time::sleep;
use tracing::{info, warn};

use crate::{
    block::{timestamp_utc_ms, BlockAPI, BlockRef, SignedBlock, VerifiedBlock},
    block_manager::BlockManager,
    block_verifier::{BlockVerifier, SignedBlockVerifier},
    broadcaster::Broadcaster,
    commit_observer::CommitObserver,
    context::Context,
    core::{Core, CoreSignals},
    core_thread::{ChannelCoreThreadDispatcher, CoreThreadDispatcher, CoreThreadHandle},
    dag_state::DagState,
    error::{ConsensusError, ConsensusResult},
    leader_timeout::{LeaderTimeoutTask, LeaderTimeoutTaskHandle},
    metrics::initialise_metrics,
    network::{
        anemo_network::AnemoManager, tonic_network::TonicManager, NetworkManager, NetworkService,
    },
    storage::rocksdb_store::RocksDBStore,
    synchronizer::{Synchronizer, SynchronizerHandle},
    transaction::{TransactionClient, TransactionConsumer, TransactionVerifier},
    CommitConsumer,
};

/// ConsensusAuthority is used by Sui to manage the lifetime of AuthorityNode.
/// It hides the details of the implementation from the caller, MysticetiManager.
#[allow(private_interfaces)]
pub enum ConsensusAuthority {
    WithAnemo(AuthorityNode<AnemoManager>),
    WithTonic(AuthorityNode<TonicManager>),
}

// Type of network used by the authority node.
#[derive(Clone, Copy)]
pub enum NetworkType {
    Anemo,
    Tonic,
}

impl ConsensusAuthority {
    pub async fn start(
        network_type: NetworkType,
        own_index: AuthorityIndex,
        committee: Committee,
        parameters: Parameters,
        protocol_config: ProtocolConfig,
        protocol_keypair: ProtocolKeyPair,
        network_keypair: NetworkKeyPair,
        transaction_verifier: Arc<dyn TransactionVerifier>,
        commit_consumer: CommitConsumer,
        registry: Registry,
    ) -> Self {
        match network_type {
            NetworkType::Anemo => {
                let authority = AuthorityNode::start(
                    own_index,
                    committee,
                    parameters,
                    protocol_config,
                    protocol_keypair,
                    network_keypair,
                    transaction_verifier,
                    commit_consumer,
                    registry,
                )
                .await;
                Self::WithAnemo(authority)
            }
            NetworkType::Tonic => {
                let authority = AuthorityNode::start(
                    own_index,
                    committee,
                    parameters,
                    protocol_config,
                    protocol_keypair,
                    network_keypair,
                    transaction_verifier,
                    commit_consumer,
                    registry,
                )
                .await;
                Self::WithTonic(authority)
            }
        }
    }

    pub async fn stop(self) {
        match self {
            Self::WithAnemo(authority) => authority.stop().await,
            Self::WithTonic(authority) => authority.stop().await,
        }
    }

    pub fn transaction_client(&self) -> Arc<TransactionClient> {
        match self {
            Self::WithAnemo(authority) => authority.transaction_client(),
            Self::WithTonic(authority) => authority.transaction_client(),
        }
    }

    #[cfg(test)]
    fn context(&self) -> &Arc<Context> {
        match self {
            Self::WithAnemo(authority) => &authority.context,
            Self::WithTonic(authority) => &authority.context,
        }
    }
}

pub(crate) struct AuthorityNode<N>
where
    N: NetworkManager<AuthorityService<ChannelCoreThreadDispatcher>>,
{
    context: Arc<Context>,
    start_time: Instant,
    transaction_client: Arc<TransactionClient>,
    synchronizer: Arc<SynchronizerHandle>,
    leader_timeout_handle: LeaderTimeoutTaskHandle,
    core_thread_handle: CoreThreadHandle,
    broadcaster: Broadcaster,
    network_manager: N,
}

impl<N> AuthorityNode<N>
where
    N: NetworkManager<AuthorityService<ChannelCoreThreadDispatcher>>,
{
    pub(crate) async fn start(
        own_index: AuthorityIndex,
        committee: Committee,
        parameters: Parameters,
        protocol_config: ProtocolConfig,
        // To avoid accidentally leaking the private key, the protocol key pair should only be
        // kept in Core.
        protocol_keypair: ProtocolKeyPair,
        network_keypair: NetworkKeyPair,
        transaction_verifier: Arc<dyn TransactionVerifier>,
        commit_consumer: CommitConsumer,
        registry: Registry,
    ) -> Self {
        info!(
            "Starting authority {}\n{:#?}\n{:#?}\n{:?}",
            own_index, committee, parameters, protocol_config.version
        );
        assert!(committee.is_valid_index(own_index));
        let context = Arc::new(Context::new(
            own_index,
            committee,
            parameters,
            protocol_config,
            initialise_metrics(registry),
        ));
        let start_time = Instant::now();

        let (tx_client, tx_receiver) = TransactionClient::new(context.clone());
        let tx_consumer = TransactionConsumer::new(tx_receiver, context.clone(), None);

        let (core_signals, signals_receivers) = CoreSignals::new(context.clone());

        let mut network_manager = N::new(context.clone());
        let network_client = network_manager.client();

        // REQUIRED: Broadcaster must be created before Core, to start listen on block broadcasts.
        let broadcaster =
            Broadcaster::new(context.clone(), network_client.clone(), &signals_receivers);

        let store = Arc::new(RocksDBStore::new(&context.parameters.db_path_str_unsafe()));
        let dag_state = Arc::new(RwLock::new(DagState::new(context.clone(), store.clone())));

        let block_verifier = Arc::new(SignedBlockVerifier::new(
            context.clone(),
            transaction_verifier,
        ));

        let block_manager =
            BlockManager::new(context.clone(), dag_state.clone(), block_verifier.clone());

        let commit_observer =
            CommitObserver::new(context.clone(), commit_consumer, dag_state.clone(), store);

        let core = Core::new(
            context.clone(),
            tx_consumer,
            block_manager,
            commit_observer,
            core_signals,
            protocol_keypair,
            dag_state.clone(),
        );

        let (core_dispatcher, core_thread_handle) =
            ChannelCoreThreadDispatcher::start(core, context.clone());
        let core_dispatcher = Arc::new(core_dispatcher);
        let leader_timeout_handle =
            LeaderTimeoutTask::start(core_dispatcher.clone(), &signals_receivers, context.clone());

        let synchronizer = Synchronizer::start(
            network_client,
            context.clone(),
            core_dispatcher.clone(),
            block_verifier.clone(),
        );

        let network_service = Arc::new(AuthorityService {
            context: context.clone(),
            block_verifier,
            core_dispatcher,
            synchronizer: synchronizer.clone(),
            dag_state,
        });
        network_manager
            .install_service(network_keypair, network_service)
            .await;

        Self {
            context,
            start_time,
            transaction_client: Arc::new(tx_client),
            synchronizer,
            leader_timeout_handle,
            core_thread_handle,
            broadcaster,
            network_manager,
        }
    }

    pub(crate) async fn stop(mut self) {
        info!(
            "Stopping authority. Total run time: {:?}",
            self.start_time.elapsed()
        );

        self.network_manager.stop().await;
        self.broadcaster.stop();
        self.core_thread_handle.stop().await;
        self.leader_timeout_handle.stop().await;
        self.synchronizer.stop().await;

        self.context
            .metrics
            .node_metrics
            .uptime
            .observe(self.start_time.elapsed().as_secs_f64());
    }

    pub(crate) fn transaction_client(&self) -> Arc<TransactionClient> {
        self.transaction_client.clone()
    }
}

/// Authority's network interface.
pub(crate) struct AuthorityService<C: CoreThreadDispatcher> {
    context: Arc<Context>,
    block_verifier: Arc<dyn BlockVerifier>,
    core_dispatcher: Arc<C>,
    synchronizer: Arc<SynchronizerHandle>,
    dag_state: Arc<RwLock<DagState>>,
}

#[async_trait]
impl<C: CoreThreadDispatcher> NetworkService for AuthorityService<C> {
    async fn handle_send_block(
        &self,
        peer: AuthorityIndex,
        serialized_block: Bytes,
    ) -> ConsensusResult<()> {
        // TODO: dedup block verifications, here and with fetched blocks.
        let signed_block: SignedBlock =
            bcs::from_bytes(&serialized_block).map_err(ConsensusError::MalformedBlock)?;

        // Reject blocks not produced by the peer.
        if peer != signed_block.author() {
            self.context
                .metrics
                .node_metrics
                .invalid_blocks
                .with_label_values(&[&peer.to_string(), "send_block"])
                .inc();
            let e = ConsensusError::UnexpectedAuthority(signed_block.author(), peer);
            info!("Block with wrong authority from {}: {}", peer, e);
            return Err(e);
        }

        // Reject blocks failing validations.
        if let Err(e) = self.block_verifier.verify(&signed_block) {
            self.context
                .metrics
                .node_metrics
                .invalid_blocks
                .with_label_values(&[&peer.to_string(), "send_block"])
                .inc();
            info!("Invalid block from {}: {}", peer, e);
            return Err(e);
        }
        let verified_block = VerifiedBlock::new_verified(signed_block, serialized_block);

        // Reject block with timestamp too far in the future.
        let forward_time_drift = Duration::from_millis(
            verified_block
                .timestamp_ms()
                .saturating_sub(timestamp_utc_ms()),
        );
        if forward_time_drift > self.context.parameters.max_forward_time_drift {
            return Err(ConsensusError::BlockTooFarInFuture {
                block_timestamp: verified_block.timestamp_ms(),
                forward_time_drift,
            });
        }

        // Wait until the block's timestamp is current.
        if forward_time_drift > Duration::ZERO {
            self.context
                .metrics
                .node_metrics
                .block_timestamp_drift_wait_ms
                .with_label_values(&[&peer.to_string()])
                .inc_by(forward_time_drift.as_millis() as u64);
            sleep(forward_time_drift).await;
        }

        let missing_ancestors = self
            .core_dispatcher
            .add_blocks(vec![verified_block])
            .await
            .map_err(|_| ConsensusError::Shutdown)?;

        if !missing_ancestors.is_empty() {
            // schedule the fetching of them from this peer
            if let Err(err) = self
                .synchronizer
                .fetch_blocks(missing_ancestors, peer)
                .await
            {
                warn!("Errored while trying to fetch missing ancestors via synchronizer: {err}");
            }
        }

        Ok(())
    }

    async fn handle_fetch_blocks(
        &self,
        peer: AuthorityIndex,
        block_refs: Vec<BlockRef>,
    ) -> ConsensusResult<Vec<Bytes>> {
        const MAX_ALLOWED_FETCH_BLOCKS: usize = 200;

        if block_refs.len() > MAX_ALLOWED_FETCH_BLOCKS {
            return Err(ConsensusError::TooManyFetchBlocksRequested(peer));
        }

        // Some quick validation of the requested block refs
        for block in &block_refs {
            if !self.context.committee.is_valid_index(block.author) {
                return Err(ConsensusError::InvalidAuthorityIndex {
                    index: block.author,
                    max: self.context.committee.size(),
                });
            }
            if block.round == 0 {
                return Err(ConsensusError::UnexpectedGenesisBlockRequested);
            }
        }

        // For now ask dag state directly
        let blocks = self.dag_state.read().get_blocks(&block_refs);

        // Return the serialised blocks
        let result = blocks
            .into_iter()
            .flatten()
            .map(|block| block.serialized().clone())
            .collect::<Vec<_>>();

        Ok(result)
    }
}

#[cfg(test)]
mod tests {
    use std::{collections::BTreeSet, sync::Arc};

    use async_trait::async_trait;
    use consensus_config::{local_committee_and_keys, Parameters};
    use parking_lot::Mutex;
    use prometheus::Registry;
    use rstest::rstest;
    use sui_protocol_config::ProtocolConfig;
    use tempfile::TempDir;
    use tokio::{sync::mpsc::unbounded_channel, time::sleep};

    use super::*;
    use crate::{
        authority_node::AuthorityService,
        block::{timestamp_utc_ms, BlockRef, Round, TestBlock, VerifiedBlock},
        block_verifier::NoopBlockVerifier,
        context::Context,
        core_thread::{CoreError, CoreThreadDispatcher},
        network::NetworkClient,
        storage::mem_store::MemStore,
        transaction::NoopTransactionVerifier,
    };

    struct FakeCoreThreadDispatcher {
        blocks: Mutex<Vec<VerifiedBlock>>,
    }

    impl FakeCoreThreadDispatcher {
        fn new() -> Self {
            Self {
                blocks: Mutex::new(vec![]),
            }
        }

        fn get_blocks(&self) -> Vec<VerifiedBlock> {
            self.blocks.lock().clone()
        }
    }

    #[async_trait]
    impl CoreThreadDispatcher for FakeCoreThreadDispatcher {
        async fn add_blocks(
            &self,
            blocks: Vec<VerifiedBlock>,
        ) -> Result<BTreeSet<BlockRef>, CoreError> {
            let block_refs = blocks.iter().map(|b| b.reference()).collect();
            self.blocks.lock().extend(blocks);
            Ok(block_refs)
        }

        async fn force_new_block(&self, _round: Round) -> Result<(), CoreError> {
            unimplemented!()
        }

        async fn get_missing_blocks(&self) -> Result<BTreeSet<BlockRef>, CoreError> {
            unimplemented!()
        }
    }

    #[derive(Default)]
    struct FakeNetworkClient {}

    #[async_trait]
    impl NetworkClient for FakeNetworkClient {
        async fn send_block(
            &self,
            _peer: AuthorityIndex,
            _block: &VerifiedBlock,
            _timeout: Duration,
        ) -> ConsensusResult<()> {
            unimplemented!("Unimplemented")
        }

        async fn fetch_blocks(
            &self,
            _peer: AuthorityIndex,
            _block_refs: Vec<BlockRef>,
            _timeout: Duration,
        ) -> ConsensusResult<Vec<Bytes>> {
            unimplemented!("Unimplemented")
        }
    }

    #[rstest]
    #[tokio::test]
    async fn test_authority_start_and_stop(
        #[values(NetworkType::Anemo, NetworkType::Tonic)] network_type: NetworkType,
    ) {
        let (committee, keypairs) = local_committee_and_keys(0, vec![1]);
        let registry = Registry::new();

        let temp_dir = TempDir::new().unwrap();
        let parameters = Parameters {
            db_path: Some(temp_dir.into_path()),
            ..Default::default()
        };
        let txn_verifier = NoopTransactionVerifier {};

        let own_index = committee.to_authority_index(0).unwrap();
        let protocol_keypair = keypairs[own_index].1.clone();
        let network_keypair = keypairs[own_index].0.clone();

        let (sender, _receiver) = unbounded_channel();
        let commit_consumer = CommitConsumer::new(sender, 0, 0);

        let authority = ConsensusAuthority::start(
            network_type,
            own_index,
            committee,
            parameters,
            ProtocolConfig::get_for_max_version_UNSAFE(),
            protocol_keypair,
            network_keypair,
            Arc::new(txn_verifier),
            commit_consumer,
            registry,
        )
        .await;

        assert_eq!(authority.context().own_index, own_index);
        assert_eq!(authority.context().committee.epoch(), 0);
        assert_eq!(authority.context().committee.size(), 1);

        authority.stop().await;
    }

    #[tokio::test(flavor = "current_thread", start_paused = true)]
    async fn test_authority_service() {
        let (context, _keys) = Context::new_for_test(4);
        let context = Arc::new(context);
        let block_verifier = Arc::new(NoopBlockVerifier {});
        let core_dispatcher = Arc::new(FakeCoreThreadDispatcher::new());
        let network_client = Arc::new(FakeNetworkClient::default());
        let store = Arc::new(MemStore::new());
        let dag_state = Arc::new(RwLock::new(DagState::new(context.clone(), store)));
        let synchronizer = Synchronizer::start(
            network_client,
            context.clone(),
            core_dispatcher.clone(),
            block_verifier.clone(),
        );
        let authority_service = Arc::new(AuthorityService {
            context: context.clone(),
            block_verifier,
            core_dispatcher: core_dispatcher.clone(),
            synchronizer,
            dag_state,
        });

        // Test delaying blocks with time drift.
        let now = timestamp_utc_ms();
        let max_drift = context.parameters.max_forward_time_drift;
        let input_block = VerifiedBlock::new_for_test(
            TestBlock::new(9, 0)
                .set_timestamp_ms(now + max_drift.as_millis() as u64)
                .build(),
        );

        let service = authority_service.clone();
        let serialized = input_block.serialized().clone();
        tokio::spawn(async move {
            service
                .handle_send_block(context.committee.to_authority_index(0).unwrap(), serialized)
                .await
                .unwrap();
        });

        sleep(max_drift / 2).await;
        assert!(core_dispatcher.get_blocks().is_empty());

        sleep(max_drift).await;
        let blocks = core_dispatcher.get_blocks();
        assert_eq!(blocks.len(), 1);
        assert_eq!(blocks[0], input_block);
    }

<<<<<<< HEAD
    /*
         // TOCHECK
        // TODO: build AuthorityFixture.
        #[tokio::test(flavor = "current_thread", start_paused = true)]
        async fn test_authority_committee() {
            let (committee, keypairs) = local_committee_and_keys(0, vec![1, 1, 1, 1]);
            let mut output_receivers = vec![];
            let mut authorities = vec![];
            for (index, _authority_info) in committee.authorities() {
                let registry = Registry::new();

                let temp_dir = TempDir::new().unwrap();
                let parameters = Parameters {
                    db_path: Some(temp_dir.into_path()),
                    ..Default::default()
                };
                let txn_verifier = NoopTransactionVerifier {};

                let protocol_keypair = keypairs[index].1.copy();
                let network_keypair = keypairs[index].0.copy();

                let (sender, receiver) = unbounded_channel();
                let commit_consumer = CommitConsumer::new(sender, 0, 0);
                output_receivers.push(receiver);

                let authority = ConsensusAuthority::start(
                    index,
                    committee.clone(),
                    parameters,
                    ProtocolConfig::get_for_max_version_UNSAFE(),
                    protocol_keypair,
                    network_keypair,
                    Arc::new(txn_verifier),
                    commit_consumer,
                    registry,
                )
                .await;
                authorities.push(authority);
            }
=======
    // TODO: build AuthorityFixture.
    #[rstest]
    #[tokio::test(flavor = "current_thread", start_paused = true)]
    async fn test_authority_committee(
        #[values(NetworkType::Anemo, NetworkType::Tonic)] network_type: NetworkType,
    ) {
        let (committee, keypairs) = local_committee_and_keys(0, vec![1, 1, 1, 1]);
        let mut output_receivers = vec![];
        let mut authorities = vec![];
        for (index, _authority_info) in committee.authorities() {
            let registry = Registry::new();

            let temp_dir = TempDir::new().unwrap();
            let parameters = Parameters {
                db_path: Some(temp_dir.into_path()),
                ..Default::default()
            };
            let txn_verifier = NoopTransactionVerifier {};

            let protocol_keypair = keypairs[index].1.clone();
            let network_keypair = keypairs[index].0.clone();

            let (sender, receiver) = unbounded_channel();
            let commit_consumer = CommitConsumer::new(sender, 0, 0);
            output_receivers.push(receiver);

            let authority = ConsensusAuthority::start(
                network_type,
                index,
                committee.clone(),
                parameters,
                ProtocolConfig::get_for_max_version_UNSAFE(),
                protocol_keypair,
                network_keypair,
                Arc::new(txn_verifier),
                commit_consumer,
                registry,
            )
            .await;
            authorities.push(authority);
        }
>>>>>>> 03629974

            const NUM_TRANSACTIONS: u8 = 15;
            let mut submitted_transactions = BTreeSet::<Vec<u8>>::new();
            for i in 0..NUM_TRANSACTIONS {
                let txn = vec![i; 16];
                submitted_transactions.insert(txn.clone());
                authorities[i as usize % authorities.len()]
                    .transaction_client()
                    .submit(txn)
                    .await
                    .unwrap();
            }

            for mut receiver in output_receivers {
                let mut expected_transactions = submitted_transactions.clone();
                loop {
                    let committed_subdag =
                        tokio::time::timeout(Duration::from_secs(1), receiver.recv())
                            .await
                            .unwrap()
                            .unwrap();
                    for b in committed_subdag.blocks {
                        for txn in b.transactions().iter().map(|t| t.data().to_vec()) {
                            assert!(
                                expected_transactions.remove(&txn),
                                "Transaction not submitted or already seen: {:?}",
                                txn
                            );
                        }
                    }
                    if expected_transactions.is_empty() {
                        break;
                    }
                }
            }

            for authority in authorities {
                authority.stop().await;
            }
        }
    */
}<|MERGE_RESOLUTION|>--- conflicted
+++ resolved
@@ -570,47 +570,6 @@
         assert_eq!(blocks[0], input_block);
     }
 
-<<<<<<< HEAD
-    /*
-         // TOCHECK
-        // TODO: build AuthorityFixture.
-        #[tokio::test(flavor = "current_thread", start_paused = true)]
-        async fn test_authority_committee() {
-            let (committee, keypairs) = local_committee_and_keys(0, vec![1, 1, 1, 1]);
-            let mut output_receivers = vec![];
-            let mut authorities = vec![];
-            for (index, _authority_info) in committee.authorities() {
-                let registry = Registry::new();
-
-                let temp_dir = TempDir::new().unwrap();
-                let parameters = Parameters {
-                    db_path: Some(temp_dir.into_path()),
-                    ..Default::default()
-                };
-                let txn_verifier = NoopTransactionVerifier {};
-
-                let protocol_keypair = keypairs[index].1.copy();
-                let network_keypair = keypairs[index].0.copy();
-
-                let (sender, receiver) = unbounded_channel();
-                let commit_consumer = CommitConsumer::new(sender, 0, 0);
-                output_receivers.push(receiver);
-
-                let authority = ConsensusAuthority::start(
-                    index,
-                    committee.clone(),
-                    parameters,
-                    ProtocolConfig::get_for_max_version_UNSAFE(),
-                    protocol_keypair,
-                    network_keypair,
-                    Arc::new(txn_verifier),
-                    commit_consumer,
-                    registry,
-                )
-                .await;
-                authorities.push(authority);
-            }
-=======
     // TODO: build AuthorityFixture.
     #[rstest]
     #[tokio::test(flavor = "current_thread", start_paused = true)]
@@ -652,46 +611,44 @@
             .await;
             authorities.push(authority);
         }
->>>>>>> 03629974
-
-            const NUM_TRANSACTIONS: u8 = 15;
-            let mut submitted_transactions = BTreeSet::<Vec<u8>>::new();
-            for i in 0..NUM_TRANSACTIONS {
-                let txn = vec![i; 16];
-                submitted_transactions.insert(txn.clone());
-                authorities[i as usize % authorities.len()]
-                    .transaction_client()
-                    .submit(txn)
-                    .await
-                    .unwrap();
-            }
-
-            for mut receiver in output_receivers {
-                let mut expected_transactions = submitted_transactions.clone();
-                loop {
-                    let committed_subdag =
-                        tokio::time::timeout(Duration::from_secs(1), receiver.recv())
-                            .await
-                            .unwrap()
-                            .unwrap();
-                    for b in committed_subdag.blocks {
-                        for txn in b.transactions().iter().map(|t| t.data().to_vec()) {
-                            assert!(
-                                expected_transactions.remove(&txn),
-                                "Transaction not submitted or already seen: {:?}",
-                                txn
-                            );
-                        }
-                    }
-                    if expected_transactions.is_empty() {
-                        break;
+
+        const NUM_TRANSACTIONS: u8 = 15;
+        let mut submitted_transactions = BTreeSet::<Vec<u8>>::new();
+        for i in 0..NUM_TRANSACTIONS {
+            let txn = vec![i; 16];
+            submitted_transactions.insert(txn.clone());
+            authorities[i as usize % authorities.len()]
+                .transaction_client()
+                .submit(txn)
+                .await
+                .unwrap();
+        }
+
+        for mut receiver in output_receivers {
+            let mut expected_transactions = submitted_transactions.clone();
+            loop {
+                let committed_subdag =
+                    tokio::time::timeout(Duration::from_secs(1), receiver.recv())
+                        .await
+                        .unwrap()
+                        .unwrap();
+                for b in committed_subdag.blocks {
+                    for txn in b.transactions().iter().map(|t| t.data().to_vec()) {
+                        assert!(
+                            expected_transactions.remove(&txn),
+                            "Transaction not submitted or already seen: {:?}",
+                            txn
+                        );
                     }
                 }
+                if expected_transactions.is_empty() {
+                    break;
+                }
             }
-
-            for authority in authorities {
-                authority.stop().await;
-            }
-        }
-    */
+        }
+
+        for authority in authorities {
+            authority.stop().await;
+        }
+    }
 }