--- conflicted
+++ resolved
@@ -38,43 +38,25 @@
 ) {
     return {
         data: validators.map((validator) => {
-<<<<<<< HEAD
-            const validatorName = validator.metadata.name;
-            const totalStake = validator.stakingPool.suiBalance;
-            const img = validator.metadata.imageUrl;
+            const validatorName = validator.name;
+            const totalStake = validator.stakingPoolSuiBalance;
+            const img = validator.imageUrl;
 
             const event = getValidatorMoveEvent(
                 validatorsEvents,
-                validator.metadata.suiAddress
-=======
-            const validatorName = validator.name;
-            const totalStake = validator.staking_pool_sui_balance;
-            const img = validator.image_url;
-
-            const event = getValidatorMoveEvent(
-                validatorsEvents,
-                validator.sui_address
->>>>>>> c82e4b45
+                validator.suiAddress
             );
 
             return {
                 name: {
                     name: validatorName,
-<<<<<<< HEAD
-                    logo: validator.metadata.imageUrl,
-=======
-                    logo: validator.image_url,
->>>>>>> c82e4b45
+                    logo: validator.imageUrl,
                 },
                 stake: totalStake,
                 apy: calculateAPY(validator, epoch),
                 commission: +validator.commissionRate / 100,
                 img: img,
-<<<<<<< HEAD
-                address: validator.metadata.suiAddress,
-=======
-                address: validator.sui_address,
->>>>>>> c82e4b45
+                address: validator.suiAddress,
                 lastReward: event?.fields.stake_rewards || 0,
                 atRisk: totalStake < minimumStake,
             };
@@ -197,11 +179,7 @@
     const { data, isLoading, isSuccess, isError } = useGetSystemObject();
 
     const numberOfValidators = useMemo(
-<<<<<<< HEAD
-        () => data?.validators.activeValidators.length || null,
-=======
-        () => data?.active_validators.length || null,
->>>>>>> c82e4b45
+        () => data?.activeValidators.length || null,
         [data]
     );
 
@@ -216,28 +194,17 @@
 
     const totalStaked = useMemo(() => {
         if (!data) return 0;
-<<<<<<< HEAD
-        const validators = data.validators.activeValidators;
+        const validators = data.activeValidators;
 
         return validators.reduce(
-            (acc, cur) => acc + +cur.stakingPool.suiBalance,
-=======
-        const validators = data.active_validators;
-
-        return validators.reduce(
-            (acc, cur) => acc + +cur.staking_pool_sui_balance,
->>>>>>> c82e4b45
+            (acc, cur) => acc + +cur.stakingPoolSuiBalance,
             0
         );
     }, [data]);
 
     const averageAPY = useMemo(() => {
         if (!data) return 0;
-<<<<<<< HEAD
-        const validators = data.validators.activeValidators;
-=======
-        const validators = data.active_validators;
->>>>>>> c82e4b45
+        const validators = data.activeValidators;
 
         const validatorsApy = validators.map((av) =>
             calculateAPY(av, +data.epoch)
@@ -266,17 +233,13 @@
     const validatorsTable = useMemo(() => {
         if (!data || !validatorEvents) return null;
 
-<<<<<<< HEAD
-        const validators = data.validators.activeValidators;
-=======
-        const validators = data.active_validators;
->>>>>>> c82e4b45
+        const validators = data.activeValidators;
 
         return validatorsTableData(
             validators,
             +data.epoch,
             validatorEvents.data,
-            data.min_validator_stake
+            data.minValidatorStake
         );
     }, [validatorEvents, data]);
 
