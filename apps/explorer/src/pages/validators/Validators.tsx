--- conflicted
+++ resolved
@@ -2,15 +2,10 @@
 // SPDX-License-Identifier: Apache-2.0
 
 import {
-<<<<<<< HEAD
-    type Validator,
-    type SuiEventEnvelope,
     getMoveEvent,
     isEventType,
-=======
     type SuiValidatorSummary,
     type SuiEventEnvelope,
->>>>>>> 4e55796f
 } from '@mysten/sui.js';
 import { lazy, Suspense, useMemo } from 'react';
 
