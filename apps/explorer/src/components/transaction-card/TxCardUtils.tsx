// Copyright (c) Mysten Labs, Inc.
// SPDX-License-Identifier: Apache-2.0

import {
    getExecutionStatusType,
    getTotalGasUsed,
    getTransactions,
    getTransactionDigest,
    getTransactionKindName,
    getTransferObjectTransaction,
    getTransferSuiTransaction,
    SUI_TYPE_ARG,
    type GetTxnDigestsResponse,
    type CertifiedTransaction,
    type ExecutionStatusType,
    type TransactionKindName,
    type JsonRpcProvider,
} from '@mysten/sui.js';
import { Fragment } from 'react';

import { ReactComponent as ContentSuccessStatus } from '../../assets/SVGIcons/12px/Check.svg';
import { ReactComponent as ContentFailedStatus } from '../../assets/SVGIcons/12px/X.svg';
import { ReactComponent as ContentArrowRight } from '../../assets/SVGIcons/16px/ArrowRight.svg';
import Longtext from '../../components/longtext/Longtext';
import { getAmount } from '../../utils/getAmount';
import { deduplicate } from '../../utils/searchUtil';
import { truncate } from '../../utils/stringUtils';
import { TxTimeType } from '../tx-time/TxTimeType';

import styles from './RecentTxCard.module.css';

import { useFormatCoin } from '~/hooks/useFormatCoin';

export type TxnData = {
    To?: string;
    txId: string;
    status: ExecutionStatusType;
    txGas: number;
    suiAmount: bigint | number;
    coinType?: string | null;
    kind: TransactionKindName | undefined;
    From: string;
    timestamp_ms?: number;
};

export type LinkObj = {
    url: string;
    name?: string;
    copy?: boolean;
    category?: Category;
    isLink?: boolean;
};

<<<<<<< HEAD
type Category = 'objects' | 'transactions' | 'addresses' | 'unknown';
=======
type Category = 'object' | 'transaction' | 'address' | 'unknown';
>>>>>>> 1bf581bf

type TxStatus = {
    txTypeName: TransactionKindName | undefined;
    status: ExecutionStatusType;
};

export function SuiAmount({
    amount,
}: {
    amount: bigint | number | string | undefined | null;
}) {
    const [formattedAmount] = useFormatCoin(amount, SUI_TYPE_ARG);

    if (amount) {
        const SuiSuffix = <abbr className={styles.suisuffix}>SUI</abbr>;

        return (
            <section>
                <span className={styles.suiamount}>
                    {formattedAmount}
                    {SuiSuffix}
                </span>
            </section>
        );
    }

    return <span className={styles.suiamount}>--</span>;
}

export function TxAddresses({ content }: { content: LinkObj[] }) {
    return (
        <section className={styles.addresses}>
            {content.map((itm, idx) => (
                <Fragment key={idx + itm.url}>
                    <Longtext
                        text={itm.url}
                        alttext={itm.name}
                        category={itm.category || 'unknown'}
                        isLink={itm?.isLink}
                        copyButton={itm?.copy ? '16' : 'none'}
                    />
                    {idx !== content.length - 1 && <ContentArrowRight />}
                </Fragment>
            ))}
        </section>
    );
}

function TxStatusType({ content }: { content: TxStatus }) {
    const TxStatus = {
        success: ContentSuccessStatus,
        fail: ContentFailedStatus,
    };
    const TxResultStatus =
        content.status === 'success' ? TxStatus.success : TxStatus.fail;
    return (
        <section className={styles.statuswrapper}>
            <div
                className={
                    content.status === 'success' ? styles.success : styles.fail
                }
            >
                <TxResultStatus /> <div>{content.txTypeName}</div>
            </div>
        </section>
    );
}

// Generate table data from the transaction data
export const genTableDataFromTxData = (
    results: TxnData[],
    truncateLength: number
) => {
    return {
        data: results.map((txn) => ({
            date: <TxTimeType timestamp={txn.timestamp_ms} />,
            transactionId: (
                <TxAddresses
                    content={[
                        {
                            url: txn.txId,
                            name: truncate(txn.txId, truncateLength),
                            category: 'transaction',
                            isLink: true,
                            copy: false,
                        },
                    ]}
                />
            ),
            addresses: (
                <TxAddresses
                    content={[
                        {
                            url: txn.From,
                            name: truncate(txn.From, truncateLength),
                            category: 'address',
                            isLink: true,
                            copy: false,
                        },
                        ...(txn.To
                            ? [
                                  {
                                      url: txn.To,
                                      name: truncate(txn.To, truncateLength),
                                      category: 'address',
                                      isLink: true,
                                      copy: false,
                                  } as const,
                              ]
                            : []),
                    ]}
                />
            ),
            txTypes: (
                <TxStatusType
                    content={{
                        txTypeName: txn.kind,
                        status: txn.status,
                    }}
                />
            ),
            amounts: <SuiAmount amount={txn.suiAmount} />,
            gas: <SuiAmount amount={txn.txGas} />,
        })),
        columns: [
            {
                headerLabel: 'Time',
                accessorKey: 'date',
            },
            {
                headerLabel: 'Type',
                accessorKey: 'txTypes',
            },
            {
                headerLabel: () => (
                    <div className={styles.addresses}>Transaction ID</div>
                ),
                accessorKey: 'transactionId',
            },
            {
                headerLabel: () => (
                    <div className={styles.addresses}>Addresses</div>
                ),
                accessorKey: 'addresses',
            },
            {
                headerLabel: 'Amount',
                accessorKey: 'amounts',
            },
            {
                headerLabel: 'Gas',
                accessorKey: 'gas',
            },
        ],
    };
};

export const getDataOnTxDigests = (
    rpc: JsonRpcProvider,
    transactions: GetTxnDigestsResponse
) =>
    rpc
        .getTransactionWithEffectsBatch(deduplicate(transactions))
        .then((txEffs) => {
            return (
                txEffs
                    .map((txEff) => {
                        const digest = transactions.filter(
                            (transactionId) =>
                                transactionId ===
                                getTransactionDigest(txEff.certificate)
                        )[0];
                        const res: CertifiedTransaction = txEff.certificate;
                        // TODO: handle multiple transactions
                        const txns = getTransactions(res);
                        if (txns.length > 1) {
                            console.error(
                                'Handling multiple transactions is not yet supported',
                                txEff
                            );
                            return null;
                        }
                        const txn = txns[0];
                        const txKind = getTransactionKindName(txn);
                        const recipient =
                            getTransferObjectTransaction(txn)?.recipient ||
                            getTransferSuiTransaction(txn)?.recipient;

                        const txnTransfer = getAmount(txn, txEff.effects)?.[0];

                        return {
                            txId: digest,
                            status: getExecutionStatusType(txEff)!,
                            txGas: getTotalGasUsed(txEff),
                            suiAmount: txnTransfer?.amount || null,
                            coinType: txnTransfer?.coinType || null,
                            kind: txKind,
                            From: res.data.sender,
                            timestamp_ms: txEff.timestamp_ms,
                            ...(recipient
                                ? {
                                      To: recipient,
                                  }
                                : {}),
                        };
                    })
                    // Remove failed transactions
                    .filter((itm) => itm)
            );
        });<|MERGE_RESOLUTION|>--- conflicted
+++ resolved
@@ -51,11 +51,7 @@
     isLink?: boolean;
 };
 
-<<<<<<< HEAD
-type Category = 'objects' | 'transactions' | 'addresses' | 'unknown';
-=======
 type Category = 'object' | 'transaction' | 'address' | 'unknown';
->>>>>>> 1bf581bf
 
 type TxStatus = {
     txTypeName: TransactionKindName | undefined;
