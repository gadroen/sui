--- conflicted
+++ resolved
@@ -95,14 +95,7 @@
 
     const suiEarned = useMemo(() => {
         if (!system || !delegationData) return 0;
-<<<<<<< HEAD
-        return getStakingRewards(
-            system.validators.activeValidators,
-            delegationData
-        );
-=======
-        return getStakingRewards(system.active_validators, delegationData);
->>>>>>> c82e4b45
+        return getStakingRewards(system.activeValidators, delegationData);
     }, [delegationData, system]);
 
     const [coinDecimals] = useCoinDecimals(coinType);
