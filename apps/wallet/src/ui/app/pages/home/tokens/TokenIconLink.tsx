--- conflicted
+++ resolved
@@ -28,11 +28,6 @@
 
     // Total active stake for all delegations
     const totalActivePendingStake = useMemo(() => {
-<<<<<<< HEAD
-        if (!delegations) return 0n;
-        return delegations.reduce(
-            (acc, { stakedSui }) => acc + BigInt(stakedSui.principal.value),
-=======
         if (!delegatedStake) return 0n;
 
         return delegatedStake.reduce(
@@ -42,20 +37,12 @@
                     acc
                 ),
 
->>>>>>> 92df7783
             0n
         );
     }, [delegatedStake]);
 
-<<<<<<< HEAD
-    const stakedValidators = useMemo(() => {
-        if (!delegations) return [];
-        return delegations.map(({ stakedSui }) => stakedSui.validatorAddress);
-    }, [delegations]);
-=======
     const stakedValidators =
         delegatedStake?.map(({ validatorAddress }) => validatorAddress) || [];
->>>>>>> 92df7783
 
     const [formatted, symbol, queryResult] = useFormatCoin(
         totalActivePendingStake,
